--- conflicted
+++ resolved
@@ -110,17 +110,7 @@
  1. Confirm `VERSION` is picked up by gulp: `gulp version`
  1. Confirm JS files pass linting: `gulp lint`
  1. Confirm all tests passing: `gulp test`
-<<<<<<< HEAD
- 1. Build and publish the release: `gulp pub`, and then...
-  1. Make sure all your changes are pushed.
-  1. Create a tag for this version in `git` (e.g. `gulp tag`)
-  1. Copy the docs in `documentation` to the `gh-pages` branch and push (e.g. `gulp docspush`)
-  1. Publish to npm (e.g. `gulp npm`)
-  1. Publish to spm (e.g. `gulp spm`)
-  1. Publish to meteor (e.g. `gulp meteor`)
-=======
  1. Build and publish the release: `gulp publish`
->>>>>>> 627b993f
 
 
 
