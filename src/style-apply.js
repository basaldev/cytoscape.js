;(function($$){ 'use strict';

  // (potentially expensive calculation)
  // apply the style to the element based on
  // - its bypass
  // - what selectors match it
  $$.styfn.apply = function( eles ){
    var self = this;

    if( self._private.newStyle ){ // clear style caches
      this._private.contextStyles = {};
      this._private.propDiffs = {};
    }

    for( var ie = 0; ie < eles.length; ie++ ){
      var ele = eles[ie];
      var cxtMeta = self.getContextMeta( ele );
      var cxtStyle = self.getContextStyle( cxtMeta );
      var app = self.applyContextStyle( cxtMeta, cxtStyle, ele );

      self.updateTransitions( ele, app.diffProps );
      self.updateStyleHints( ele );

    } // for elements

    self._private.newStyle = false;
  };

  $$.styfn.getPropertiesDiff = function( oldCxtKey, newCxtKey ){
    var self = this;
    var cache = self._private.propDiffs = self._private.propDiffs || {};
    var dualCxtKey = oldCxtKey + '-' + newCxtKey;
    var cachedVal = cache[dualCxtKey];

    if( cachedVal ){
      return cachedVal;
    }

    var diffProps = [];
    var addedProp = {};

    for( var i = 0; i < self.length; i++ ){
      var cxt = self[i];
      var oldHasCxt = oldCxtKey[i] === 't';
      var newHasCxt = newCxtKey[i] === 't';
      var cxtHasDiffed = oldHasCxt !== newHasCxt;

      if( cxtHasDiffed ){
        var props = cxt.properties;
        for( var j = 0; j < props.length; j++ ){
          var prop = props[j];
          var name = prop.name;

          // if a later context overrides this property, then the fact that this context has switched/diffed doesn't matter
          // (semi expensive check since it makes this function O(n^2) on context length, but worth it since overall result
          // is cached)
          var laterCxtOverrides = false; 
          for( var k = i + 1; k < self.length; k++ ){
            var laterCxt = self[k];
            var hasLaterCxt = newCxtKey[k] === 't';

            if( !hasLaterCxt ){ continue; } // can't override unless the context is active

<<<<<<< HEAD
          if( self._private.newStyle === false && newCxt ){
            addedCxts.push( context );
          }
          
        } else {

          // roll back style cxts that don't match now
          if( _p.styleCxts[i] ){
            // console.log(i + ' x MISS: rolling back context');
            this.rollBackContext( ele, context );
            removedCxts.push( context );

            delete _p.styleCxts[i];
=======
            laterCxtOverrides = laterCxt.properties[ prop.name ] != null;

            if( laterCxtOverrides ){ break; } // exit early as long as one later context overrides
          }

          if( !addedProp[name] && !laterCxtOverrides ){
            addedProp[name] = true;
            diffProps.push( name );
>>>>>>> f363102c
          }
        }
      }
    }

    cache[ dualCxtKey ] = diffProps;
    return diffProps;
  };

  $$.styfn.getContextMeta = function( ele ){
    var self = this;
    var cxtKey = '';
    var diffProps;
    var prevKey = ele._private.styleCxtKey || '';

    if( self._private.newStyle ){
      prevKey = ''; // since we need to apply all style if a fresh stylesheet
    }

    // get the cxt key
    for( var i = 0; i < self.length; i++ ){
      var context = self[i];
      var contextSelectorMatches = context.selector && context.selector.matches( ele ); // NB: context.selector may be null for 'core'

      if( contextSelectorMatches ){
        cxtKey += 't';
      } else {
        cxtKey += 'f';
      }
    } // for context

    diffProps = self.getPropertiesDiff( prevKey, cxtKey );

    ele._private.styleCxtKey = cxtKey;

    return {
      key: cxtKey,
      diffPropNames: diffProps
    };
  };

  // gets a computed ele style object based on matched contexts
  $$.styfn.getContextStyle = function( cxtMeta ){
    var cxtKey = cxtMeta.key;
    var self = this;
    var cxtStyles = this._private.contextStyles = this._private.contextStyles || {};

    // if already computed style, returned cached copy
    if( cxtStyles[cxtKey] ){ return cxtStyles[cxtKey]; }

    var style = {
      _private: {
        key: cxtKey
      }
    };

    for( var i = 0; i < self.length; i++ ){
      var cxt = self[i];
      var hasCxt = cxtKey[i] === 't';

      if( !hasCxt ){ continue; }

      for( var j = 0; j < cxt.properties.length; j++ ){
        var prop = cxt.properties[j];
        var styProp = style[ prop.name ] = prop;

        styProp.context = cxt;
      }
    }

    cxtStyles[cxtKey] = style;
    return style;
  };

  $$.styfn.applyContextStyle = function( cxtMeta, cxtStyle, ele ){
    var self = this;
    var diffProps = cxtMeta.diffPropNames;
    var retDiffProps = {};

    for( var i = 0; i < diffProps.length; i++ ){
      var diffPropName = diffProps[i];
      var cxtProp = cxtStyle[ diffPropName ];
      var eleProp = ele._private.style[ diffPropName ];

      // save cycles when the context prop doesn't need to be applied
      if( !cxtProp || eleProp === cxtProp ){ continue; }

      var retDiffProp = retDiffProps[ diffPropName ] = {
        prev: eleProp
      };

      self.applyParsedProperty( ele, cxtProp );

      retDiffProp.next = ele._private.style[ diffPropName ];

      if( retDiffProp.next.bypass ){
        retDiffProp.next = retDiffProp.next.bypassed;
      }
    }

    return {
      diffProps: retDiffProps
    };
  };

  $$.styfn.updateStyleHints = function(ele){
    var _p = ele._private;
    var self = this;
    var style = _p.style;

    // set whether has pie or not; for greater efficiency
    var hasPie = false;
    if( _p.group === 'nodes' && self._private.hasPie ){
      for( var i = 1; i <= $$.style.pieBackgroundN; i++ ){ // 1..N
        var size = _p.style['pie-' + i + '-background-size'].value;

        if( size > 0 ){
          hasPie = true;
          break;
        }
      }
    }

    _p.hasPie = hasPie;

    var transform = style['text-transform'].strValue;
    var content = style['content'].strValue;
    var fStyle = style['font-style'].strValue;
    var size = style['font-size'].pxValue + 'px';
    var family = style['font-family'].strValue;
    // var variant = style['font-variant'].strValue;
    var weight = style['font-weight'].strValue;
    var valign = style['text-valign'].strValue;
    var halign = style['text-valign'].strValue;
    var oWidth = style['text-outline-width'].pxValue;
    _p.labelKey = fStyle +'$'+ size +'$'+ family +'$'+ weight +'$'+ content +'$'+ transform +'$'+ valign +'$'+ halign +'$'+ oWidth;
    _p.fontKey = fStyle +'$'+ weight +'$'+ size +'$'+ family;

    var width = style['width'].pxValue;
    var height = style['height'].pxValue;
    var borderW = style['border-width'].pxValue;
    _p.boundingBoxKey = width +'$'+ height +'$'+ borderW;

    if( ele._private.group === 'edges' ){
      var cpss = style['control-point-step-size'].pxValue;
      var cpd = style['control-point-distance'] ? style['control-point-distance'].pxValue : undefined;
      var cpw = style['control-point-weight'].value;
      var curve = style['curve-style'].strValue;
      
      _p.boundingBoxKey += '$'+ cpss +'$'+ cpd +'$'+ cpw +'$'+ curve;
    }

    _p.styleKey = Date.now(); // probably safe to use applied time and much faster
    // for( var i = 0; i < $$.style.properties.length; i++ ){
    //   var prop = $$.style.properties[i];
    //   var eleProp = _p.style[ prop.name ];
    //   var val = eleProp && eleProp.strValue ? eleProp.strValue : 'undefined';

    //   _p.styleKey += '$' + val;
    // }
  };

  // apply a property to the style (for internal use)
  // returns whether application was successful
  //
  // now, this function flattens the property, and here's how:
  //
  // for parsedProp:{ bypass: true, deleteBypass: true }
  // no property is generated, instead the bypass property in the
  // element's style is replaced by what's pointed to by the `bypassed`
  // field in the bypass property (i.e. restoring the property the
  // bypass was overriding)
  //
  // for parsedProp:{ mapped: truthy }
  // the generated flattenedProp:{ mapping: prop }
  // 
  // for parsedProp:{ bypass: true }
  // the generated flattenedProp:{ bypassed: parsedProp } 
  $$.styfn.applyParsedProperty = function( ele, parsedProp ){
    var prop = parsedProp;
    var style = ele._private.style;
    var fieldVal, flatProp;
    var type = $$.style.properties[ prop.name ].type;
    var propIsBypass = prop.bypass;
    var origProp = style[ prop.name ];
    var origPropIsBypass = origProp && origProp.bypass;

    // can't apply auto to width or height unless it's a parent node
    if( (parsedProp.name === 'height' || parsedProp.name === 'width') && parsedProp.value === 'auto' && ele.isNode() && !ele.isParent() ){
      return false;
    }

    // check if we need to delete the current bypass
    if( propIsBypass && prop.deleteBypass ){ // then this property is just here to indicate we need to delete
      var currentProp = style[ prop.name ];

      // can only delete if the current prop is a bypass and it points to the property it was overriding
      if( !currentProp ){
        return true; // property is already not defined
      } else if( currentProp.bypass && currentProp.bypassed ){ // then replace the bypass property with the original
        
        // because the bypassed property was already applied (and therefore parsed), we can just replace it (no reapplying necessary)
        style[ prop.name ] = currentProp.bypassed;
        return true;
      
      } else {
        return false; // we're unsuccessful deleting the bypass
      }
    }

    // put the property in the style objects
    switch( prop.mapped ){ // flatten the property if mapped
    case $$.style.types.mapData:
    case $$.style.types.mapLayoutData:
      
      var isLayout = prop.mapped === $$.style.types.mapLayoutData;

      // flatten the field (e.g. data.foo.bar)
      var fields = prop.field.split(".");
      var fieldVal = isLayout ? ele._private.layoutData : ele._private.data;
      for( var i = 0; i < fields.length && fieldVal; i++ ){
        var field = fields[i];
        fieldVal = fieldVal[ field ];
      }

      var percent;
      if( !$$.is.number(fieldVal) ){ // then keep the mapping but assume 0% for now
        percent = 0;
      } else {
        percent = (fieldVal - prop.fieldMin) / (prop.fieldMax - prop.fieldMin);
      }

      // make sure to bound percent value
      if( percent < 0 ){
        percent = 0;
      } else if( percent > 1 ){
        percent = 1;
      }

      if( type.color ){
        var r1 = prop.valueMin[0];
        var r2 = prop.valueMax[0];
        var g1 = prop.valueMin[1];
        var g2 = prop.valueMax[1];
        var b1 = prop.valueMin[2];
        var b2 = prop.valueMax[2];
        var a1 = prop.valueMin[3] == null ? 1 : prop.valueMin[3];
        var a2 = prop.valueMax[3] == null ? 1 : prop.valueMax[3];

        var clr = [
          Math.round( r1 + (r2 - r1)*percent ),
          Math.round( g1 + (g2 - g1)*percent ),
          Math.round( b1 + (b2 - b1)*percent ),
          Math.round( a1 + (a2 - a1)*percent )
        ];

        flatProp = { // colours are simple, so just create the flat property instead of expensive string parsing
          bypass: prop.bypass, // we're a bypass if the mapping property is a bypass
          name: prop.name,
          value: clr,
          strValue: 'rgb(' + clr[0] + ', ' + clr[1] + ', ' + clr[2] + ')'
        };
      
      } else if( type.number ){
        var calcValue = prop.valueMin + (prop.valueMax - prop.valueMin) * percent;
        flatProp = this.parse( prop.name, calcValue, prop.bypass, true );
      
      } else {
        return false; // can only map to colours and numbers
      }

      if( !flatProp ){ // if we can't flatten the property, then use the origProp so we still keep the mapping itself
        flatProp = this.parse( prop.name, origProp.strValue, prop.bypass, true );
      } 

      flatProp.mapping = prop; // keep a reference to the mapping
      prop = flatProp; // the flattened (mapped) property is the one we want

      break;

    // direct mapping  
    case $$.style.types.data: 
    case $$.style.types.layoutData: 

      var isLayout = prop.mapped === $$.style.types.layoutData;

      // flatten the field (e.g. data.foo.bar)
      var fields = prop.field.split(".");
      var fieldVal = isLayout ? ele._private.layoutData : ele._private.data;
      for( var i = 0; i < fields.length && fieldVal; i++ ){
        var field = fields[i];
        fieldVal = fieldVal[ field ];
      }

      flatProp = this.parse( prop.name, fieldVal, prop.bypass, true );

      if( !flatProp ){ // if we can't flatten the property, then use the origProp so we still keep the mapping itself
        var flatPropVal = origProp ? origProp.strValue : '';

        flatProp = this.parse( prop.name, flatPropVal, prop.bypass, true );
      }

      flatProp.mapping = prop; // keep a reference to the mapping
      prop = flatProp; // the flattened (mapped) property is the one we want
      break;

    case undefined:
      break; // just set the property

    default: 
      return false; // not a valid mapping
    }

    // if the property is a bypass property, then link the resultant property to the original one
    if( propIsBypass ){
      if( origPropIsBypass ){ // then this bypass overrides the existing one
        prop.bypassed = origProp.bypassed; // steal bypassed prop from old bypass
      } else { // then link the orig prop to the new bypass
        prop.bypassed = origProp;
      }

      style[ prop.name ] = prop; // and set
    
    } else { // prop is not bypass
      if( origPropIsBypass ){ // then keep the orig prop (since it's a bypass) and link to the new prop
        origProp.bypassed = prop;
      } else { // then just replace the old prop with the new one
        style[ prop.name ] = prop; 
      }
    }

    return true;
  };

  // updates the visual style for all elements (useful for manual style modification after init)
  $$.styfn.update = function(){
    var cy = this._private.cy;
    var eles = cy.elements();

    eles.updateStyle();
  };

  // just update the functional properties (i.e. mappings) in the elements'
  // styles (less expensive than recalculation)
  $$.styfn.updateMappers = function( eles ){
    for( var i = 0; i < eles.length; i++ ){ // for each ele
      var ele = eles[i];
      var style = ele._private.style;

      for( var j = 0; j < $$.style.properties.length; j++ ){ // for each prop
        var prop = $$.style.properties[j];
        var propInStyle = style[ prop.name ];

        if( propInStyle && propInStyle.mapping ){
          var mapping = propInStyle.mapping;
          this.applyParsedProperty( ele, mapping ); // reapply the mapping property
        }
      }

      this.updateStyleHints( ele );
    }
  };

  // diffProps : { name => { prev, next } }
  $$.styfn.updateTransitions = function( ele, diffProps, isBypass ){
    var self = this;
    var style = ele._private.style;

    var props = style['transition-property'].value;
    var duration = style['transition-duration'].msValue;
    var delay = style['transition-delay'].msValue;
    var css = {};

    if( props.length > 0 && duration > 0 ){

      // build up the style to animate towards
      var anyPrev = false;
      for( var i = 0; i < props.length; i++ ){
        var prop = props[i];
        var styProp = style[ prop ];
        var diffProp = diffProps[ prop ];

        if( !diffProp ){ continue; }

        var prevProp = diffProp.prev;
        var fromProp = prevProp;
        var toProp = diffProp.next != null ? diffProp.next : styProp;
        var diff = false;

        if( !fromProp ){ continue; } 

        // consider px values
        if( $$.is.number( fromProp.pxValue ) && $$.is.number( toProp.pxValue ) ){
          diff = fromProp.pxValue !== toProp.pxValue;

        // consider numerical values
        } else if( $$.is.number( fromProp.value ) && $$.is.number( toProp.value ) ){
          diff = fromProp.value !== toProp.value;

        // consider colour values
        } else if( $$.is.array( fromProp.value ) && $$.is.array( toProp.value ) ){
          diff = fromProp.value[0] !== toProp.value[0]
            || fromProp.value[1] !== toProp.value[1]
            || fromProp.value[2] !== toProp.value[2]
          ;
        }

        // the previous value is good for an animation only if it's different
        if( diff ){
          css[ prop ] = toProp.strValue; // to val
          this.applyBypass(ele, prop, fromProp.strValue); // from val
          anyPrev = true;
        }
        
      } // end if props allow ani

      // can't transition if there's nothing previous to transition from
      if( !anyPrev ){ return; }
      
      ele._private.transitioning = true;

      ele.stop();

      if( delay > 0 ){
        ele.delay( delay );
      }

      ele.animate({
        css: css
      }, {
        duration: duration,
        queue: false,
        complete: function(){ 
          if( !isBypass ){
            self.removeBypasses( ele, props );
          }

          ele._private.transitioning = false;
        }
      });

    } else if( ele._private.transitioning ){
      ele.stop();

      this.removeBypasses( ele, props );

      ele._private.transitioning = false;
    }
  }; 

})( cytoscape );<|MERGE_RESOLUTION|>--- conflicted
+++ resolved
@@ -61,21 +61,6 @@
 
             if( !hasLaterCxt ){ continue; } // can't override unless the context is active
 
-<<<<<<< HEAD
-          if( self._private.newStyle === false && newCxt ){
-            addedCxts.push( context );
-          }
-          
-        } else {
-
-          // roll back style cxts that don't match now
-          if( _p.styleCxts[i] ){
-            // console.log(i + ' x MISS: rolling back context');
-            this.rollBackContext( ele, context );
-            removedCxts.push( context );
-
-            delete _p.styleCxts[i];
-=======
             laterCxtOverrides = laterCxt.properties[ prop.name ] != null;
 
             if( laterCxtOverrides ){ break; } // exit early as long as one later context overrides
@@ -84,7 +69,6 @@
           if( !addedProp[name] && !laterCxtOverrides ){
             addedProp[name] = true;
             diffProps.push( name );
->>>>>>> f363102c
           }
         }
       }
