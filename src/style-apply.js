--- conflicted
+++ resolved
@@ -413,8 +413,6 @@
       }
 
       if( !flatProp ){ printMappingErr(); }
-<<<<<<< HEAD
-=======
       flatProp.mapping = prop; // keep a reference to the mapping
       prop = flatProp; // the flattened (mapped) property is the one we want
 
@@ -425,7 +423,6 @@
       var fnRetVal = fn( ele );
 
       flatProp = this.parse( prop.name, fnRetVal, prop.bypass, true );
->>>>>>> 627b993f
       flatProp.mapping = prop; // keep a reference to the mapping
       prop = flatProp; // the flattened (mapped) property is the one we want
 
