--- conflicted
+++ resolved
@@ -1,105 +1,3 @@
-<<<<<<< HEAD
-// type testing utility functions
-
-;(function($$, window){ 'use strict';
-
-  var typeofstr = typeof '';
-  var typeofobj = typeof {};
-  var typeoffn = typeof function(){};
-
-  $$.is = {
-    defined: function(obj){
-      return obj != null; // not undefined or null
-    },
-
-    string: function(obj){
-      return obj != null && typeof obj == typeofstr;
-    },
-
-    fn: function(obj){
-      return obj != null && typeof obj === typeoffn;
-    },
-
-    array: function(obj){
-      return Array.isArray ? Array.isArray(obj) : obj != null && obj instanceof Array;
-    },
-
-    plainObject: function(obj){
-      return obj != null && typeof obj === typeofobj && !$$.is.array(obj) && obj.constructor === Object;
-    },
-
-    object: function(obj){
-      return obj != null && typeof obj === typeofobj;
-    },
-
-    number: function(obj){
-      return obj != null && typeof obj === typeof 1 && !isNaN(obj);
-    },
-
-    integer: function( obj ){
-      return $$.is.number(obj) && Math.floor(obj) === obj;
-    },
-
-    color: function(obj){
-      return obj != null && typeof obj === typeof '' && $.Color(obj).toString() !== '';
-    },
-
-    bool: function(obj){
-      return obj != null && typeof obj === typeof true;
-    },
-
-    elementOrCollection: function(obj){
-      return $$.is.element(obj) || $$.is.collection(obj);
-    },
-
-    element: function(obj){
-      return obj instanceof $$.Element && obj._private.single;
-    },
-
-    collection: function(obj){
-      return obj instanceof $$.Collection && !obj._private.single;
-    },
-
-    core: function(obj){
-      return obj instanceof $$.Core;
-    },
-
-    style: function(obj){
-      return obj instanceof $$.Style;
-    },
-
-    stylesheet: function(obj){
-      return obj instanceof $$.Stylesheet;
-    },
-
-    event: function(obj){
-      return obj instanceof $$.Event;
-    },
-
-    thread: function(obj){
-      return obj instanceof $$.Thread;
-    },
-
-    fabric: function(obj){
-      return obj instanceof $$.Fabric;
-    },
-
-    emptyString: function(obj){
-      if( !obj ){ // null is empty
-        return true;
-      } else if( $$.is.string(obj) ){
-        if( obj === '' || obj.match(/^\s+$/) ){
-          return true; // empty string is empty
-        }
-      }
-
-      return false; // otherwise, we don't know what we've got
-    },
-
-    nonemptyString: function(obj){
-      if( obj && $$.is.string(obj) && obj !== '' && !obj.match(/^\s+$/) ){
-        return true;
-=======
 'use strict';
 
 var window = require('./window');
@@ -201,7 +99,6 @@
     } else if( is.string(obj) ){
       if( obj === '' || obj.match(/^\s+$/) ){
         return true; // empty string is empty
->>>>>>> d696aad8
       }
     }
 
@@ -213,17 +110,8 @@
       return true;
     }
 
-<<<<<<< HEAD
-    boundingBox: function(obj){
-      return $$.is.plainObject(obj) &&
-        $$.is.number(obj.x1) && $$.is.number(obj.x2) &&
-        $$.is.number(obj.y1) && $$.is.number(obj.y2)
-      ;
-    },
-=======
     return false;
   },
->>>>>>> d696aad8
 
   domElement: function(obj){
     if( typeof HTMLElement === 'undefined' ){
@@ -256,15 +144,9 @@
     return typeof webkitURL !== 'undefined' || ('WebkitAppearance' in document.documentElement.style);
   },
 
-<<<<<<< HEAD
-    khtmlEtc: function(){
-      return $$.is.khtml() || $$.is.webkit() || $$.is.chromium();
-    },
-=======
   chromium: function(){
     return typeof chrome !== 'undefined';
   },
->>>>>>> d696aad8
 
   khtml: function(){
     return navigator && navigator.vendor.match(/kde/i); // probably a better way to detect this...
@@ -282,14 +164,6 @@
     return navigator && navigator.appVersion.match(/Win/i);
   },
 
-<<<<<<< HEAD
-    unix: function(){
-      return typeof navigator !== 'undefined' && navigator.appVersion.match(/X11/i);
-    }
-  };
-
-})( cytoscape, typeof window === 'undefined' ? null : window );
-=======
   mac: function(){
     return navigator && navigator.appVersion.match(/Mac/i);
   },
@@ -303,5 +177,4 @@
   }
 };
 
-module.exports = is;
->>>>>>> d696aad8
+module.exports = is;