--- conflicted
+++ resolved
@@ -1,286 +1,3 @@
-<<<<<<< HEAD
-;(function($$, window){ "use strict";
-
-	var isTouch = $$.is.touch();
-
-	var defaults = {
-		hideEdgesOnViewport: false
-	};
-
-	var origDefaults = $$.util.copy( defaults );
-
-	$$.defaults = function( opts ){
-		defaults = $$.util.extend({}, origDefaults, opts);
-	};
-
-	$$.fn.core = function( fnMap, options ){
-		for( var name in fnMap ){
-			var fn = fnMap[name];
-			$$.Core.prototype[ name ] = fn;
-		}
-	};
-
-	$$.Core = function( opts ){
-		if( !(this instanceof $$.Core) ){
-			return new $$.Core(opts);
-		}
-		var cy = this;
-
-		opts = $$.util.extend({}, defaults, opts);
-
-		var container = opts.container;
-		var reg = $$.getRegistrationForInstance(cy, container);
-		if( reg && reg.cy ){
-			reg.domElement.innerHTML = '';
-			reg.cy.notify({ type: 'destroy' }); // destroy the renderer
-
-			$$.removeRegistrationForInstance(reg.cy, reg.domElement);
-		}
-
-		reg = $$.registerInstance( cy, container );
-		var readies = reg.readies;
-
-		var options = opts;
-		options.layout = $$.util.extend( { name: window && container ? "grid" : "null" }, options.layout );
-		options.renderer = $$.util.extend( { name: window && container ? "canvas" : "null" }, options.renderer );
-
-		// TODO determine whether we need a check like this even though we allow running headless now
-		//
-		// if( !$$.is.domElement(options.container) ){
-		//	$$.util.error("Cytoscape.js must be called on an element");
-		//	return;
-		// }
-
-		var _p = this._private = {
-			ready: false, // whether ready has been triggered
-			initrender: false, // has initrender has been triggered
-			instanceId: reg.id, // the registered instance id
-			options: options, // cached options
-			elements: [], // array of elements
-			id2index: {}, // element id => index in elements array
-			listeners: [], // list of listeners
-			aniEles: [], // array of elements being animated
-			scratch: {}, // scratch object for core
-			layout: null,
-			renderer: null,
-			notificationsEnabled: true, // whether notifications are sent to the renderer
-			minZoom: 1e-50,
-			maxZoom: 1e50,
-			zoomingEnabled: options.zoomingEnabled === undefined ? true : options.zoomingEnabled,
-			userZoomingEnabled: options.userZoomingEnabled === undefined ? true : options.userZoomingEnabled,
-			panningEnabled: options.panningEnabled === undefined ? true : options.panningEnabled,
-			userPanningEnabled: options.userPanningEnabled === undefined ? true : options.userPanningEnabled,
-			boxSelectionEnabled: options.boxSelectionEnabled === undefined ? true : options.boxSelectionEnabled,
-			zoom: $$.is.number(options.zoom) ? options.zoom : 1,
-			pan: {
-				x: $$.is.plainObject(options.pan) && $$.is.number(options.pan.x) ? options.pan.x : 0,
-				y: $$.is.plainObject(options.pan) && $$.is.number(options.pan.y) ? options.pan.y : 0,
-			},
-			hasCompoundNodes: false
-		};
-
-		// set selection type
-		var selType = options.selectionType;
-		if( selType === undefined || (selType !== "additive" && selType !== "single") ){
-			// then set default
-
-			if( isTouch ){
-				_p.selectionType = "additive";
-			} else {
-				_p.selectionType = "single";
-			}
-		} else {
-			_p.selectionType = selType;
-		}
-
-		// init zoom bounds
-		if( $$.is.number(options.minZoom) && $$.is.number(options.maxZoom) && options.minZoom < options.maxZoom ){
-			_p.minZoom = options.minZoom;
-			_p.maxZoom = options.maxZoom;
-		} else if( $$.is.number(options.minZoom) && options.maxZoom === undefined ){
-			_p.minZoom = options.minZoom;
-		} else if( $$.is.number(options.maxZoom) && options.minZoom === undefined ){
-			_p.maxZoom = options.maxZoom;
-		}
-
-		// init style
-
-		if( $$.is.stylesheet(options.style) ){
-			_p.style = options.style.generateStyle(this);
-		} else if( $$.is.array(options.style) ) {
-			_p.style = $$.style.fromJson(this, options.style);
-		} else if( $$.is.string(options.style) ){
-			_p.style = $$.style.fromString(this, options.style);
-		} else {
-			_p.style = new $$.Style( cy );
-		}
-
-		// create the renderer
-		cy.initRenderer( $$.util.extend({
-			hideEdgesOnViewport: options.hideEdgesOnViewport
-		}, options.renderer) );
-
-		// trigger the passed function for the `initrender` event
-		if( options.initrender ){
-			cy.on('initrender', options.initrender);
-			cy.on('initrender', function(){
-				cy._private.initrender = true;
-			});
-		}
-
-		// initial load
-		cy.load(options.elements, function(){ // onready
-			cy.startAnimationLoop();
-			cy._private.ready = true;
-
-			// if a ready callback is specified as an option, the bind it
-			if( $$.is.fn( options.ready ) ){
-				cy.bind("ready", options.ready);
-			}
-
-			// bind all the ready handlers registered before creating this instance
-			for( var i = 0; i < readies.length; i++ ){
-				var fn = readies[i];
-				cy.bind("ready", fn);
-			}
-			reg.readies = []; // clear b/c we've bound them all and don't want to keep it around in case a new core uses the same div etc
-
-			cy.trigger("ready");
-		}, options.done);
-	};
-
-	$$.corefn = $$.Core.prototype; // short alias
-
-
-	$$.fn.core({
-		ready: function(){
-			return this._private.ready;
-		},
-
-		initrender: function(){
-			return this._private.initrender;
-		},
-
-		registered: function(){
-            if( this._private && this._private.instanceId != null ){
-                return true;
-            } else {
-                return false;
-            }
-		},
-
-		registeredId: function(){
-			return this._private.instanceId;
-		},
-
-		getElementById: function( id ){
-			var index = this._private.id2index[ id ];
-			if( index !== undefined ){
-				return this._private.elements[ index ];
-			}
-
-			// worst case, return an empty collection
-			return new $$.Collection( this );
-		},
-
-		selectionType: function(){
-			return this._private.selectionType;
-		},
-
-		hasCompoundNodes: function(){
-			return this._private.hasCompoundNodes;
-		},
-
-		addToPool: function( eles ){
-			var elements = this._private.elements;
-			var id2index = this._private.id2index;
-
-			for( var i = 0; i < eles.length; i++ ){
-				var ele = eles[i];
-
-				var id = ele._private.data.id;
-				var index = id2index[ id ];
-				var alreadyInPool = index !== undefined;
-
-				if( !alreadyInPool ){
-					index = elements.length;
-					elements.push( ele );
-					id2index[ id ] = index;
-					ele._private.index = index;
-				}
-			}
-
-			return this; // chaining
-		},
-
-		removeFromPool: function( eles ){
-			var elements = this._private.elements;
-			var id2index = this._private.id2index;
-
-			for( var i = 0; i < eles.length; i++ ){
-				var ele = eles[i];
-
-				var id = ele._private.data.id;
-				var index = id2index[ id ];
-				var inPool = index !== undefined;
-
-				if( inPool ){
-					delete this._private.id2index[ id ];
-					elements.splice(index, 1);
-
-					// adjust the index of all elements past this index
-					for( var j = index; j < elements.length; j++ ){
-						var jid = elements[j]._private.data.id;
-						id2index[ jid ]--;
-					}
-				}
-			}
-		},
-
-		container: function(){
-			return this._private.options.container;
-		},
-
-		options: function(){
-			return $$.util.copy( this._private.options );
-		},
-
-		json: function(params){
-			var json = {};
-			var cy = this;
-
-			json.elements = {};
-			cy.elements().each(function(i, ele){
-				var group = ele.group();
-
-				if( !json.elements[group] ){
-					json.elements[group] = [];
-				}
-
-				json.elements[group].push( ele.json() );
-			});
-
-			json.style = cy.style().json();
-			json.scratch = cy.scratch();
-			json.zoomingEnabled = cy._private.zoomingEnabled;
-			json.userZoomingEnabled = cy._private.userZoomingEnabled;
-			json.zoom = cy._private.zoom;
-			json.minZoom = cy._private.minZoom;
-			json.maxZoom = cy._private.maxZoom;
-			json.panningEnabled = cy._private.panningEnabled;
-			json.userPanningEnabled = cy._private.userPanningEnabled;
-			json.pan = cy._private.pan;
-			json.boxSelectionEnabled = cy._private.boxSelectionEnabled;
-			json.layout = cy._private.options.layout;
-			json.renderer = cy._private.options.renderer;
-			json.hideEdgesOnViewport = cy._private.options.hideEdgesOnViewport;
-
-			return json;
-		}
-
-	});
-
-=======
 ;(function($$, window){ 'use strict';
 
   var isTouch = $$.is.touch();
@@ -562,5 +279,4 @@
     
   });  
   
->>>>>>> 8dc2f670
 })( cytoscape, typeof window === 'undefined' ? null : window );