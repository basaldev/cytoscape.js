'use strict';

var window = require( '../window' );
var util = require( '../util' );
var Collection = require( '../collection' );
var is = require( '../is' );
var Promise = require( '../promise' );
var define = require( '../define' );

var Core = function( opts ){
  var cy = this;

  opts = util.extend( {}, opts );

  var container = opts.container;

  // allow for passing a wrapped jquery object
  // e.g. cytoscape({ container: $('#cy') })
  if( container && !is.htmlElement( container ) && is.htmlElement( container[0] ) ){
    container = container[0];
  }

  var reg = container ? container._cyreg : null; // e.g. already registered some info (e.g. readies) via jquery
  reg = reg || {};

  if( reg && reg.cy ){
    reg.cy.destroy();

    reg = {}; // old instance => replace reg completely
  }

  var readies = reg.readies = reg.readies || [];

  if( container ){ container._cyreg = reg; } // make sure container assoc'd reg points to this cy
  reg.cy = cy;

  var head = window !== undefined && container !== undefined && !opts.headless;
  var options = opts;
  options.layout = util.extend( { name: head ? 'grid' : 'null' }, options.layout );
  options.renderer = util.extend( { name: head ? 'canvas' : 'null' }, options.renderer );

  var defVal = function( def, val, altVal ){
    if( val !== undefined ){
      return val;
    } else if( altVal !== undefined ){
      return altVal;
    } else {
      return def;
    }
  };

  var _p = this._private = {
    container: container, // html dom ele container
    ready: false, // whether ready has been triggered
    initrender: false, // has initrender has been triggered
    options: options, // cached options
    elements: new Collection( this ), // elements in the graph
    listeners: [], // list of listeners
    aniEles: new Collection( this ), // elements being animated
    scratch: {}, // scratch object for core
    layout: null,
    renderer: null,
    notificationsEnabled: true, // whether notifications are sent to the renderer
    minZoom: 1e-50,
    maxZoom: 1e50,
    zoomingEnabled: defVal( true, options.zoomingEnabled ),
    userZoomingEnabled: defVal( true, options.userZoomingEnabled ),
    panningEnabled: defVal( true, options.panningEnabled ),
    userPanningEnabled: defVal( true, options.userPanningEnabled ),
    boxSelectionEnabled: defVal( true, options.boxSelectionEnabled ),
    autolock: defVal( false, options.autolock, options.autolockNodes ),
    autoungrabify: defVal( false, options.autoungrabify, options.autoungrabifyNodes ),
    autounselectify: defVal( false, options.autounselectify ),
    styleEnabled: options.styleEnabled === undefined ? head : options.styleEnabled,
    zoom: is.number( options.zoom ) ? options.zoom : 1,
    pan: {
      x: is.plainObject( options.pan ) && is.number( options.pan.x ) ? options.pan.x : 0,
      y: is.plainObject( options.pan ) && is.number( options.pan.y ) ? options.pan.y : 0
    },
    animation: { // object for currently-running animations
      current: [],
      queue: []
    },
    hasCompoundNodes: false
  };

  // set selection type
  var selType = options.selectionType;
  if( selType === undefined || (selType !== 'additive' && selType !== 'single') ){
    // then set default

    _p.selectionType = 'single';
  } else {
    _p.selectionType = selType;
  }

  // init zoom bounds
  if( is.number( options.minZoom ) && is.number( options.maxZoom ) && options.minZoom < options.maxZoom ){
    _p.minZoom = options.minZoom;
    _p.maxZoom = options.maxZoom;
  } else if( is.number( options.minZoom ) && options.maxZoom === undefined ){
    _p.minZoom = options.minZoom;
  } else if( is.number( options.maxZoom ) && options.minZoom === undefined ){
    _p.maxZoom = options.maxZoom;
  }

  var loadExtData = function( extData, next ){
    var anyIsPromise = extData.some( is.promise );

    if( anyIsPromise ){
      return Promise.all( extData ).then( next ); // load all data asynchronously, then exec rest of init
    } else {
      next( extData ); // exec synchronously for convenience
    }
  };

  // create the renderer
  cy.initRenderer( util.extend( {
    hideEdgesOnViewport: options.hideEdgesOnViewport,
    textureOnViewport: options.textureOnViewport,
    wheelSensitivity: is.number( options.wheelSensitivity ) && options.wheelSensitivity > 0 ? options.wheelSensitivity : 1,
    motionBlur: options.motionBlur === undefined ? false : options.motionBlur, // off by default
    motionBlurOpacity: options.motionBlurOpacity === undefined ? 0.05 : options.motionBlurOpacity,
<<<<<<< HEAD
    pixelRatio: is.number(options.pixelRatio) && options.pixelRatio > 0 ? options.pixelRatio : undefined,
=======
    pixelRatio: is.number( options.pixelRatio ) && options.pixelRatio > 0 ? options.pixelRatio : undefined,
>>>>>>> 2fe6747c
    desktopTapThreshold: options.desktopTapThreshold === undefined ? 4 : options.desktopTapThreshold,
    touchTapThreshold: options.touchTapThreshold === undefined ? 8 : options.touchTapThreshold
  }, options.renderer ) );

  loadExtData([ options.style, options.elements ], function( thens ){
    var initStyle = thens[0];
    var initEles = thens[1];

    // init style
    if( _p.styleEnabled ){
      cy.setStyle( initStyle );
    }

    // trigger the passed function for the `initrender` event
    if( options.initrender ){
      cy.on( 'initrender', options.initrender );
      cy.on( 'initrender', function(){
        _p.initrender = true;
      } );
    }

    // initial load
    cy.load( initEles, function(){ // onready
      cy.startAnimationLoop();
      _p.ready = true;

      // if a ready callback is specified as an option, the bind it
      if( is.fn( options.ready ) ){
        cy.on( 'ready', options.ready );
      }

      // bind all the ready handlers registered before creating this instance
      for( var i = 0; i < readies.length; i++ ){
        var fn = readies[ i ];
        cy.on( 'ready', fn );
      }
      if( reg ){ reg.readies = []; } // clear b/c we've bound them all and don't want to keep it around in case a new core uses the same div etc

      cy.trigger( 'ready' );
    }, options.done );

  } );
};

var corefn = Core.prototype; // short alias

util.extend( corefn, {
  instanceString: function(){
    return 'core';
  },

  isReady: function(){
    return this._private.ready;
  },

  ready: function( fn ){
    if( this.isReady() ){
      this.trigger( 'ready', [], fn ); // just calls fn as though triggered via ready event
    } else {
      this.on( 'ready', fn );
    }

    return this;
  },

  initrender: function(){
    return this._private.initrender;
  },

  destroy: function(){
    var cy = this;

    cy.stopAnimationLoop();

    cy.notify( { type: 'destroy' } ); // destroy the renderer

    var domEle = cy.container();
    if( domEle ){
      domEle._cyreg = null;

      while( domEle.childNodes.length > 0 ){
        domEle.removeChild( domEle.childNodes[0] );
      }
    }

    return cy;
  },

  hasElementWithId: function( id ){
    return this._private.elements.hasElementWithId( id );
  },

  getElementById: function( id ){
    return this._private.elements.getElementById( id );
  },

  selectionType: function(){
    return this._private.selectionType;
  },

  hasCompoundNodes: function(){
    return this._private.hasCompoundNodes;
  },

  headless: function(){
    return this._private.options.renderer.name === 'null';
  },

  styleEnabled: function(){
    return this._private.styleEnabled;
  },

  addToPool: function( eles ){
    this._private.elements.merge( eles );

    return this; // chaining
  },

  removeFromPool: function( eles ){
    this._private.elements.unmerge( eles );

    return this;
  },

  container: function(){
    return this._private.container;
  },

  options: function(){
    return util.copy( this._private.options );
  },

  json: function( obj ){
    var cy = this;
    var _p = cy._private;

    if( is.plainObject( obj ) ){ // set

      cy.startBatch();

      if( obj.elements ){
        var idInJson = {};

        var updateEles = function( jsons, gr ){
          for( var i = 0; i < jsons.length; i++ ){
            var json = jsons[ i ];
            var id = json.data.id;
            var ele = cy.getElementById( id );

            idInJson[ id ] = true;

            if( ele.length !== 0 ){ // existing element should be updated
              ele.json( json );
            } else { // otherwise should be added
              if( gr ){
                cy.add( util.extend( { group: gr }, json ) );
              } else {
                cy.add( json );
              }
            }
          }
        };

        if( is.array( obj.elements ) ){ // elements: []
          updateEles( obj.elements );

        } else { // elements: { nodes: [], edges: [] }
          var grs = [ 'nodes', 'edges' ];
          for( var i = 0; i < grs.length; i++ ){
            var gr = grs[ i ];
            var elements = obj.elements[ gr ];

            if( is.array( elements ) ){
              updateEles( elements, gr );
            }
          }
        }

        // elements not specified in json should be removed
        cy.elements().stdFilter( function( ele ){
          return !idInJson[ ele.id() ];
        } ).remove();
      }

      if( obj.style ){
        cy.style( obj.style );
      }

      if( obj.zoom != null && obj.zoom !== _p.zoom ){
        cy.zoom( obj.zoom );
      }

      if( obj.pan ){
        if( obj.pan.x !== _p.pan.x || obj.pan.y !== _p.pan.y ){
          cy.pan( obj.pan );
        }
      }

      var fields = [
        'minZoom', 'maxZoom', 'zoomingEnabled', 'userZoomingEnabled',
        'panningEnabled', 'userPanningEnabled',
        'boxSelectionEnabled',
        'autolock', 'autoungrabify', 'autounselectify'
      ];

      for( var i = 0; i < fields.length; i++ ){
        var f = fields[ i ];

        if( obj[ f ] != null ){
          cy[ f ]( obj[ f ] );
        }
      }

      cy.endBatch();

      return this; // chaining
    } else if( obj === undefined ){ // get
      var json = {};

      json.elements = {};
      cy.elements().each( function( i, ele ){
        var group = ele.group();

        if( !json.elements[ group ] ){
          json.elements[ group ] = [];
        }

        json.elements[ group ].push( ele.json() );
      } );

      if( this._private.styleEnabled ){
        json.style = cy.style().json();
      }

      json.zoomingEnabled = cy._private.zoomingEnabled;
      json.userZoomingEnabled = cy._private.userZoomingEnabled;
      json.zoom = cy._private.zoom;
      json.minZoom = cy._private.minZoom;
      json.maxZoom = cy._private.maxZoom;
      json.panningEnabled = cy._private.panningEnabled;
      json.userPanningEnabled = cy._private.userPanningEnabled;
      json.pan = util.copy( cy._private.pan );
      json.boxSelectionEnabled = cy._private.boxSelectionEnabled;
      json.renderer = util.copy( cy._private.options.renderer );
      json.hideEdgesOnViewport = cy._private.options.hideEdgesOnViewport;
      json.textureOnViewport = cy._private.options.textureOnViewport;
      json.wheelSensitivity = cy._private.options.wheelSensitivity;
      json.motionBlur = cy._private.options.motionBlur;

      return json;
    }
  },

  scratch: define.data( {
    field: 'scratch',
    bindingEvent: 'scratch',
    allowBinding: true,
    allowSetting: true,
    settingEvent: 'scratch',
    settingTriggersEvent: true,
    triggerFnName: 'trigger',
    allowGetting: true
  } ),

  removeScratch: define.removeData( {
    field: 'scratch',
    event: 'scratch',
    triggerFnName: 'trigger',
    triggerEvent: true
  } )

} );

[
  require( './add-remove' ),
  require( './animation' ),
  require( './events' ),
  require( './export' ),
  require( './layout' ),
  require( './notification' ),
  require( './renderer' ),
  require( './search' ),
  require( './style' ),
  require( './viewport' )
].forEach( function( props ){
  util.extend( corefn, props );
} );

module.exports = Core;<|MERGE_RESOLUTION|>--- conflicted
+++ resolved
@@ -121,11 +121,7 @@
     wheelSensitivity: is.number( options.wheelSensitivity ) && options.wheelSensitivity > 0 ? options.wheelSensitivity : 1,
     motionBlur: options.motionBlur === undefined ? false : options.motionBlur, // off by default
     motionBlurOpacity: options.motionBlurOpacity === undefined ? 0.05 : options.motionBlurOpacity,
-<<<<<<< HEAD
-    pixelRatio: is.number(options.pixelRatio) && options.pixelRatio > 0 ? options.pixelRatio : undefined,
-=======
     pixelRatio: is.number( options.pixelRatio ) && options.pixelRatio > 0 ? options.pixelRatio : undefined,
->>>>>>> 2fe6747c
     desktopTapThreshold: options.desktopTapThreshold === undefined ? 4 : options.desktopTapThreshold,
     touchTapThreshold: options.touchTapThreshold === undefined ? 8 : options.touchTapThreshold
   }, options.renderer ) );
