/*
  The canvas renderer was written by Yue Dong.

  Modifications tracked on Github.
*/

(function($$) { 'use strict';

  function CanvasRenderer(options) {
    
    CanvasRenderer.CANVAS_LAYERS = 5;
    CanvasRenderer.SELECT_BOX = 0;
    CanvasRenderer.DRAG = 2;
    CanvasRenderer.NODE = 4;
    CanvasRenderer.TEXTURE_BUFFER = 0;
    CanvasRenderer.BUFFER_COUNT = 2;

    this.options = options;

    this.data = {
        
      select: [undefined, undefined, undefined, undefined, 0], // Coordinates for selection box, plus enabled flag 
      renderer: this, cy: options.cy, container: options.cy.container(),
      
      canvases: new Array(CanvasRenderer.CANVAS_LAYERS),
      contexts: new Array(CanvasRenderer.CANVAS_LAYERS),
      canvasNeedsRedraw: new Array(CanvasRenderer.CANVAS_LAYERS),
      
      bufferCanvases: new Array(CanvasRenderer.BUFFER_COUNT),
      bufferContexts: new Array(CanvasRenderer.CANVAS_LAYERS)

    };
    
    //--Pointer-related data
    this.hoverData = {down: null, last: null, 
        downTime: null, triggerMode: null, 
        dragging: false, 
        initialPan: [null, null], capture: false};
    
    this.timeoutData = {panTimeout: null};
    
    this.dragData = {possibleDragElements: []};
    
    this.touchData = {start: null, capture: false,
        // These 3 fields related to tap, taphold events
        startPosition: [null, null, null, null, null, null],
        singleTouchStartTime: null,
        singleTouchMoved: true,
        
        
        now: [null, null, null, null, null, null], 
        earlier: [null, null, null, null, null, null] };
    //--
    
    //--Wheel-related data 
    this.zoomData = {freeToZoom: false, lastPointerX: null};
    //--
    
    this.redraws = 0;
    this.showFps = options.showFps;

    this.bindings = [];
    
    this.data.canvasContainer = document.createElement('div');
    var containerStyle = this.data.canvasContainer.style;
    containerStyle.position = 'absolute';
    containerStyle.zIndex = '0';
    containerStyle.overflow = 'hidden';

    this.data.container.appendChild( this.data.canvasContainer );

    for (var i = 0; i < CanvasRenderer.CANVAS_LAYERS; i++) {
      this.data.canvases[i] = document.createElement('canvas');
      this.data.contexts[i] = this.data.canvases[i].getContext('2d');
      this.data.canvases[i].style.position = 'absolute';
      this.data.canvases[i].setAttribute('data-id', 'layer' + i);
      this.data.canvases[i].style.zIndex = String(CanvasRenderer.CANVAS_LAYERS - i);
      this.data.canvasContainer.appendChild(this.data.canvases[i]);
      
      this.data.canvasNeedsRedraw[i] = false;
    }
    this.data.topCanvas = this.data.canvases[0];

    this.data.canvases[CanvasRenderer.NODE].setAttribute('data-id', 'layer' + CanvasRenderer.NODE + '-node');
    this.data.canvases[CanvasRenderer.SELECT_BOX].setAttribute('data-id', 'layer' + CanvasRenderer.SELECT_BOX + '-selectbox');
    this.data.canvases[CanvasRenderer.DRAG].setAttribute('data-id', 'layer' + CanvasRenderer.DRAG + '-drag');
    
    for (var i = 0; i < CanvasRenderer.BUFFER_COUNT; i++) {
      this.data.bufferCanvases[i] = document.createElement('canvas');
      this.data.bufferContexts[i] = this.data.bufferCanvases[i].getContext('2d');
      this.data.bufferCanvases[i].style.position = 'absolute';
      this.data.bufferCanvases[i].setAttribute('data-id', 'buffer' + i);
      this.data.bufferCanvases[i].style.zIndex = String(-i - 1);
      this.data.bufferCanvases[i].style.visibility = 'hidden';
      //this.data.canvasContainer.appendChild(this.data.bufferCanvases[i]);
    }

    this.hideEdgesOnViewport = options.hideEdgesOnViewport;
    this.hideLabelsOnViewport = options.hideLabelsOnViewport;
    this.textureOnViewport = options.textureOnViewport;
    this.wheelSensitivity = options.wheelSensitivity;
    this.motionBlurEnabled = options.motionBlur;
    this.forcedPixelRatio = options.pixelRatio;
    this.motionBlur = true; // for initial kick off

    this.load();
  }

  CanvasRenderer.panOrBoxSelectDelay = 400;
  CanvasRenderer.isTouch = $$.is.touch();

  // whether to use Path2D caching for drawing
  var pathsImpld = typeof Path2D !== 'undefined';
  CanvasRenderer.usePaths = function(){
    return pathsImpld;
  };

  CanvasRenderer.prototype.notify = function(params) {
    var types;

    if( $$.is.array( params.type ) ){
      types = params.type;

<<<<<<< HEAD
    if( params.type === 'load' || params.type === 'resize' ){
      this.invalidateContainerClientCoordsCache();
      this.matchCanvasSize(this.data.container);
=======
    } else {
      types = [ params.type ];
>>>>>>> f363102c
    }

    for( var i = 0; i < types.length; i++ ){
      var type = types[i];

      switch( type ){
        case 'destroy':
          this.destroy();
          return;

        case 'add':
        case 'remove':
        case 'load':
          this.updateNodesCache();
          this.updateEdgesCache();
          break;

        case 'viewport':
          this.data.canvasNeedsRedraw[CanvasRenderer.SELECT_BOX] = true;
          break;

        case 'style':
          this.updateCachedZSortedEles();
          break;
      }

      if( type === 'load' || type === 'resize' ){
        this.invalidateContainerClientCoordsCache();
        this.matchCanvasSize(this.data.container);
      }
    } // for
    
    this.data.canvasNeedsRedraw[CanvasRenderer.NODE] = true;
    this.data.canvasNeedsRedraw[CanvasRenderer.DRAG] = true;

    this.redraw();
  };

  CanvasRenderer.prototype.destroy = function(){
    this.destroyed = true;

    for( var i = 0; i < this.bindings.length; i++ ){
      var binding = this.bindings[i];
      var b = binding;

      b.target.removeEventListener(b.event, b.handler, b.useCapture);
    }
  };

  

  // copy the math functions into the renderer prototype
  // unfortunately these functions are used interspersed t/o the code
  // and this makes sure things work just in case a ref was missed in refactoring
  // TODO remove this eventually
  for( var fnName in $$.math ){
    CanvasRenderer.prototype[ fnName ] = $$.math[ fnName ];
  }
  
  
  $$('renderer', 'canvas', CanvasRenderer);
  
})( cytoscape );<|MERGE_RESOLUTION|>--- conflicted
+++ resolved
@@ -121,14 +121,8 @@
     if( $$.is.array( params.type ) ){
       types = params.type;
 
-<<<<<<< HEAD
-    if( params.type === 'load' || params.type === 'resize' ){
-      this.invalidateContainerClientCoordsCache();
-      this.matchCanvasSize(this.data.container);
-=======
     } else {
       types = [ params.type ];
->>>>>>> f363102c
     }
 
     for( var i = 0; i < types.length; i++ ){
