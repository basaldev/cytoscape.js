--- conflicted
+++ resolved
@@ -93,39 +93,10 @@
 
   var has = {};
   for( var i = 0; i < types.length; i++ ){
-<<<<<<< HEAD
-    var type = types[i];
-
-    has[ type ] = true;
-  }
-
-  if( has.destroy ){
-    r.destroy();
-    return;
-  }
-
-  if( has.add || has.remove || has.load ){
-    r.updateElementsCache();
-  }
-
-  if( has.style ){
-    r.updateCachedZSortedEles();
-  }
-
-  if( has.viewport ){
-    r.redrawHint('select', true);
-  }
-
-  if( has.load || has.resize ){
-    r.invalidateContainerClientCoordsCache();
-    r.matchCanvasSize(r.container);
-  }
-=======
     var type = types[ i ];
 
     has[ type ] = true;
   } // for
->>>>>>> 2fe6747c
 
   if( has['destroy'] ){
     r.destroy();
