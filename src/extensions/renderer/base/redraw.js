'use strict';

var util = require( '../../../util' );

var BRp = {};

BRp.timeToRender = function(){
  return this.redrawTotalTime / this.redrawCount;
};

BRp.redraw = function( options ){
  options = options || util.staticEmptyObject();

  var r = this;

  if( r.averageRedrawTime === undefined ){ r.averageRedrawTime = 0; }
  if( r.lastRedrawTime === undefined ){ r.lastRedrawTime = 0; }
  if( r.lastDrawTime === undefined ){ r.lastDrawTime = 0; }

  r.requestedFrame = true;
  r.renderOptions = options;
};

BRp.beforeRender = function( fn, priority ){
  priority = priority || 0;

  var cbs = this.beforeRenderCallbacks;

<<<<<<< HEAD
  if( !forcedContext ){
    if( !callAfterLimit ){
      r.skipFrame = true;
      return;
    }
  }

  r.requestedFrame = true;
  r.renderOptions = options;
=======
  cbs.push({ fn: fn, priority: priority });

  // higher priority callbacks executed first
  cbs.sort(function( a, b ){ return b.priority - a.priority; });
>>>>>>> 2fe6747c
};

BRp.startRenderLoop = function(){
  var r = this;

  if( r.renderLoopStarted ){
    return;
  } else {
    r.renderLoopStarted = true;
  }

<<<<<<< HEAD
  var renderFn = function(){
=======
  var beforeRenderCallbacks = function( willDraw, startTime ){
    var cbs = r.beforeRenderCallbacks;

    for( var i = 0; i < cbs.length; i++ ){
      cbs[i].fn( willDraw, startTime );
    }
  };

  var renderFn = function( requestTime ){
>>>>>>> 2fe6747c
    if( r.destroyed ){ return; }

    if( r.requestedFrame && !r.skipFrame ){
      beforeRenderCallbacks( true, requestTime );

      var startTime = util.performanceNow();

      r.render( r.renderOptions );

      var endTime = r.lastDrawTime = util.performanceNow();

      if( r.averageRedrawTime === undefined ){
        r.averageRedrawTime = endTime - startTime;
      }

      if( r.redrawCount === undefined ){
        r.redrawCount = 0;
      }

      r.redrawCount++;

      if( r.redrawTotalTime === undefined ){
        r.redrawTotalTime = 0;
      }

      var duration = endTime - startTime;

      r.redrawTotalTime += duration;
      r.lastRedrawTime = duration;

      // use a weighted average with a bias from the previous average so we don't spike so easily
      r.averageRedrawTime = r.averageRedrawTime / 2 + duration / 2;

      r.requestedFrame = false;
    } else {
      beforeRenderCallbacks( false, requestTime );
    }

    r.skipFrame = false;

    util.requestAnimationFrame( renderFn );
  };

  util.requestAnimationFrame( renderFn );

};

module.exports = BRp;<|MERGE_RESOLUTION|>--- conflicted
+++ resolved
@@ -26,22 +26,10 @@
 
   var cbs = this.beforeRenderCallbacks;
 
-<<<<<<< HEAD
-  if( !forcedContext ){
-    if( !callAfterLimit ){
-      r.skipFrame = true;
-      return;
-    }
-  }
-
-  r.requestedFrame = true;
-  r.renderOptions = options;
-=======
   cbs.push({ fn: fn, priority: priority });
 
   // higher priority callbacks executed first
   cbs.sort(function( a, b ){ return b.priority - a.priority; });
->>>>>>> 2fe6747c
 };
 
 BRp.startRenderLoop = function(){
@@ -53,9 +41,6 @@
     r.renderLoopStarted = true;
   }
 
-<<<<<<< HEAD
-  var renderFn = function(){
-=======
   var beforeRenderCallbacks = function( willDraw, startTime ){
     var cbs = r.beforeRenderCallbacks;
 
@@ -65,7 +50,6 @@
   };
 
   var renderFn = function( requestTime ){
->>>>>>> 2fe6747c
     if( r.destroyed ){ return; }
 
     if( r.requestedFrame && !r.skipFrame ){
