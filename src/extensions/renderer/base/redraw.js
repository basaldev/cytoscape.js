'use strict';

var util = require( '../../../util' );

var BRp = {};

BRp.timeToRender = function(){
  return this.redrawTotalTime / this.redrawCount;
};

var minRedrawLimit = 1000 / 60; // people can't see much better than 60fps
var maxRedrawLimit = 1000;  // don't cap max b/c it's more important to be responsive than smooth

BRp.redraw = function( options ){
  options = options || util.staticEmptyObject();

  var r = this;
  var forcedContext = options.forcedContext;

  if( r.averageRedrawTime === undefined ){ r.averageRedrawTime = 0; }
  if( r.lastRedrawTime === undefined ){ r.lastRedrawTime = 0; }

  var redrawLimit = r.lastRedrawTime; // estimate the ideal redraw limit based on how fast we can draw
  redrawLimit = minRedrawLimit > redrawLimit ? minRedrawLimit : redrawLimit;
  redrawLimit = redrawLimit < maxRedrawLimit ? redrawLimit : maxRedrawLimit;

  if( r.lastDrawTime === undefined ){ r.lastDrawTime = 0; }

  var nowTime = util.performanceNow();
  var timeElapsed = nowTime - r.lastDrawTime;
  var callAfterLimit = timeElapsed >= redrawLimit;

<<<<<<< HEAD
  if( !forcedContext ){
    if( !callAfterLimit ){
      r.skipFrame = true;
      return;
    }
  }
=======
  // disable frameskipping and allow browser to handle it
  // if( !forcedContext ){
  //   if( !callAfterLimit ){
  //     r.skipFrame = true;
  //     return;
  //   }
  // }
>>>>>>> 3fbf5c9b

  r.requestedFrame = true;
  r.renderOptions = options;
};

BRp.beforeRender = function( fn ){
  this.beforeRenderCallbacks.push( fn );
};

BRp.startRenderLoop = function(){
  var r = this;

  if( r.renderLoopStarted ){
    return;
  } else {
    r.renderLoopStarted = true;
  }

  var renderFn = function(){
    if( r.destroyed ){ return; }

    if( r.requestedFrame && !r.skipFrame ){
      var startTime = util.performanceNow();

      var cbs = r.beforeRenderCallbacks;
      for( var i = 0; i < cbs.length; i++ ){ cbs[i](); }

      r.render( r.renderOptions );

      var endTime = r.lastDrawTime = util.performanceNow();

      if( r.averageRedrawTime === undefined ){
        r.averageRedrawTime = endTime - startTime;
      }

      if( r.redrawCount === undefined ){
        r.redrawCount = 0;
      }

      r.redrawCount++;

      if( r.redrawTotalTime === undefined ){
        r.redrawTotalTime = 0;
      }

      var duration = endTime - startTime;

      r.redrawTotalTime += duration;
      r.lastRedrawTime = duration;

      // use a weighted average with a bias from the previous average so we don't spike so easily
      r.averageRedrawTime = r.averageRedrawTime / 2 + duration / 2;

      r.requestedFrame = false;
    }

    r.skipFrame = false;

    util.requestAnimationFrame( renderFn );
  };

  util.requestAnimationFrame( renderFn );

};

module.exports = BRp;<|MERGE_RESOLUTION|>--- conflicted
+++ resolved
@@ -30,14 +30,6 @@
   var timeElapsed = nowTime - r.lastDrawTime;
   var callAfterLimit = timeElapsed >= redrawLimit;
 
-<<<<<<< HEAD
-  if( !forcedContext ){
-    if( !callAfterLimit ){
-      r.skipFrame = true;
-      return;
-    }
-  }
-=======
   // disable frameskipping and allow browser to handle it
   // if( !forcedContext ){
   //   if( !callAfterLimit ){
@@ -45,7 +37,6 @@
   //     return;
   //   }
   // }
->>>>>>> 3fbf5c9b
 
   r.requestedFrame = true;
   r.renderOptions = options;
