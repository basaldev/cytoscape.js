'use strict';

var is = require( '../../../is' );
var util = require( '../../../util' );
var math = require( '../../../math' );
var Event = require( '../../../event' );
<<<<<<< HEAD
var Collection = require('../../../collection');
=======
>>>>>>> 2fe6747c

var BRp = {};

BRp.registerBinding = function( target, event, handler, useCapture ){
  var args = Array.prototype.slice.apply( arguments, [1] ); // copy
  var b = this.binder( target );

  return b.on.apply( b, args );
};

BRp.binder = function( tgt ){
  var r = this;

  var on = function(){
    var args = arguments;

    r.bindings.push({
      target: tgt,
      args: args
    });

    ( tgt.on || tgt.addEventListener ).apply( tgt, args );

    return this;
  };

  return {
    on: on,
    addEventListener: on,
    addListener: on,
    bind: on
  };
};

BRp.nodeIsDraggable = function( node ){
  if( node && node.isNode()
    && node.pstyle( 'opacity' ).value !== 0
    && node.pstyle( 'visibility' ).value == 'visible'
    && node.pstyle( 'display' ).value == 'element'
    && !node.locked()
    && node.grabbable() ){

    return true;
  }

  return false;
};

BRp.load = function(){
  var r = this;

  var triggerEvents = function( target, names, e, props ){
    if( target == null ){
      target = r.cy;
    }

    for( var i = 0; i < names.length; i++ ){
      var name = names[ i ];

      var event = new Event( e, util.extend( { type: name }, props ) );
      target.trigger( event );
    }
  };

  var isMultSelKeyDown = function( e ){
    return e.shiftKey || e.metaKey || e.ctrlKey; // maybe e.altKey
  };

  var allowPanningPassthrough = function( down, downs ){
    var allowPassthrough = true;

    if( r.cy.hasCompoundNodes() && down && down.isEdge() ){
      // a compound node below the edge => no passthrough panning
      for( var i = 0; downs && i < downs.length; i++ ){
        var down = downs[i];

        if( down.isNode() && down.isParent() ){
          allowPassthrough = false;
          break;
        }
      }
    } else {
      allowPassthrough = true;
    }

    return allowPassthrough;
  };

  var getDragListIds = function( opts ){
    var listHasId;

    if( opts.addToList && r.cy.hasCompoundNodes() ){ // only needed for compound graphs
      if( !opts.addToList.hasId ){ // build ids lookup if doesn't already exist
        opts.addToList.hasId = {};

        for( var i = 0; i < opts.addToList.length; i++ ){
          var ele = opts.addToList[ i ];

          opts.addToList.hasId[ ele.id() ] = true;
        }
      }

      listHasId = opts.addToList.hasId;
    }

    return listHasId || {};
  };

  var setGrabbed = function( ele ){
    ele[0]._private.grabbed = true;
  };

  var setFreed = function( ele ){
    ele[0]._private.grabbed = false;
  };

  var setInDragLayer = function( ele ){
    ele[0]._private.rscratch.inDragLayer = true;
  };

  var setOutDragLayer = function( ele ){
    ele[0]._private.rscratch.inDragLayer = false;
  };

  var setGrabTarget = function( ele ){
    ele[0]._private.rscratch.isGrabTarget = true;
  };

  var removeGrabTarget = function( ele ){
    ele[0]._private.rscratch.isGrabTarget = false;
  };

  var addToDragList = function( ele, opts ){
    var listHasId = getDragListIds( opts );

    if( !listHasId[ ele.id() ] ){
      opts.addToList.push( ele );
      listHasId[ ele.id() ] = true;

      setGrabbed( ele );
    }
  };

  // helper function to determine which child nodes and inner edges
  // of a compound node to be dragged as well as the grabbed and selected nodes
  var addDescendantsToDrag = function( node, opts ){
    if( !node.cy().hasCompoundNodes() ){
      return;
    }

    if( opts.inDragLayer == null && opts.addToList == null ){ return; } // nothing to do

    var innerNodes = node.descendants();

    if( opts.inDragLayer ){
      innerNodes.forEach( setInDragLayer );
      innerNodes.connectedEdges().forEach( setInDragLayer );
    }

    if( opts.addToList ){
      innerNodes.forEach(function( ele ){
        addToDragList( ele, opts );
      });
    }
  };

  // adds the given nodes and its neighbourhood to the drag layer
  var addNodesToDrag = function( nodes, opts ){
    opts = opts || {};

    var hasCompoundNodes = nodes.cy().hasCompoundNodes();

    if( opts.inDragLayer ){
      nodes.forEach( setInDragLayer );

      nodes.neighborhood().stdFilter(function( ele ){
        return !hasCompoundNodes || ele.isEdge();
      }).forEach( setInDragLayer );
    }

    if( opts.addToList ){
      nodes.forEach(function( ele ){
        addToDragList( ele, opts );
      });
    }

    addDescendantsToDrag( nodes, opts ); // always add to drag

    // also add nodes and edges related to the topmost ancestor
    updateAncestorsInDragLayer( nodes, {
      inDragLayer: opts.inDragLayer
    } );

    r.updateCachedGrabbedEles();
  };

  var addNodeToDrag = addNodesToDrag;

  var freeDraggedElements = function( grabbedEles ){
    if( !grabbedEles ){ return; }

    grabbedEles.hasId = {}; // clear the id list

    // just go over all elements rather than doing a bunch of (possibly expensive) traversals
    r.getCachedZSortedEles().forEach(function( ele ){
      setFreed( ele );
      setOutDragLayer( ele );
      removeGrabTarget( ele );
    });

    r.updateCachedGrabbedEles();
  };

  // helper function to determine which ancestor nodes and edges should go
  // to the drag layer (or should be removed from drag layer).
  var updateAncestorsInDragLayer = function( node, opts ){

    if( opts.inDragLayer == null && opts.addToList == null ){ return; } // nothing to do

    if( !node.cy().hasCompoundNodes() ){
      return;
    }

    // find top-level parent
    var parent = node.ancestors().orphans();

    // no parent node: no nodes to add to the drag layer
    if( parent.same( node ) ){
      return;
    }

    var nodes = parent.descendants().spawnSelf()
      .merge( parent )
      .unmerge( node )
      .unmerge( node.descendants() )
    ;

    var edges = nodes.connectedEdges();

    if( opts.inDragLayer ){
      edges.forEach( setInDragLayer );
      nodes.forEach( setInDragLayer );
    }

    if( opts.addToList ){
      nodes.forEach(function( ele ){
        addToDragList( ele, opts );
      });
    }
  };

  var haveMutationsApi = typeof MutationObserver !== 'undefined';

  // watch for when the cy container is removed from the dom
  if( haveMutationsApi ){
    r.removeObserver = new MutationObserver( function( mutns ){
      for( var i = 0; i < mutns.length; i++ ){
        var mutn = mutns[ i ];
        var rNodes = mutn.removedNodes;

        if( rNodes ){ for( var j = 0; j < rNodes.length; j++ ){
          var rNode = rNodes[ j ];

          if( rNode === r.container ){
            r.destroy();
            break;
          }
        } }
      }
    } );

    if( r.container.parentNode ){
      r.removeObserver.observe( r.container.parentNode, { childList: true } );
    }
  } else {
    r.registerBinding( r.container, 'DOMNodeRemoved', function( e ){
      r.destroy();
    } );
  }

  var onResize = util.debounce( function(){
    r.cy.invalidateSize();
    r.invalidateContainerClientCoordsCache();

    r.matchCanvasSize( r.container );
    r.redrawHint( 'eles', true );
    r.redrawHint( 'drag', true );
    r.redraw();
  }, 100 );

  if( haveMutationsApi ){
    r.styleObserver = new MutationObserver( onResize );

    r.styleObserver.observe( r.container, { attributes: true } );
  }

  // auto resize
  r.registerBinding( window, 'resize', onResize );

  var invalCtnrBBOnScroll = function( domEle ){
    r.registerBinding( domEle, 'scroll', function( e ){
      r.invalidateContainerClientCoordsCache();
    } );
  };

  var bbCtnr = r.cy.container();

  for( ;; ){

    invalCtnrBBOnScroll( bbCtnr );

    if( bbCtnr.parentNode ){
      bbCtnr = bbCtnr.parentNode;
    } else {
      break;
    }

  }

  // stop right click menu from appearing on cy
  r.registerBinding( r.container, 'contextmenu', function( e ){
    e.preventDefault();
  } );

  var inBoxSelection = function(){
    return r.selection[4] !== 0;
  };

  // Primary key
  r.registerBinding( r.container, 'mousedown', function mousedownHandler( e ){
    e.preventDefault();
    r.hoverData.capture = true;
    r.hoverData.which = e.which;

    var cy = r.cy;
    var gpos = [ e.clientX, e.clientY ];
    var pos = r.projectIntoViewport( gpos[0], gpos[1] );
    var select = r.selection;
    var nears = r.findNearestElements( pos[0], pos[1], true, false );
    var near = nears[0];
    var draggedElements = r.dragData.possibleDragElements;

    r.hoverData.mdownPos = pos;
    r.hoverData.mdownGPos = gpos;

    var checkForTaphold = function(){
      r.hoverData.tapholdCancelled = false;

      clearTimeout( r.hoverData.tapholdTimeout );

      r.hoverData.tapholdTimeout = setTimeout( function(){

        if( r.hoverData.tapholdCancelled ){
          return;
        } else {
          var ele = r.hoverData.down;

          if( ele ){
            ele.trigger( new Event( e, {
              type: 'taphold',
              cyPosition: { x: pos[0], y: pos[1] }
            } ) );
          } else {
            cy.trigger( new Event( e, {
              type: 'taphold',
              cyPosition: { x: pos[0], y: pos[1] }
            } ) );
          }
        }

      }, r.tapholdDuration );
    };

    // Right click button
    if( e.which == 3 ){

      r.hoverData.cxtStarted = true;

      var cxtEvt = new Event( e, {
        type: 'cxttapstart',
        cyPosition: { x: pos[0], y: pos[1] }
      } );

      if( near ){
        near.activate();
        near.trigger( cxtEvt );

        r.hoverData.down = near;
      } else {
        cy.trigger( cxtEvt );
      }

      r.hoverData.downTime = (new Date()).getTime();
      r.hoverData.cxtDragged = false;

    // Primary button
    } else if( e.which == 1 ){

      if( near ){
        near.activate();
      }

      // Element dragging
      {
        // If something is under the cursor and it is draggable, prepare to grab it
        if( near != null ){

          if( r.nodeIsDraggable( near ) ){

            var grabEvent = new Event( e, {
              type: 'grab',
              cyPosition: { x: pos[0], y: pos[1] }
            } );

            setGrabTarget( near );

            if( !near.selected() ){

              draggedElements = r.dragData.possibleDragElements = [];
              addNodeToDrag( near, { addToList: draggedElements } );

              near.trigger( grabEvent );

            } else if( near.selected() ){
              draggedElements = r.dragData.possibleDragElements = [  ];

              var selectedNodes = cy.$( function(){ return this.isNode() && this.selected() && r.nodeIsDraggable( this ); } );

              addNodesToDrag( selectedNodes, { addToList: draggedElements } );

              near.trigger( grabEvent );
            }

            r.redrawHint( 'eles', true );
            r.redrawHint( 'drag', true );

          }

        }

        r.hoverData.down = near;
        r.hoverData.downs = nears;
        r.hoverData.downTime = (new Date()).getTime();
      }

      triggerEvents( near, [ 'mousedown', 'tapstart', 'vmousedown' ], e, {
        cyPosition: { x: pos[0], y: pos[1] }
      } );

      if( near == null ){
        select[4] = 1;

        r.data.bgActivePosistion = {
          x: pos[0],
          y: pos[1]
        };

        r.redrawHint( 'select', true );

        r.redraw();
      } else if( near.isEdge() ){
        select[4] = 1; // for future pan
      }

      checkForTaphold();

    }

    // Initialize selection box coordinates
    select[0] = select[2] = pos[0];
    select[1] = select[3] = pos[1];

  }, false );

<<<<<<< HEAD
  r.registerBinding(window, 'mousemove', function(e) {
=======
  r.registerBinding( window, 'mousemove', function mousemoveHandler( e ){
>>>>>>> 2fe6747c
    var preventDefault = false;
    var capture = r.hoverData.capture;

    // save cycles if mouse events aren't to be captured
    if( !capture ){
      var containerPageCoords = r.findContainerClientCoords();

      if( e.clientX > containerPageCoords[0] && e.clientX < containerPageCoords[0] + r.canvasWidth
        && e.clientY > containerPageCoords[1] && e.clientY < containerPageCoords[1] + r.canvasHeight
      ){
        // inside container bounds so OK
      } else {
        return;
      }

      var cyContainer = r.container;
      var target = e.target;
      var tParent = target.parentNode;
      var containerIsTarget = false;

      while( tParent ){
        if( tParent === cyContainer ){
          containerIsTarget = true;
          break;
        }

        tParent = tParent.parentNode;
      }

      if( !containerIsTarget ){ return; } // if target is outisde cy container, then this event is not for us
    }

    var cy = r.cy;
    var zoom = cy.zoom();
    var gpos = [ e.clientX, e.clientY ];
    var pos = r.projectIntoViewport( gpos[0], gpos[1] );
    var mdownPos = r.hoverData.mdownPos;
    var mdownGPos = r.hoverData.mdownGPos;
    var select = r.selection;

    var near = null;
    if( !r.hoverData.draggingEles && !r.hoverData.dragging && !r.hoverData.selecting ){
      near = r.findNearestElement( pos[0], pos[1], true, false );
    }
    var last = r.hoverData.last;
    var down = r.hoverData.down;

    var disp = [ pos[0] - select[2], pos[1] - select[3] ];

    var draggedElements = r.dragData.possibleDragElements;

    var isOverThresholdDrag;

    if( mdownGPos ){
      var dx = gpos[0] - mdownGPos[0];
      var dx2 = dx * dx;
      var dy = gpos[1] - mdownGPos[1];
      var dy2 = dy * dy;
      var dist2 = dx2 + dy2;

      isOverThresholdDrag = dist2 >= r.desktopTapThreshold2;
    }

    var multSelKeyDown = isMultSelKeyDown( e );

    if (isOverThresholdDrag) {
      r.hoverData.tapholdCancelled = true;
    }

    var updateDragDelta = function(){
      var dragDelta = r.hoverData.dragDelta = r.hoverData.dragDelta || [];

      if( dragDelta.length === 0 ){
        dragDelta.push( disp[0] );
        dragDelta.push( disp[1] );
      } else {
        dragDelta[0] += disp[0];
        dragDelta[1] += disp[1];
      }
    };


    preventDefault = true;

    triggerEvents( near, [ 'mousemove', 'vmousemove', 'tapdrag' ], e, {
      cyPosition: { x: pos[0], y: pos[1] }
    } );

    // trigger context drag if rmouse down
    if( r.hoverData.which === 3 ){
      // but only if over threshold
      if( isOverThresholdDrag ){
<<<<<<< HEAD
        var cxtEvt = Event( e, {
=======
        var cxtEvt = new Event( e, {
>>>>>>> 2fe6747c
          type: 'cxtdrag',
          cyPosition: { x: pos[0], y: pos[1] }
        } );

        if( down ){
          down.trigger( cxtEvt );
<<<<<<< HEAD
        } else{
=======
        } else {
>>>>>>> 2fe6747c
          cy.trigger( cxtEvt );
        }

        r.hoverData.cxtDragged = true;

        if( !r.hoverData.cxtOver || near !== r.hoverData.cxtOver ){

          if( r.hoverData.cxtOver ){
<<<<<<< HEAD
            r.hoverData.cxtOver.trigger( Event( e, {
=======
            r.hoverData.cxtOver.trigger( new Event( e, {
>>>>>>> 2fe6747c
              type: 'cxtdragout',
              cyPosition: { x: pos[0], y: pos[1] }
            } ) );
          }

          r.hoverData.cxtOver = near;

          if( near ){
<<<<<<< HEAD
            near.trigger( Event( e, {
=======
            near.trigger( new Event( e, {
>>>>>>> 2fe6747c
              type: 'cxtdragover',
              cyPosition: { x: pos[0], y: pos[1] }
            } ) );
          }

        }
      }

    // Check if we are drag panning the entire graph
    } else if( r.hoverData.dragging ){
      preventDefault = true;

      if( cy.panningEnabled() && cy.userPanningEnabled() ){
        var deltaP;

        if( r.hoverData.justStartedPan ){
          var mdPos = r.hoverData.mdownPos;

          deltaP = {
            x: ( pos[0] - mdPos[0] ) * zoom,
            y: ( pos[1] - mdPos[1] ) * zoom
          };

          r.hoverData.justStartedPan = false;

        } else {
          deltaP = {
            x: disp[0] * zoom,
            y: disp[1] * zoom
          };

        }

        cy.panBy( deltaP );

        r.hoverData.dragged = true;
      }

      // Needs reproject due to pan changing viewport
      pos = r.projectIntoViewport( e.clientX, e.clientY );

    // Checks primary button down & out of time & mouse not moved much
    } else if(
        select[4] == 1 && (down == null || down.isEdge())
    ){

      if( isOverThresholdDrag ){

        if( !r.hoverData.dragging && cy.boxSelectionEnabled() && ( multSelKeyDown || !cy.panningEnabled() || !cy.userPanningEnabled() ) ){
          r.data.bgActivePosistion = undefined;
<<<<<<< HEAD
          r.hoverData.selecting = true;

          r.redrawHint('select', true);
          r.redraw();

        } else if( !r.hoverData.selecting && cy.panningEnabled() && cy.userPanningEnabled() ){
          r.hoverData.dragging = true;
          r.hoverData.justStartedPan = true;
          select[4] = 0;

          r.data.bgActivePosistion = math.array2point( mdownPos );

          r.redrawHint('select', true);
          r.redraw();
=======

          if( !r.hoverData.selecting ){
            cy.trigger('boxstart');
          }

          r.hoverData.selecting = true;

          r.redrawHint( 'select', true );
          r.redraw();

        } else if( !r.hoverData.selecting && cy.panningEnabled() && cy.userPanningEnabled() ){
          var allowPassthrough = allowPanningPassthrough( down, r.hoverData.downs );

          if( allowPassthrough ){
            r.hoverData.dragging = true;
            r.hoverData.justStartedPan = true;
            select[4] = 0;

            r.data.bgActivePosistion = math.array2point( mdownPos );

            r.redrawHint( 'select', true );
            r.redraw();
          }
>>>>>>> 2fe6747c
        }

        if( down && down.isEdge() && down.active() ){ down.unactivate(); }

      }

    } else {
      if( down && down.isEdge() && down.active() ){ down.unactivate(); }

      if( near != last ){

        if( last ){
          triggerEvents( last, [ 'mouseout', 'tapdragout' ], e, {
            cyPosition: { x: pos[0], y: pos[1] }
          } );
        }

        if( near ){
          triggerEvents( near, [ 'mouseover', 'tapdragover' ], e, {
            cyPosition: { x: pos[0], y: pos[1] }
          } );
        }

        r.hoverData.last = near;
      }

      if( down && r.nodeIsDraggable( down ) ){

        if( isOverThresholdDrag ){ // then drag

          var justStartedDrag = !r.dragData.didDrag;

          if( justStartedDrag ){
            r.redrawHint( 'eles', true );
          }

          r.dragData.didDrag = true; // indicate that we actually did drag the node

          var toTrigger = [];

          // now, add the elements to the drag layer if not done already
          if( !r.hoverData.draggingEles ){
            addNodesToDrag( cy.collection( draggedElements ), { inDragLayer: true } );
          }

          for( var i = 0; i < draggedElements.length; i++ ){
            var dEle = draggedElements[ i ];

            // Locked nodes not draggable, as well as non-visible nodes
            if( r.nodeIsDraggable( dEle ) && dEle.grabbed() ){
              var dPos = dEle._private.position;

              toTrigger.push( dEle );

              if( is.number( disp[0] ) && is.number( disp[1] ) ){
                var updatePos = !dEle.isParent();

                if( updatePos ){
                  dPos.x += disp[0];
                  dPos.y += disp[1];
                }

                if( justStartedDrag ){
                  var dragDelta = r.hoverData.dragDelta;

<<<<<<< HEAD
                  if( updatePos && dragDelta && is.number(dragDelta[0]) && is.number(dragDelta[1]) ){
=======
                  if( updatePos && dragDelta && is.number( dragDelta[0] ) && is.number( dragDelta[1] ) ){
>>>>>>> 2fe6747c
                    dPos.x += dragDelta[0];
                    dPos.y += dragDelta[1];
                  }
                }
              }

            }
          }

          r.hoverData.draggingEles = true;

          var tcol = cy.collection( toTrigger );

          tcol.updateCompoundBounds();
          tcol.trigger( 'position drag' );

          r.redrawHint( 'drag', true );
          r.redraw();

        } else { // otherwise save drag delta for when we actually start dragging so the relative grab pos is constant
          updateDragDelta();
        }
      }

      // prevent the dragging from triggering text selection on the page
      preventDefault = true;
    }

    select[2] = pos[0]; select[3] = pos[1];

    if( preventDefault ){
<<<<<<< HEAD
      if(e.stopPropagation) e.stopPropagation();
        if(e.preventDefault) e.preventDefault();
        return false;
      }
  }, false);
=======
      if( e.stopPropagation ) e.stopPropagation();
      if( e.preventDefault ) e.preventDefault();
      return false;
    }
  }, false );
>>>>>>> 2fe6747c

  r.registerBinding( window, 'mouseup', function mouseupHandler( e ){
    var capture = r.hoverData.capture;
    if( !capture ){ return; }
    r.hoverData.capture = false;

    var cy = r.cy; var pos = r.projectIntoViewport( e.clientX, e.clientY ); var select = r.selection;
    var near = r.findNearestElement( pos[0], pos[1], true, false );
    var draggedElements = r.dragData.possibleDragElements; var down = r.hoverData.down;
    var multSelKeyDown = isMultSelKeyDown( e );

    if( r.data.bgActivePosistion ){
      r.redrawHint( 'select', true );
      r.redraw();
    }

    r.hoverData.tapholdCancelled = true;

    r.data.bgActivePosistion = undefined; // not active bg now

    if( down ){
      down.unactivate();
    }

    if( r.hoverData.which === 3 ){
      var cxtEvt = new Event( e, {
        type: 'cxttapend',
        cyPosition: { x: pos[0], y: pos[1] }
      } );

      if( down ){
        down.trigger( cxtEvt );
      } else {
        cy.trigger( cxtEvt );
      }

      if( !r.hoverData.cxtDragged ){
        var cxtTap = new Event( e, {
          type: 'cxttap',
          cyPosition: { x: pos[0], y: pos[1] }
        } );

        if( down ){
          down.trigger( cxtTap );
        } else {
          cy.trigger( cxtTap );
        }
      }

      r.hoverData.cxtDragged = false;
      r.hoverData.which = null;

    } else if( r.hoverData.which === 1 ){

      // Deselect all elements if nothing is currently under the mouse cursor and we aren't dragging something
      if( (down == null) // not mousedown on node
        && !r.dragData.didDrag // didn't move the node around
        && !r.hoverData.selecting // not box selection
        && !r.hoverData.dragged // didn't pan
        && !isMultSelKeyDown( e )
      ){

        cy.$( function(){
          return this.selected();
        } ).unselect();

        if( draggedElements.length > 0 ){
          r.redrawHint( 'eles', true );
        }

        r.dragData.possibleDragElements = draggedElements = [];
      }

      triggerEvents( near, [ 'mouseup', 'tapend', 'vmouseup' ], e, {
        cyPosition: { x: pos[0], y: pos[1] }
      } );

      if(
        !r.dragData.didDrag // didn't move a node around
        && !r.hoverData.dragged // didn't pan
        && !r.hoverData.selecting // not box selection
      ){
        triggerEvents( down, ['click', 'tap', 'vclick'], e, {
          cyPosition: { x: pos[0], y: pos[1] }
        } );
      }

      // Single selection
      if( near == down && !r.dragData.didDrag && !r.hoverData.selecting ){
        if( near != null && near._private.selectable ){

          if( r.hoverData.dragging ){
            // if panning, don't change selection state
          } else if( cy.selectionType() === 'additive' || multSelKeyDown ){
            if( near.selected() ){
              near.unselect();
            } else {
              near.select();
            }
          } else {
            if( !multSelKeyDown ){
              cy.$( ':selected' ).unmerge( near ).unselect();
              near.select();
            }
          }

          r.redrawHint( 'eles', true );
        }
      }

      if( r.hoverData.selecting ){
        var box = cy.collection( r.getAllInBox( select[0], select[1], select[2], select[3] ) );

        r.redrawHint( 'select', true );

        if( box.length > 0 ){
          r.redrawHint( 'eles', true );
        }

        cy.trigger('boxend');

        var eleWouldBeSelected = function( ele ){ return ele.selectable() && !ele.selected(); };

        if( cy.selectionType() === 'additive' ){
          box
            .trigger('box')
            .stdFilter( eleWouldBeSelected )
              .select()
              .trigger('boxselect')
          ;
        } else {
          if( !multSelKeyDown ){
            cy.$( ':selected' ).unmerge( box ).unselect();
          }

          box
            .trigger('box')
            .stdFilter( eleWouldBeSelected )
              .select()
              .trigger('boxselect')
          ;
        }

        // always need redraw in case eles unselectable
        r.redraw();

      }

      // Cancel drag pan
      if( r.hoverData.dragging ){
        r.hoverData.dragging = false;

        r.redrawHint( 'select', true );
        r.redrawHint( 'eles', true );

        r.redraw();
      }

      if( !select[4] ) {
        r.redrawHint('drag', true);
        r.redrawHint('eles', true);

        var downWasGrabbed = down && down.grabbed();

        freeDraggedElements( draggedElements );

        if( downWasGrabbed ){ down.trigger('free'); }
      }

    } // else not right mouse

    select[4] = 0; r.hoverData.down = null;

    r.hoverData.cxtStarted = false;
    r.hoverData.draggingEles = false;
    r.hoverData.selecting = false;
    r.dragData.didDrag = false;
    r.hoverData.dragged = false;
    r.hoverData.dragDelta = [];
    r.hoverData.mdownPos = null;
    r.hoverData.mdownGPos = null;

  }, false );

  var wheelHandler = function( e ){


    if( r.scrollingPage ){ return; } // while scrolling, ignore wheel-to-zoom

    var cy = r.cy;
    var pos = r.projectIntoViewport( e.clientX, e.clientY );
    var rpos = [ pos[0] * cy.zoom() + cy.pan().x,
                  pos[1] * cy.zoom() + cy.pan().y ];

    if( r.hoverData.draggingEles || r.hoverData.dragging || r.hoverData.cxtStarted || inBoxSelection() ){ // if pan dragging or cxt dragging, wheel movements make no zoom
      e.preventDefault();
      return;
    }

    if( cy.panningEnabled() && cy.userPanningEnabled() && cy.zoomingEnabled() && cy.userZoomingEnabled() ){
      e.preventDefault();

      r.data.wheelZooming = true;
      clearTimeout( r.data.wheelTimeout );
      r.data.wheelTimeout = setTimeout( function(){
        r.data.wheelZooming = false;

        r.redrawHint( 'eles', true );
        r.redraw();
      }, 150 );

      var diff = e.deltaY / -250 || e.wheelDeltaY / 1000 || e.wheelDelta / 1000;
      diff = diff * r.wheelSensitivity;

      var needsWheelFix = e.deltaMode === 1;
      if( needsWheelFix ){ // fixes slow wheel events on ff/linux and ff/windows
        diff *= 33;
      }

      cy.zoom( {
        level: cy.zoom() * Math.pow( 10, diff ),
        renderedPosition: { x: rpos[0], y: rpos[1] }
      } );
    }

  };

  // Functions to help with whether mouse wheel should trigger zooming
  // --
  r.registerBinding( r.container, 'wheel', wheelHandler, true );

  // disable nonstandard wheel events
  // r.registerBinding(r.container, 'mousewheel', wheelHandler, true);
  // r.registerBinding(r.container, 'DOMMouseScroll', wheelHandler, true);
  // r.registerBinding(r.container, 'MozMousePixelScroll', wheelHandler, true); // older firefox

  r.registerBinding( window, 'scroll', function scrollHandler( e ){
    r.scrollingPage = true;

    clearTimeout( r.scrollingPageTimeout );
    r.scrollingPageTimeout = setTimeout( function(){
      r.scrollingPage = false;
    }, 250 );
  }, true );

  // Functions to help with handling mouseout/mouseover on the Cytoscape container
  // Handle mouseout on Cytoscape container
  r.registerBinding( r.container, 'mouseout', function mouseOutHandler( e ){
    var pos = r.projectIntoViewport( e.clientX, e.clientY );

    r.cy.trigger( new Event( e, {
      type: 'mouseout',
      cyPosition: { x: pos[0], y: pos[1] }
    } ) );
  }, false );

  r.registerBinding( r.container, 'mouseover', function mouseOverHandler( e ){
    var pos = r.projectIntoViewport( e.clientX, e.clientY );

    r.cy.trigger( new Event( e, {
      type: 'mouseover',
      cyPosition: { x: pos[0], y: pos[1] }
    } ) );
  }, false );

  var f1x1, f1y1, f2x1, f2y1; // starting points for pinch-to-zoom
  var distance1, distance1Sq; // initial distance between finger 1 and finger 2 for pinch-to-zoom
  var center1, modelCenter1; // center point on start pinch to zoom
  var offsetLeft, offsetTop;
  var containerWidth, containerHeight;
  var twoFingersStartInside;

  var distance = function( x1, y1, x2, y2 ){
    return Math.sqrt( (x2 - x1) * (x2 - x1) + (y2 - y1) * (y2 - y1) );
  };

  var distanceSq = function( x1, y1, x2, y2 ){
    return (x2 - x1) * (x2 - x1) + (y2 - y1) * (y2 - y1);
  };

  var touchstartHandler;
<<<<<<< HEAD
  r.registerBinding(r.container, 'touchstart', touchstartHandler = function(e) {
=======
  r.registerBinding( r.container, 'touchstart', touchstartHandler = function( e ){
>>>>>>> 2fe6747c
    r.touchData.capture = true;
    r.data.bgActivePosistion = undefined;

    var cy = r.cy;
    var now = r.touchData.now;
    var earlier = r.touchData.earlier;

<<<<<<< HEAD
    if (e.touches[0]) { var pos = r.projectIntoViewport(e.touches[0].clientX, e.touches[0].clientY); now[0] = pos[0]; now[1] = pos[1]; }
    if (e.touches[1]) { var pos = r.projectIntoViewport(e.touches[1].clientX, e.touches[1].clientY); now[2] = pos[0]; now[3] = pos[1]; }
    if (e.touches[2]) { var pos = r.projectIntoViewport(e.touches[2].clientX, e.touches[2].clientY); now[4] = pos[0]; now[5] = pos[1]; }
=======
    if( e.touches[0] ){ var pos = r.projectIntoViewport( e.touches[0].clientX, e.touches[0].clientY ); now[0] = pos[0]; now[1] = pos[1]; }
    if( e.touches[1] ){ var pos = r.projectIntoViewport( e.touches[1].clientX, e.touches[1].clientY ); now[2] = pos[0]; now[3] = pos[1]; }
    if( e.touches[2] ){ var pos = r.projectIntoViewport( e.touches[2].clientX, e.touches[2].clientY ); now[4] = pos[0]; now[5] = pos[1]; }
>>>>>>> 2fe6747c

    // record starting points for pinch-to-zoom
    if( e.touches[1] ){

      freeDraggedElements( r.dragData.touchDragEles );

      var offsets = r.findContainerClientCoords();
      offsetLeft = offsets[0];
      offsetTop = offsets[1];
      containerWidth = offsets[2];
      containerHeight = offsets[3];

      f1x1 = e.touches[0].clientX - offsetLeft;
      f1y1 = e.touches[0].clientY - offsetTop;

      f2x1 = e.touches[1].clientX - offsetLeft;
      f2y1 = e.touches[1].clientY - offsetTop;

      twoFingersStartInside =
           0 <= f1x1 && f1x1 <= containerWidth
        && 0 <= f2x1 && f2x1 <= containerWidth
        && 0 <= f1y1 && f1y1 <= containerHeight
        && 0 <= f2y1 && f2y1 <= containerHeight
      ;

      var pan = cy.pan();
      var zoom = cy.zoom();

      distance1 = distance( f1x1, f1y1, f2x1, f2y1 );
      distance1Sq = distanceSq( f1x1, f1y1, f2x1, f2y1 );
      center1 = [ (f1x1 + f2x1) / 2, (f1y1 + f2y1) / 2 ];
      modelCenter1 = [
        (center1[0] - pan.x) / zoom,
        (center1[1] - pan.y) / zoom
      ];

      // consider context tap
      var cxtDistThreshold = 200;
      var cxtDistThresholdSq = cxtDistThreshold * cxtDistThreshold;
      if( distance1Sq < cxtDistThresholdSq && !e.touches[2] ){

        var near1 = r.findNearestElement( now[0], now[1], true, true );
        var near2 = r.findNearestElement( now[2], now[3], true, true );

        if( near1 && near1.isNode() ){
          near1.activate().trigger( new Event( e, {
            type: 'cxttapstart',
            cyPosition: { x: now[0], y: now[1] }
          } ) );
          r.touchData.start = near1;

        } else if( near2 && near2.isNode() ){
          near2.activate().trigger( new Event( e, {
            type: 'cxttapstart',
            cyPosition: { x: now[0], y: now[1] }
          } ) );
          r.touchData.start = near2;

        } else {
          cy.trigger( new Event( e, {
            type: 'cxttapstart',
            cyPosition: { x: now[0], y: now[1] }
          } ) );
          r.touchData.start = null;
        }

        if( r.touchData.start ){ r.touchData.start._private.grabbed = false; }
        r.touchData.cxt = true;
        r.touchData.cxtDragged = false;
        r.data.bgActivePosistion = undefined;

        r.redraw();
        return;

      }

    }

    if( e.touches[2] ){

    } else if( e.touches[1] ){

    } else if( e.touches[0] ){
      var nears = r.findNearestElements( now[0], now[1], true, true );
      var near = nears[0];

      if( near != null ){
        near.activate();

        r.touchData.start = near;
        r.touchData.starts = nears;

        if( r.nodeIsDraggable( near ) ){

          var draggedEles = r.dragData.touchDragEles = [];

          r.redrawHint( 'eles', true );
          r.redrawHint( 'drag', true );

          if( near.selected() ){
            // reset drag elements, since near will be added again

            var selectedNodes = cy.$( function(){
              return this.selected() && r.nodeIsDraggable( this );
            } );

            addNodesToDrag( selectedNodes, { addToList: draggedEles } );
          } else {
            addNodeToDrag( near, { addToList: draggedEles } );
          }

          setGrabTarget( near );

          near.trigger( new Event( e, {
            type: 'grab',
            cyPosition: { x: now[0], y: now[1] }
          } ) );
        }
      }

      triggerEvents( near, [ 'touchstart', 'tapstart', 'vmousedown' ], e, {
        cyPosition: { x: now[0], y: now[1] }
      } );

      if( near == null ){
        r.data.bgActivePosistion = {
          x: pos[0],
          y: pos[1]
        };

        r.redrawHint( 'select', true );
        r.redraw();
      }


      // Tap, taphold
      // -----

      r.touchData.startPosition = [];
      for (var i=0; i<now.length; i++) {
        earlier[i] = now[i];
        r.touchData.startPosition[i] = now[i];
      }

      r.touchData.startGPosition = [ e.touches[0].clientX, e.touches[0].clientY ];

      r.touchData.singleTouchMoved = false;
      r.touchData.singleTouchStartTime = +new Date();

      clearTimeout( r.touchData.tapholdTimeout );
      r.touchData.tapholdTimeout = setTimeout( function(){
        if(
            r.touchData.singleTouchMoved === false
            && !r.pinching // if pinching, then taphold unselect shouldn't take effect
            && !r.touchData.selecting // box selection shouldn't allow taphold through
        ){
          triggerEvents( r.touchData.start, [ 'taphold' ], e, {
            cyPosition: { x: now[0], y: now[1] }
          } );

          if( !r.touchData.start ){
            cy.$( ':selected' ).unselect();
          }

        }
      }, r.tapholdDuration );
    }

  }, false );

  var touchmoveHandler;
  r.registerBinding(window, 'touchmove', touchmoveHandler = function(e) {
    var select = r.selection;
    var capture = r.touchData.capture;
    var cy = r.cy;
    var now = r.touchData.now;
    var earlier = r.touchData.earlier;
    var zoom = cy.zoom();

<<<<<<< HEAD
    if (e.touches[0]) { var pos = r.projectIntoViewport(e.touches[0].clientX, e.touches[0].clientY); now[0] = pos[0]; now[1] = pos[1]; }
    if (e.touches[1]) { var pos = r.projectIntoViewport(e.touches[1].clientX, e.touches[1].clientY); now[2] = pos[0]; now[3] = pos[1]; }
    if (e.touches[2]) { var pos = r.projectIntoViewport(e.touches[2].clientX, e.touches[2].clientY); now[4] = pos[0]; now[5] = pos[1]; }

    var isOverThresholdDrag;

    if( capture && e.touches[0] ){
      var disp = []; for (var j=0;j<now.length;j++) { disp[j] = now[j] - earlier[j]; }
      var startGPos = r.touchData.startGPosition;
      var dx = e.touches[0].clientX - startGPos[0];
      var dx2 = dx * dx;
      var dy = e.touches[0].clientY - startGPos[1];
      var dy2 = dy * dy;
      var dist2 = dx2 + dy2;

=======
    if( e.touches[0] ){ var pos = r.projectIntoViewport( e.touches[0].clientX, e.touches[0].clientY ); now[0] = pos[0]; now[1] = pos[1]; }
    if( e.touches[1] ){ var pos = r.projectIntoViewport( e.touches[1].clientX, e.touches[1].clientY ); now[2] = pos[0]; now[3] = pos[1]; }
    if( e.touches[2] ){ var pos = r.projectIntoViewport( e.touches[2].clientX, e.touches[2].clientY ); now[4] = pos[0]; now[5] = pos[1]; }

    var isOverThresholdDrag;

    if( capture && e.touches[0] ){
      var disp = []; for (var j=0;j<now.length;j++) { disp[j] = now[j] - earlier[j]; }
      var startGPos = r.touchData.startGPosition;
      var dx = e.touches[0].clientX - startGPos[0];
      var dx2 = dx * dx;
      var dy = e.touches[0].clientY - startGPos[1];
      var dy2 = dy * dy;
      var dist2 = dx2 + dy2;

>>>>>>> 2fe6747c
      isOverThresholdDrag = dist2 >= r.touchTapThreshold2;
    }

    // context swipe cancelling
    if( capture && r.touchData.cxt ){
      e.preventDefault();

      var f1x2 = e.touches[0].clientX - offsetLeft, f1y2 = e.touches[0].clientY - offsetTop;
      var f2x2 = e.touches[1].clientX - offsetLeft, f2y2 = e.touches[1].clientY - offsetTop;
      // var distance2 = distance( f1x2, f1y2, f2x2, f2y2 );
      var distance2Sq = distanceSq( f1x2, f1y2, f2x2, f2y2 );
      var factorSq = distance2Sq / distance1Sq;

      var distThreshold = 150;
      var distThresholdSq = distThreshold * distThreshold;
      var factorThreshold = 1.5;
      var factorThresholdSq = factorThreshold * factorThreshold;

      // cancel ctx gestures if the distance b/t the fingers increases
      if( factorSq >= factorThresholdSq || distance2Sq >= distThresholdSq ){
        r.touchData.cxt = false;
        if( r.touchData.start ){ r.touchData.start.unactivate(); r.touchData.start = null; }
        r.data.bgActivePosistion = undefined;
        r.redrawHint( 'select', true );

        var cxtEvt = new Event( e, {
          type: 'cxttapend',
          cyPosition: { x: now[0], y: now[1] }
        } );
        if( r.touchData.start ){
          r.touchData.start.trigger( cxtEvt );
        } else {
          cy.trigger( cxtEvt );
        }
      }

    }

    // context swipe
    if( capture && r.touchData.cxt ){
      var cxtEvt = new Event( e, {
        type: 'cxtdrag',
        cyPosition: { x: now[0], y: now[1] }
      } );
      r.data.bgActivePosistion = undefined;
      r.redrawHint( 'select', true );

      if( r.touchData.start ){
        r.touchData.start.trigger( cxtEvt );
      } else {
        cy.trigger( cxtEvt );
      }

      if( r.touchData.start ){ r.touchData.start._private.grabbed = false; }
      r.touchData.cxtDragged = true;

      var near = r.findNearestElement( now[0], now[1], true, true );

      if( !r.touchData.cxtOver || near !== r.touchData.cxtOver ){

        if( r.touchData.cxtOver ){
          r.touchData.cxtOver.trigger( new Event( e, {
            type: 'cxtdragout',
            cyPosition: { x: now[0], y: now[1] }
          } ) );
        }

        r.touchData.cxtOver = near;

        if( near ){
          near.trigger( new Event( e, {
            type: 'cxtdragover',
            cyPosition: { x: now[0], y: now[1] }
          } ) );

        }

      }

    // box selection
    } else if( capture && e.touches[2] && cy.boxSelectionEnabled() ){
      e.preventDefault();

      r.data.bgActivePosistion = undefined;

      this.lastThreeTouch = +new Date();

      if( !r.touchData.selecting ){
        cy.trigger('boxstart');
      }

      r.touchData.selecting = true;

      r.redrawHint( 'select', true );

      if( !select || select.length === 0 || select[0] === undefined ){
        select[0] = (now[0] + now[2] + now[4]) / 3;
        select[1] = (now[1] + now[3] + now[5]) / 3;
        select[2] = (now[0] + now[2] + now[4]) / 3 + 1;
        select[3] = (now[1] + now[3] + now[5]) / 3 + 1;
      } else {
        select[2] = (now[0] + now[2] + now[4]) / 3;
        select[3] = (now[1] + now[3] + now[5]) / 3;
      }

      select[4] = 1;
      r.touchData.selecting = true;

      r.redraw();

    // pinch to zoom
<<<<<<< HEAD
    } else if ( capture && e.touches[1] && cy.zoomingEnabled() && cy.panningEnabled() && cy.userZoomingEnabled() && cy.userPanningEnabled() ) { // two fingers => pinch to zoom
=======
    } else if( capture && e.touches[1] && cy.zoomingEnabled() && cy.panningEnabled() && cy.userZoomingEnabled() && cy.userPanningEnabled() ){ // two fingers => pinch to zoom
>>>>>>> 2fe6747c
      e.preventDefault();

      r.data.bgActivePosistion = undefined;
      r.redrawHint( 'select', true );

      var draggedEles = r.dragData.touchDragEles;
      if( draggedEles ){
        r.redrawHint( 'drag', true );

        for( var i = 0; i < draggedEles.length; i++ ){
          draggedEles[ i ]._private.grabbed = false;
          draggedEles[ i ]._private.rscratch.inDragLayer = false;
        }
      }

      // (x2, y2) for fingers 1 and 2
      var f1x2 = e.touches[0].clientX - offsetLeft, f1y2 = e.touches[0].clientY - offsetTop;
      var f2x2 = e.touches[1].clientX - offsetLeft, f2y2 = e.touches[1].clientY - offsetTop;


      var distance2 = distance( f1x2, f1y2, f2x2, f2y2 );
      // var distance2Sq = distanceSq( f1x2, f1y2, f2x2, f2y2 );
      // var factor = Math.sqrt( distance2Sq ) / Math.sqrt( distance1Sq );
      var factor = distance2 / distance1;

      if( factor != 1 && twoFingersStartInside ){
        // delta finger1
        var df1x = f1x2 - f1x1;
        var df1y = f1y2 - f1y1;

        // delta finger 2
        var df2x = f2x2 - f2x1;
        var df2y = f2y2 - f2y1;

        // translation is the normalised vector of the two fingers movement
        // i.e. so pinching cancels out and moving together pans
        var tx = (df1x + df2x) / 2;
        var ty = (df1y + df2y) / 2;

        // adjust factor by the speed multiplier
        // var speed = 1.5;
        // if( factor > 1 ){
        //   factor = (factor - 1) * speed + 1;
        // } else {
        //   factor = 1 - (1 - factor) * speed;
        // }

        // now calculate the zoom
        var zoom1 = cy.zoom();
        var zoom2 = zoom1 * factor;
        var pan1 = cy.pan();

        // the model center point converted to the current rendered pos
        var ctrx = modelCenter1[0] * zoom1 + pan1.x;
        var ctry = modelCenter1[1] * zoom1 + pan1.y;

        var pan2 = {
          x: -zoom2 / zoom1 * (ctrx - pan1.x - tx) + ctrx,
          y: -zoom2 / zoom1 * (ctry - pan1.y - ty) + ctry
        };

        // remove dragged eles
        if( r.touchData.start ){
          var draggedEles = r.dragData.touchDragEles;

          freeDraggedElements( draggedEles );

          r.redrawHint( 'drag', true );
          r.redrawHint( 'eles', true );

          r.touchData.start
            .trigger( 'free' )
            .unactivate()
          ;
        }

        cy.viewport( {
          zoom: zoom2,
          pan: pan2,
          cancelOnFailedZoom: true
        } );

        distance1 = distance2;
        f1x1 = f1x2;
        f1y1 = f1y2;
        f2x1 = f2x2;
        f2y1 = f2y2;

        r.pinching = true;
      }

      // Re-project
      if( e.touches[0] ){ var pos = r.projectIntoViewport( e.touches[0].clientX, e.touches[0].clientY ); now[0] = pos[0]; now[1] = pos[1]; }
      if( e.touches[1] ){ var pos = r.projectIntoViewport( e.touches[1].clientX, e.touches[1].clientY ); now[2] = pos[0]; now[3] = pos[1]; }
      if( e.touches[2] ){ var pos = r.projectIntoViewport( e.touches[2].clientX, e.touches[2].clientY ); now[4] = pos[0]; now[5] = pos[1]; }

<<<<<<< HEAD
    } else if ( capture && e.touches[0] ){
=======
    } else if( capture && e.touches[0] ){
>>>>>>> 2fe6747c
      var start = r.touchData.start;
      var last = r.touchData.last;
      var near;

      if( !r.hoverData.draggingEles && !r.swipePanning ){
        near = r.findNearestElement( now[0], now[1], true, true );
      }

      if( start != null ){
        e.preventDefault();
      }

      if( start != null ){
        e.preventDefault();
      }

      // dragging nodes
      if( start != null && r.nodeIsDraggable( start ) ){

        if( isOverThresholdDrag ){ // then dragging can happen
          var draggedEles = r.dragData.touchDragEles;
          var justStartedDrag = !r.dragData.didDrag;

          if( justStartedDrag ){
            addNodesToDrag( cy.collection( draggedEles ), { inDragLayer: true } );
          }

          for( var k = 0; k < draggedEles.length; k++ ){
            var draggedEle = draggedEles[ k ];

            if( r.nodeIsDraggable( draggedEle ) && draggedEle.grabbed() ){
              r.dragData.didDrag = true;
              var dPos = draggedEle._private.position;
              var updatePos = !draggedEle.isParent();

              if( updatePos && is.number( disp[0] ) && is.number( disp[1] ) ){
                dPos.x += disp[0];
                dPos.y += disp[1];
              }

              if( justStartedDrag ){
                r.redrawHint( 'eles', true );

                var dragDelta = r.touchData.dragDelta;

                if( updatePos && is.number( dragDelta[0] ) && is.number( dragDelta[1] ) ){
                  dPos.x += dragDelta[0];
                  dPos.y += dragDelta[1];
                }

              }
            }
          }

          var tcol = cy.collection( draggedEles );

          tcol.updateCompoundBounds();
          tcol.trigger( 'position drag' );

          r.hoverData.draggingEles = true;

          r.redrawHint( 'drag', true );

          if(
               r.touchData.startPosition[0] == earlier[0]
            && r.touchData.startPosition[1] == earlier[1]
          ){

            r.redrawHint( 'eles', true );
          }

          r.redraw();
        } else { // otherise keep track of drag delta for later
          var dragDelta = r.touchData.dragDelta = r.touchData.dragDelta || [];

          if( dragDelta.length === 0 ){
            dragDelta.push( disp[0] );
            dragDelta.push( disp[1] );
          } else {
            dragDelta[0] += disp[0];
            dragDelta[1] += disp[1];
          }
        }
      }

      // touchmove
      {
        triggerEvents( (start || near), [ 'touchmove', 'tapdrag', 'vmousemove' ], e, {
          cyPosition: { x: now[0], y: now[1] }
        } );

        if( near != last ){
          if( last ){ last.trigger( new Event( e, { type: 'tapdragout', cyPosition: { x: now[0], y: now[1] } } ) ); }
          if( near ){ near.trigger( new Event( e, { type: 'tapdragover', cyPosition: { x: now[0], y: now[1] } } ) ); }
        }

        r.touchData.last = near;
      }

      // check to cancel taphold
<<<<<<< HEAD
      for (var i=0;i<now.length;i++) {
        if( now[i]
          && r.touchData.startPosition[i]
=======
      for( var i = 0;i < now.length;i++ ){
        if( now[ i ]
          && r.touchData.startPosition[ i ]
>>>>>>> 2fe6747c
          && isOverThresholdDrag ){

          r.touchData.singleTouchMoved = true;
        }
      }

      // panning
      if(
          capture
          && ( start == null || start.isEdge() )
          && cy.panningEnabled() && cy.userPanningEnabled()
      ){

<<<<<<< HEAD
        e.preventDefault();

        if( r.swipePanning ){
          cy.panBy({
            x: disp[0] * zoom,
            y: disp[1] * zoom
          });

        } else if( isOverThresholdDrag ){
          r.swipePanning = true;

          cy.panBy({
            x: dx * zoom,
            y: dy * zoom
          });

          if( start ){
            start.unactivate();

            if( !r.data.bgActivePosistion ){
              r.data.bgActivePosistion = math.array2point( r.touchData.startPosition );
            }

            r.redrawHint('select', true);

            r.touchData.start = null;
          }
=======
        var allowPassthrough = allowPanningPassthrough( start, r.touchData.starts );

        if( allowPassthrough ){
          e.preventDefault();

          if( r.swipePanning ){
            cy.panBy( {
              x: disp[0] * zoom,
              y: disp[1] * zoom
            } );

          } else if( isOverThresholdDrag ){
            r.swipePanning = true;

            cy.panBy( {
              x: dx * zoom,
              y: dy * zoom
            } );

            if( start ){
              start.unactivate();

              if( !r.data.bgActivePosistion ){
                r.data.bgActivePosistion = math.array2point( r.touchData.startPosition );
              }

              r.redrawHint( 'select', true );

              r.touchData.start = null;
            }
          }

>>>>>>> 2fe6747c
        }

        // Re-project
        var pos = r.projectIntoViewport( e.touches[0].clientX, e.touches[0].clientY );
        now[0] = pos[0]; now[1] = pos[1];
      }
    }

    for( var j = 0; j < now.length; j++ ){ earlier[ j ] = now[ j ]; }
    //r.redraw();

<<<<<<< HEAD
  }, false);
=======
  }, false );
>>>>>>> 2fe6747c

  var touchcancelHandler;
  r.registerBinding( window, 'touchcancel', touchcancelHandler = function( e ){
    var start = r.touchData.start;

    r.touchData.capture = false;

    if( start ){
      start.unactivate();
    }
  } );

  var touchendHandler;
  r.registerBinding( window, 'touchend', touchendHandler = function( e ){
    var start = r.touchData.start;

    var capture = r.touchData.capture;

    if( capture ){
      r.touchData.capture = false;

      e.preventDefault();
    } else {
      return;
    }

    var select = r.selection;

    r.swipePanning = false;
    r.hoverData.draggingEles = false;

    var cy = r.cy;
    var zoom = cy.zoom();
    var now = r.touchData.now;
    var earlier = r.touchData.earlier;

    if( e.touches[0] ){ var pos = r.projectIntoViewport( e.touches[0].clientX, e.touches[0].clientY ); now[0] = pos[0]; now[1] = pos[1]; }
    if( e.touches[1] ){ var pos = r.projectIntoViewport( e.touches[1].clientX, e.touches[1].clientY ); now[2] = pos[0]; now[3] = pos[1]; }
    if( e.touches[2] ){ var pos = r.projectIntoViewport( e.touches[2].clientX, e.touches[2].clientY ); now[4] = pos[0]; now[5] = pos[1]; }

    if( start ){
      start.unactivate();
    }

    var ctxTapend;
    if( r.touchData.cxt ){
      ctxTapend = new Event( e, {
        type: 'cxttapend',
        cyPosition: { x: now[0], y: now[1] }
      } );

      if( start ){
        start.trigger( ctxTapend );
      } else {
        cy.trigger( ctxTapend );
      }

      if( !r.touchData.cxtDragged ){
        var ctxTap = new Event( e, {
          type: 'cxttap',
          cyPosition: { x: now[0], y: now[1] }
        } );

        if( start ){
          start.trigger( ctxTap );
        } else {
          cy.trigger( ctxTap );
        }

      }

      if( r.touchData.start ){ r.touchData.start._private.grabbed = false; }
      r.touchData.cxt = false;
      r.touchData.start = null;

      r.redraw();
      return;
    }

    // no more box selection if we don't have three fingers
    if( !e.touches[2] && cy.boxSelectionEnabled() && r.touchData.selecting ){
      r.touchData.selecting = false;

      var box = cy.collection( r.getAllInBox( select[0], select[1], select[2], select[3] ) );

      select[0] = undefined;
      select[1] = undefined;
      select[2] = undefined;
      select[3] = undefined;
      select[4] = 0;

      r.redrawHint( 'select', true );

      cy.trigger('boxend');

      var eleWouldBeSelected = function( ele ){ return ele.selectable() && !ele.selected(); };

      box
        .trigger('box')
        .stdFilter( eleWouldBeSelected )
          .select()
          .trigger('boxselect')
      ;

      if( box.nonempty() ){
        r.redrawHint( 'eles', true );
      }

      r.redraw();
    }

    if( start != null ){
      start.unactivate();
    }

    if( e.touches[2] ){
      r.data.bgActivePosistion = undefined;
      r.redrawHint( 'select', true );
    } else if( e.touches[1] ){

    } else if( e.touches[0] ){

    // Last touch released
    } else if( !e.touches[0] ){

      r.data.bgActivePosistion = undefined;
      r.redrawHint( 'select', true );

      var draggedEles = r.dragData.touchDragEles;

      if( start != null ){

        var startWasGrabbed = start._private.grabbed;

        freeDraggedElements( draggedEles );

        r.redrawHint( 'drag', true );
        r.redrawHint( 'eles', true );

        if( startWasGrabbed ){
          start.trigger( 'free' );
        }

        triggerEvents( start, [ 'touchend', 'tapend', 'vmouseup' ], e, {
          cyPosition: { x: now[0], y: now[1] }
        } );

        start.unactivate();

        r.touchData.start = null;

      } else {
        var near = r.findNearestElement( now[0], now[1], true, true );

        triggerEvents( near, [ 'touchend', 'tapend', 'vmouseup' ], e, {
          cyPosition: { x: now[0], y: now[1] }
        } );

      }

      var dx = r.touchData.startPosition[0] - now[0];
      var dx2 = dx * dx;
      var dy = r.touchData.startPosition[1] - now[1];
      var dy2 = dy * dy;
      var dist2 = dx2 + dy2;
      var rdist2 = dist2 * zoom * zoom;

      // Prepare to select the currently touched node, only if it hasn't been dragged past a certain distance
      if( start != null
          && !r.dragData.didDrag // didn't drag nodes around
          && start._private.selectable
          && rdist2 < r.touchTapThreshold2
          && !r.pinching // pinch to zoom should not affect selection
      ){

        if( cy.selectionType() === 'single' ){
          cy.$( ':selected' ).unmerge( start ).unselect();
          start.select();
        } else {
          if( start.selected() ){
            start.unselect();
          } else {
            start.select();
          }
        }

        r.redrawHint( 'eles', true );
      }

      // Tap event, roughly same as mouse click event for touch
      if( !r.touchData.singleTouchMoved ){
        triggerEvents( start, [ 'tap', 'vclick' ], e, {
          cyPosition: { x: now[0], y: now[1] }
        } );
      }

      r.touchData.singleTouchMoved = true;
    }

    for( var j = 0; j < now.length; j++ ){ earlier[ j ] = now[ j ]; }

    r.dragData.didDrag = false; // reset for next mousedown

    if( e.touches.length === 0 ){
      r.touchData.dragDelta = [];
      r.touchData.startPosition = null;
      r.touchData.startGPosition = null;
<<<<<<< HEAD
    }

    if( updateStartStyle && start ){
      start.updateStyle(false);
=======
>>>>>>> 2fe6747c
    }

    if( e.touches.length < 2 ){
      r.pinching = false;
      r.redrawHint( 'eles', true );
      r.redraw();
    }

    //r.redraw();

  }, false );

  // fallback compatibility layer for ms pointer events
  if( typeof TouchEvent === 'undefined' ){

    var pointers = [];

    var makeTouch = function( e ){
      return {
        clientX: e.clientX,
        clientY: e.clientY,
        force: 1,
        identifier: e.pointerId,
        pageX: e.pageX,
        pageY: e.pageY,
        radiusX: e.width / 2,
        radiusY: e.height / 2,
        screenX: e.screenX,
        screenY: e.screenY,
        target: e.target
      };
    };

    var makePointer = function( e ){
      return {
        event: e,
        touch: makeTouch( e )
      };
    };

    var addPointer = function( e ){
      pointers.push( makePointer( e ) );
    };

    var removePointer = function( e ){
      for( var i = 0; i < pointers.length; i++ ){
        var p = pointers[ i ];

        if( p.event.pointerId === e.pointerId ){
          pointers.splice( i, 1 );
          return;
        }
      }
    };

    var updatePointer = function( e ){
      var p = pointers.filter( function( p ){
        return p.event.pointerId === e.pointerId;
      } )[0];

      p.event = e;
      p.touch = makeTouch( e );
    };

    var addTouchesToEvent = function( e ){
      e.touches = pointers.map( function( p ){
        return p.touch;
      } );
    };

<<<<<<< HEAD
    var pointerIsMouse = function( e ){
      return e.pointerType === 'mouse' || e.pointerType === 4;
    };

    r.registerBinding(r.container, 'pointerdown', function(e){
      if( pointerIsMouse(e) ){ return; } // mouse already handled
=======
    r.registerBinding( r.container, 'pointerdown', function( e ){
      if( e.pointerType === 'mouse' ){ return; } // mouse already handled
>>>>>>> 2fe6747c

      e.preventDefault();

      addPointer( e );

      addTouchesToEvent( e );
      touchstartHandler( e );
    } );

<<<<<<< HEAD
    r.registerBinding(r.container, 'pointerup', function(e){
      if( pointerIsMouse(e) ){ return; } // mouse already handled
=======
    r.registerBinding( r.container, 'pointerup', function( e ){
      if( e.pointerType === 'mouse' ){ return; } // mouse already handled
>>>>>>> 2fe6747c

      removePointer( e );

      addTouchesToEvent( e );
      touchendHandler( e );
    } );

<<<<<<< HEAD
    r.registerBinding(r.container, 'pointercancel', function(e){
      if( pointerIsMouse(e) ){ return; } // mouse already handled
=======
    r.registerBinding( r.container, 'pointercancel', function( e ){
      if( e.pointerType === 'mouse' ){ return; } // mouse already handled
>>>>>>> 2fe6747c

      removePointer( e );

      addTouchesToEvent( e );
      touchcancelHandler( e );
    } );

<<<<<<< HEAD
    r.registerBinding(r.container, 'pointermove', function(e){
      if( pointerIsMouse(e) ){ return; } // mouse already handled
=======
    r.registerBinding( r.container, 'pointermove', function( e ){
      if( e.pointerType === 'mouse' ){ return; } // mouse already handled
>>>>>>> 2fe6747c

      e.preventDefault();

      updatePointer( e );

      addTouchesToEvent( e );
      touchmoveHandler( e );
    } );

  }
};

module.exports = BRp;<|MERGE_RESOLUTION|>--- conflicted
+++ resolved
@@ -4,10 +4,6 @@
 var util = require( '../../../util' );
 var math = require( '../../../math' );
 var Event = require( '../../../event' );
-<<<<<<< HEAD
-var Collection = require('../../../collection');
-=======
->>>>>>> 2fe6747c
 
 var BRp = {};
 
@@ -482,11 +478,7 @@
 
   }, false );
 
-<<<<<<< HEAD
-  r.registerBinding(window, 'mousemove', function(e) {
-=======
   r.registerBinding( window, 'mousemove', function mousemoveHandler( e ){
->>>>>>> 2fe6747c
     var preventDefault = false;
     var capture = r.hoverData.capture;
 
@@ -579,22 +571,14 @@
     if( r.hoverData.which === 3 ){
       // but only if over threshold
       if( isOverThresholdDrag ){
-<<<<<<< HEAD
-        var cxtEvt = Event( e, {
-=======
         var cxtEvt = new Event( e, {
->>>>>>> 2fe6747c
           type: 'cxtdrag',
           cyPosition: { x: pos[0], y: pos[1] }
         } );
 
         if( down ){
           down.trigger( cxtEvt );
-<<<<<<< HEAD
-        } else{
-=======
         } else {
->>>>>>> 2fe6747c
           cy.trigger( cxtEvt );
         }
 
@@ -603,11 +587,7 @@
         if( !r.hoverData.cxtOver || near !== r.hoverData.cxtOver ){
 
           if( r.hoverData.cxtOver ){
-<<<<<<< HEAD
-            r.hoverData.cxtOver.trigger( Event( e, {
-=======
             r.hoverData.cxtOver.trigger( new Event( e, {
->>>>>>> 2fe6747c
               type: 'cxtdragout',
               cyPosition: { x: pos[0], y: pos[1] }
             } ) );
@@ -616,11 +596,7 @@
           r.hoverData.cxtOver = near;
 
           if( near ){
-<<<<<<< HEAD
-            near.trigger( Event( e, {
-=======
             near.trigger( new Event( e, {
->>>>>>> 2fe6747c
               type: 'cxtdragover',
               cyPosition: { x: pos[0], y: pos[1] }
             } ) );
@@ -671,22 +647,6 @@
 
         if( !r.hoverData.dragging && cy.boxSelectionEnabled() && ( multSelKeyDown || !cy.panningEnabled() || !cy.userPanningEnabled() ) ){
           r.data.bgActivePosistion = undefined;
-<<<<<<< HEAD
-          r.hoverData.selecting = true;
-
-          r.redrawHint('select', true);
-          r.redraw();
-
-        } else if( !r.hoverData.selecting && cy.panningEnabled() && cy.userPanningEnabled() ){
-          r.hoverData.dragging = true;
-          r.hoverData.justStartedPan = true;
-          select[4] = 0;
-
-          r.data.bgActivePosistion = math.array2point( mdownPos );
-
-          r.redrawHint('select', true);
-          r.redraw();
-=======
 
           if( !r.hoverData.selecting ){
             cy.trigger('boxstart');
@@ -710,7 +670,6 @@
             r.redrawHint( 'select', true );
             r.redraw();
           }
->>>>>>> 2fe6747c
         }
 
         if( down && down.isEdge() && down.active() ){ down.unactivate(); }
@@ -776,11 +735,7 @@
                 if( justStartedDrag ){
                   var dragDelta = r.hoverData.dragDelta;
 
-<<<<<<< HEAD
-                  if( updatePos && dragDelta && is.number(dragDelta[0]) && is.number(dragDelta[1]) ){
-=======
                   if( updatePos && dragDelta && is.number( dragDelta[0] ) && is.number( dragDelta[1] ) ){
->>>>>>> 2fe6747c
                     dPos.x += dragDelta[0];
                     dPos.y += dragDelta[1];
                   }
@@ -812,19 +767,11 @@
     select[2] = pos[0]; select[3] = pos[1];
 
     if( preventDefault ){
-<<<<<<< HEAD
-      if(e.stopPropagation) e.stopPropagation();
-        if(e.preventDefault) e.preventDefault();
-        return false;
-      }
-  }, false);
-=======
       if( e.stopPropagation ) e.stopPropagation();
       if( e.preventDefault ) e.preventDefault();
       return false;
     }
   }, false );
->>>>>>> 2fe6747c
 
   r.registerBinding( window, 'mouseup', function mouseupHandler( e ){
     var capture = r.hoverData.capture;
@@ -1106,11 +1053,7 @@
   };
 
   var touchstartHandler;
-<<<<<<< HEAD
-  r.registerBinding(r.container, 'touchstart', touchstartHandler = function(e) {
-=======
   r.registerBinding( r.container, 'touchstart', touchstartHandler = function( e ){
->>>>>>> 2fe6747c
     r.touchData.capture = true;
     r.data.bgActivePosistion = undefined;
 
@@ -1118,15 +1061,9 @@
     var now = r.touchData.now;
     var earlier = r.touchData.earlier;
 
-<<<<<<< HEAD
-    if (e.touches[0]) { var pos = r.projectIntoViewport(e.touches[0].clientX, e.touches[0].clientY); now[0] = pos[0]; now[1] = pos[1]; }
-    if (e.touches[1]) { var pos = r.projectIntoViewport(e.touches[1].clientX, e.touches[1].clientY); now[2] = pos[0]; now[3] = pos[1]; }
-    if (e.touches[2]) { var pos = r.projectIntoViewport(e.touches[2].clientX, e.touches[2].clientY); now[4] = pos[0]; now[5] = pos[1]; }
-=======
     if( e.touches[0] ){ var pos = r.projectIntoViewport( e.touches[0].clientX, e.touches[0].clientY ); now[0] = pos[0]; now[1] = pos[1]; }
     if( e.touches[1] ){ var pos = r.projectIntoViewport( e.touches[1].clientX, e.touches[1].clientY ); now[2] = pos[0]; now[3] = pos[1]; }
     if( e.touches[2] ){ var pos = r.projectIntoViewport( e.touches[2].clientX, e.touches[2].clientY ); now[4] = pos[0]; now[5] = pos[1]; }
->>>>>>> 2fe6747c
 
     // record starting points for pinch-to-zoom
     if( e.touches[1] ){
@@ -1306,10 +1243,9 @@
     var earlier = r.touchData.earlier;
     var zoom = cy.zoom();
 
-<<<<<<< HEAD
-    if (e.touches[0]) { var pos = r.projectIntoViewport(e.touches[0].clientX, e.touches[0].clientY); now[0] = pos[0]; now[1] = pos[1]; }
-    if (e.touches[1]) { var pos = r.projectIntoViewport(e.touches[1].clientX, e.touches[1].clientY); now[2] = pos[0]; now[3] = pos[1]; }
-    if (e.touches[2]) { var pos = r.projectIntoViewport(e.touches[2].clientX, e.touches[2].clientY); now[4] = pos[0]; now[5] = pos[1]; }
+    if( e.touches[0] ){ var pos = r.projectIntoViewport( e.touches[0].clientX, e.touches[0].clientY ); now[0] = pos[0]; now[1] = pos[1]; }
+    if( e.touches[1] ){ var pos = r.projectIntoViewport( e.touches[1].clientX, e.touches[1].clientY ); now[2] = pos[0]; now[3] = pos[1]; }
+    if( e.touches[2] ){ var pos = r.projectIntoViewport( e.touches[2].clientX, e.touches[2].clientY ); now[4] = pos[0]; now[5] = pos[1]; }
 
     var isOverThresholdDrag;
 
@@ -1322,23 +1258,6 @@
       var dy2 = dy * dy;
       var dist2 = dx2 + dy2;
 
-=======
-    if( e.touches[0] ){ var pos = r.projectIntoViewport( e.touches[0].clientX, e.touches[0].clientY ); now[0] = pos[0]; now[1] = pos[1]; }
-    if( e.touches[1] ){ var pos = r.projectIntoViewport( e.touches[1].clientX, e.touches[1].clientY ); now[2] = pos[0]; now[3] = pos[1]; }
-    if( e.touches[2] ){ var pos = r.projectIntoViewport( e.touches[2].clientX, e.touches[2].clientY ); now[4] = pos[0]; now[5] = pos[1]; }
-
-    var isOverThresholdDrag;
-
-    if( capture && e.touches[0] ){
-      var disp = []; for (var j=0;j<now.length;j++) { disp[j] = now[j] - earlier[j]; }
-      var startGPos = r.touchData.startGPosition;
-      var dx = e.touches[0].clientX - startGPos[0];
-      var dx2 = dx * dx;
-      var dy = e.touches[0].clientY - startGPos[1];
-      var dy2 = dy * dy;
-      var dist2 = dx2 + dy2;
-
->>>>>>> 2fe6747c
       isOverThresholdDrag = dist2 >= r.touchTapThreshold2;
     }
 
@@ -1450,11 +1369,7 @@
       r.redraw();
 
     // pinch to zoom
-<<<<<<< HEAD
-    } else if ( capture && e.touches[1] && cy.zoomingEnabled() && cy.panningEnabled() && cy.userZoomingEnabled() && cy.userPanningEnabled() ) { // two fingers => pinch to zoom
-=======
     } else if( capture && e.touches[1] && cy.zoomingEnabled() && cy.panningEnabled() && cy.userZoomingEnabled() && cy.userPanningEnabled() ){ // two fingers => pinch to zoom
->>>>>>> 2fe6747c
       e.preventDefault();
 
       r.data.bgActivePosistion = undefined;
@@ -1551,21 +1466,13 @@
       if( e.touches[1] ){ var pos = r.projectIntoViewport( e.touches[1].clientX, e.touches[1].clientY ); now[2] = pos[0]; now[3] = pos[1]; }
       if( e.touches[2] ){ var pos = r.projectIntoViewport( e.touches[2].clientX, e.touches[2].clientY ); now[4] = pos[0]; now[5] = pos[1]; }
 
-<<<<<<< HEAD
-    } else if ( capture && e.touches[0] ){
-=======
     } else if( capture && e.touches[0] ){
->>>>>>> 2fe6747c
       var start = r.touchData.start;
       var last = r.touchData.last;
       var near;
 
       if( !r.hoverData.draggingEles && !r.swipePanning ){
         near = r.findNearestElement( now[0], now[1], true, true );
-      }
-
-      if( start != null ){
-        e.preventDefault();
       }
 
       if( start != null ){
@@ -1656,15 +1563,9 @@
       }
 
       // check to cancel taphold
-<<<<<<< HEAD
-      for (var i=0;i<now.length;i++) {
-        if( now[i]
-          && r.touchData.startPosition[i]
-=======
       for( var i = 0;i < now.length;i++ ){
         if( now[ i ]
           && r.touchData.startPosition[ i ]
->>>>>>> 2fe6747c
           && isOverThresholdDrag ){
 
           r.touchData.singleTouchMoved = true;
@@ -1678,35 +1579,6 @@
           && cy.panningEnabled() && cy.userPanningEnabled()
       ){
 
-<<<<<<< HEAD
-        e.preventDefault();
-
-        if( r.swipePanning ){
-          cy.panBy({
-            x: disp[0] * zoom,
-            y: disp[1] * zoom
-          });
-
-        } else if( isOverThresholdDrag ){
-          r.swipePanning = true;
-
-          cy.panBy({
-            x: dx * zoom,
-            y: dy * zoom
-          });
-
-          if( start ){
-            start.unactivate();
-
-            if( !r.data.bgActivePosistion ){
-              r.data.bgActivePosistion = math.array2point( r.touchData.startPosition );
-            }
-
-            r.redrawHint('select', true);
-
-            r.touchData.start = null;
-          }
-=======
         var allowPassthrough = allowPanningPassthrough( start, r.touchData.starts );
 
         if( allowPassthrough ){
@@ -1739,7 +1611,6 @@
             }
           }
 
->>>>>>> 2fe6747c
         }
 
         // Re-project
@@ -1751,11 +1622,7 @@
     for( var j = 0; j < now.length; j++ ){ earlier[ j ] = now[ j ]; }
     //r.redraw();
 
-<<<<<<< HEAD
-  }, false);
-=======
   }, false );
->>>>>>> 2fe6747c
 
   var touchcancelHandler;
   r.registerBinding( window, 'touchcancel', touchcancelHandler = function( e ){
@@ -1963,13 +1830,6 @@
       r.touchData.dragDelta = [];
       r.touchData.startPosition = null;
       r.touchData.startGPosition = null;
-<<<<<<< HEAD
-    }
-
-    if( updateStartStyle && start ){
-      start.updateStyle(false);
-=======
->>>>>>> 2fe6747c
     }
 
     if( e.touches.length < 2 ){
@@ -2040,17 +1900,8 @@
       } );
     };
 
-<<<<<<< HEAD
-    var pointerIsMouse = function( e ){
-      return e.pointerType === 'mouse' || e.pointerType === 4;
-    };
-
-    r.registerBinding(r.container, 'pointerdown', function(e){
-      if( pointerIsMouse(e) ){ return; } // mouse already handled
-=======
     r.registerBinding( r.container, 'pointerdown', function( e ){
       if( e.pointerType === 'mouse' ){ return; } // mouse already handled
->>>>>>> 2fe6747c
 
       e.preventDefault();
 
@@ -2060,13 +1911,8 @@
       touchstartHandler( e );
     } );
 
-<<<<<<< HEAD
-    r.registerBinding(r.container, 'pointerup', function(e){
-      if( pointerIsMouse(e) ){ return; } // mouse already handled
-=======
     r.registerBinding( r.container, 'pointerup', function( e ){
       if( e.pointerType === 'mouse' ){ return; } // mouse already handled
->>>>>>> 2fe6747c
 
       removePointer( e );
 
@@ -2074,13 +1920,8 @@
       touchendHandler( e );
     } );
 
-<<<<<<< HEAD
-    r.registerBinding(r.container, 'pointercancel', function(e){
-      if( pointerIsMouse(e) ){ return; } // mouse already handled
-=======
     r.registerBinding( r.container, 'pointercancel', function( e ){
       if( e.pointerType === 'mouse' ){ return; } // mouse already handled
->>>>>>> 2fe6747c
 
       removePointer( e );
 
@@ -2088,13 +1929,8 @@
       touchcancelHandler( e );
     } );
 
-<<<<<<< HEAD
-    r.registerBinding(r.container, 'pointermove', function(e){
-      if( pointerIsMouse(e) ){ return; } // mouse already handled
-=======
     r.registerBinding( r.container, 'pointermove', function( e ){
       if( e.pointerType === 'mouse' ){ return; } // mouse already handled
->>>>>>> 2fe6747c
 
       e.preventDefault();
 
