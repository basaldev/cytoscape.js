--- conflicted
+++ resolved
@@ -6,15 +6,10 @@
 
 'use strict';
 
-<<<<<<< HEAD
-var util = require('../../../util');
-var is = require('../../../is');
-=======
 var util = require( '../../../util' );
 var is = require( '../../../is' );
 var ElementTextureCache = require('./ele-texture-cache');
 var LayeredTextureCache = require('./layered-texture-cache');
->>>>>>> 2fe6747c
 
 var CR = CanvasRenderer;
 var CRp = CanvasRenderer.prototype;
@@ -45,30 +40,18 @@
 
   r.data.canvasContainer = document.createElement( 'div' );
   var containerStyle = r.data.canvasContainer.style;
-<<<<<<< HEAD
-  r.data.canvasContainer.setAttribute('style', '-webkit-tap-highlight-color: rgba(0,0,0,0);');
-=======
   r.data.canvasContainer.setAttribute( 'style', '-webkit-tap-highlight-color: rgba(0,0,0,0);' );
->>>>>>> 2fe6747c
   containerStyle.position = 'relative';
   containerStyle.zIndex = '0';
   containerStyle.overflow = 'hidden';
 
   var container = options.cy.container();
   container.appendChild( r.data.canvasContainer );
-<<<<<<< HEAD
-  container.setAttribute('style', ( container.getAttribute('style') || '' ) + '-webkit-tap-highlight-color: rgba(0,0,0,0);');
-
-  for (var i = 0; i < CRp.CANVAS_LAYERS; i++) {
-    var canvas = r.data.canvases[i] = document.createElement('canvas');
-    r.data.contexts[i] = canvas.getContext('2d');
-=======
   container.setAttribute( 'style', ( container.getAttribute( 'style' ) || '' ) + '-webkit-tap-highlight-color: rgba(0,0,0,0);' );
 
   for( var i = 0; i < CRp.CANVAS_LAYERS; i++ ){
     var canvas = r.data.canvases[ i ] = document.createElement( 'canvas' );
     r.data.contexts[ i ] = canvas.getContext( '2d' );
->>>>>>> 2fe6747c
     canvas.setAttribute( 'style', '-webkit-user-select: none; -moz-user-select: -moz-none; user-select: none; -webkit-tap-highlight-color: rgba(0,0,0,0); outline-style: none;' + ( is.ms() ? ' -ms-touch-action: none; touch-action: none; ' : '' ) );
     canvas.style.position = 'absolute';
     canvas.setAttribute( 'data-id', 'layer' + i );
