--- conflicted
+++ resolved
@@ -444,7 +444,6 @@
         res.x = X - W / 2;
         res.y = Y - (W * dY / 2 / dX);
         // s += "\nLeftborder";
-<<<<<<< HEAD
 
         return res;
       }
@@ -456,26 +455,10 @@
         res.x = X + (H * dX / 2 / dY);
         res.y = Y + H / 2;
         // s += "\nTop border";
-=======
->>>>>>> d9881eb9
 
         return res;
       }
 
-<<<<<<< HEAD
-=======
-      // Case: Intersects the top border
-      if( 0 < dY &&
-      ( dirSlope <= -1 * nodeSlope ||
-        dirSlope >= nodeSlope ) ){
-        res.x = X + (H * dX / 2 / dY);
-        res.y = Y + H / 2;
-        // s += "\nTop border";
-
-        return res;
-      }
-
->>>>>>> d9881eb9
       // Case: Intersects the bottom border
       if( 0 > dY &&
       ( dirSlope <= -1 * nodeSlope ||
