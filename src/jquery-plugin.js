;(function($, $$){ 'use strict';
  
  if( !$ ){ return; } // no jquery => don't need this

  var cyReg = function( $ele ){
    var d = $ele[0]._cyreg = $ele[0]._cyreg || {};

    return d;
  };

  // allow calls on a jQuery selector by proxying calls to $.cytoscape
  // e.g. $("#foo").cytoscape(options) => $.cytoscape(options) on #foo
  $.fn.cytoscape = function(opts){
    var $this = $(this);

    // get object
    if( opts === 'get' ){
      return cyReg( $this ).cy;
    }
    
    // bind to ready
    else if( $$.is.fn(opts) ){

      var ready = opts;
      var cy = cyReg( $this ).cy;
      
<<<<<<< HEAD
      if( cy && cy.ready() ){ // already ready so just trigger now
=======
      if( cy && cy.isReady() ){ // already ready so just trigger now
>>>>>>> f363102c
        cy.trigger('ready', [], ready);

      } else { // not yet ready, so add to readies list
        var data = cyReg( $this );
        var readies = data.readies = data.readies || [];

        readies.push( ready );
      } 
      
    }
    
    // proxy to create instance
    else if( $$.is.plainObject(opts) ){
      return $this.each(function(){
        var options = $.extend({}, opts, {
          container: $(this)[0]
        });
      
        cytoscape(options);
      });
    }
  };
  
  // allow access to the global cytoscape object under jquery for legacy reasons
  $.cytoscape = cytoscape;
  
  // use short alias (cy) if not already defined
  if( $.fn.cy == null && $.cy == null ){
    $.fn.cy = $.fn.cytoscape;
    $.cy = $.cytoscape;
  }
  
})(typeof jQuery !== 'undefined' ? jQuery : null , cytoscape);<|MERGE_RESOLUTION|>--- conflicted
+++ resolved
@@ -24,11 +24,7 @@
       var ready = opts;
       var cy = cyReg( $this ).cy;
       
-<<<<<<< HEAD
-      if( cy && cy.ready() ){ // already ready so just trigger now
-=======
       if( cy && cy.isReady() ){ // already ready so just trigger now
->>>>>>> f363102c
         cy.trigger('ready', [], ready);
 
       } else { // not yet ready, so add to readies list
