--- conflicted
+++ resolved
@@ -73,8 +73,6 @@
 
     eq: function(i){
       return this[i] || new $$.Collection( this.cy() );
-<<<<<<< HEAD
-=======
     },
 
     first: function(){
@@ -83,7 +81,6 @@
 
     last: function(){
       return this[ this.length - 1 ] || new $$.Collection( this.cy() );
->>>>>>> f363102c
     },
 
     empty: function(){
