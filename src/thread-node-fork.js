/* jshint ignore:start */

// normalised thread api functions for nodejs

// expose message() for client code to use
function message( m ){
  process.send( m );
}

function broadcast( m ){
  return message( m );
}

// expose listen() for client message binding
function listen( fn ){
  process.on('message', function( m ){
    if( typeof m === 'object' && m.$$eval ){
      return;
    } else {
      fn( m );
    }
  });
}

function resolve( v ){
  process.send({
    $$resolve: v
  });
}

function reject( v ){
  process.send({
    $$reject: v
  });
}

process.on('message', function( m ){
  if( typeof m === 'object' && m.$$eval ){
    function _ref_( o ){
      return eval( o );
    }

    eval( m.$$eval );
  }
<<<<<<< HEAD
});
=======
});

/* jshint ignore:end */
>>>>>>> d696aad8
<|MERGE_RESOLUTION|>--- conflicted
+++ resolved
@@ -42,10 +42,6 @@
 
     eval( m.$$eval );
   }
-<<<<<<< HEAD
-});
-=======
 });
 
-/* jshint ignore:end */
->>>>>>> d696aad8
+/* jshint ignore:end */