<<<<<<< HEAD
;(function($$){ 'use strict';

  // registered extensions to cytoscape, indexed by name
  var extensions = {};
  $$.extensions = extensions;

  // registered modules for extensions, indexed by name
  var modules = {};
  $$.modules = modules;

  function setExtension(type, name, registrant){
    var impl = {};
    impl[name] = registrant;

    switch( type ){
    case 'core':
    case 'collection':
      $$.fn[type]( impl );
    }

    // fill in missing layout functions in the prototype
    if( type === 'layout' ){
      var layoutProto = registrant.prototype;
      var optLayoutFns = [];
=======
'use strict';

var util = require('./util');
var define = require('./define');
var Collection = require('./collection');
var Core = require('./core');
var incExts = require('./extensions');
var is = require('./is');

// registered extensions to cytoscape, indexed by name
var extensions = {};

// registered modules for extensions, indexed by name
var modules = {};

function setExtension( type, name, registrant ){

  var ext = registrant;

  if( type === 'core' ){
    Core.prototype[ name ] = registrant;

  } else if( type === 'collection' ){
    Collection.prototype[ name ] = registrant;

  } else if( type === 'layout' ){
    // fill in missing layout functions in the prototype
>>>>>>> d696aad8

    var Layout = function( options ){
      this.options = options;

      registrant.call( this, options );

      // make sure layout has _private for use w/ std apis like .on()
      if( !is.plainObject(this._private) ){
        this._private = {};
      }

<<<<<<< HEAD
      if( !layoutProto.stop ){
        layoutProto.stop = function(){
          var opts = this.options;

          if( opts && opts.animate ){
            opts.eles.stop();
          }

          return this;
        };
      }

      layoutProto.on = $$.define.on({ layout: true });
      layoutProto.one = $$.define.on({ layout: true, unbindSelfOnTrigger: true });
      layoutProto.once = $$.define.on({ layout: true, unbindAllBindersOnTrigger: true });
      layoutProto.off = $$.define.off({ layout: true });
      layoutProto.trigger = $$.define.trigger({ layout: true });
=======
      this._private.cy = options.cy;
      this._private.listeners = [];
    };

    var layoutProto = Layout.prototype = Object.create( registrant.prototype );

    var optLayoutFns = [];

    for( var i = 0; i < optLayoutFns.length; i++ ){
      var fnName = optLayoutFns[i];

      layoutProto[fnName] = layoutProto[fnName] || function(){ return this; };
    }

    // either .start() or .run() is defined, so autogen the other
    if( layoutProto.start && !layoutProto.run ){
      layoutProto.run = function(){ this.start(); return this; };
    } else if( !layoutProto.start && layoutProto.run ){
      layoutProto.start = function(){ this.run(); return this; };
    }

    if( !layoutProto.stop ){
      layoutProto.stop = function(){
        var opts = this.options;

        if( opts && opts.animate ){
          var anis = this.animations;
          for( var i = 0; i < anis.length; i++ ){
            anis[i].stop();
          }
        }

        this.trigger('layoutstop');

        return this;
      };
    }

    if( !layoutProto.destroy ){
      layoutProto.destroy = function(){
        return this;
      };
    }

    layoutProto.on = define.on({ layout: true });
    layoutProto.one = define.on({ layout: true, unbindSelfOnTrigger: true });
    layoutProto.once = define.on({ layout: true, unbindAllBindersOnTrigger: true });
    layoutProto.off = define.off({ layout: true });
    layoutProto.trigger = define.trigger({ layout: true });

    define.eventAliasesOn( layoutProto );

    ext = Layout; // replace with our wrapped layout

  } else if( type === 'renderer' && name !== 'null' && name !== 'base' ){
    // user registered renderers inherit from base
>>>>>>> d696aad8

    var bProto = getExtension( 'renderer', 'base' ).prototype;
    var rProto = registrant.prototype;

    for( var pName in bProto ){
      var pVal = bProto[ pName ];
      var existsInR = rProto[ pName ] != null;

      if( existsInR ){
        util.error('Can not register renderer `' + name + '` since it overrides `' + pName + '` in its prototype');
        return;
      }

      rProto[ pName ] = pVal; // take impl from base
    }

    bProto.clientFunctions.forEach(function( name ){
      rProto[ name ] = rProto[ name ] || function(){
        util.error('Renderer does not implement `renderer.' + name + '()` on its prototype');
      };
    });

  }

<<<<<<< HEAD
  function getExtension(type, name){
    return $$.util.getMap({
      map: extensions,
      keys: [ type, name ]
    });
  }

  function setModule(type, name, moduleType, moduleName, registrant){
    return $$.util.setMap({
      map: modules,
      keys: [ type, name, moduleType, moduleName ],
      value: registrant
    });
  }

  function getModule(type, name, moduleType, moduleName){
    return $$.util.getMap({
      map: modules,
      keys: [ type, name, moduleType, moduleName ]
    });
  }

  $$.extension = function(){
    // e.g. $$.extension('renderer', 'svg')
    if( arguments.length == 2 ){
      return getExtension.apply(this, arguments);
    }

    // e.g. $$.extension('renderer', 'svg', { ... })
    else if( arguments.length == 3 ){
      return setExtension.apply(this, arguments);
    }

    // e.g. $$.extension('renderer', 'svg', 'nodeShape', 'ellipse')
    else if( arguments.length == 4 ){
      return getModule.apply(this, arguments);
    }

    // e.g. $$.extension('renderer', 'svg', 'nodeShape', 'ellipse', { ... })
    else if( arguments.length == 5 ){
      return setModule.apply(this, arguments);
    }

    else {
      $$.util.error('Invalid extension access syntax');
    }

  };

})( cytoscape );
=======
  return util.setMap({
    map: extensions,
    keys: [ type, name ],
    value: ext
  });
}

function getExtension(type, name){
  return util.getMap({
    map: extensions,
    keys: [ type, name ]
  });
}

function setModule(type, name, moduleType, moduleName, registrant){
  return util.setMap({
    map: modules,
    keys: [ type, name, moduleType, moduleName ],
    value: registrant
  });
}

function getModule(type, name, moduleType, moduleName){
  return util.getMap({
    map: modules,
    keys: [ type, name, moduleType, moduleName ]
  });
}

var extension = function(){
  // e.g. extension('renderer', 'svg')
  if( arguments.length === 2 ){
    return getExtension.apply(null, arguments);
  }

  // e.g. extension('renderer', 'svg', { ... })
  else if( arguments.length === 3 ){
    return setExtension.apply(null, arguments);
  }

  // e.g. extension('renderer', 'svg', 'nodeShape', 'ellipse')
  else if( arguments.length === 4 ){
    return getModule.apply(null, arguments);
  }

  // e.g. extension('renderer', 'svg', 'nodeShape', 'ellipse', { ... })
  else if( arguments.length === 5 ){
    return setModule.apply(null, arguments);
  }

  else {
    util.error('Invalid extension access syntax');
  }

};

// allows a core instance to access extensions internally
Core.prototype.extension = extension;

// included extensions
incExts.forEach(function( group ){
  group.extensions.forEach(function( ext ){
    setExtension( group.type, ext.name, ext.impl );
  });
});

module.exports = extension;
>>>>>>> d696aad8
<|MERGE_RESOLUTION|>--- conflicted
+++ resolved
@@ -1,29 +1,3 @@
-<<<<<<< HEAD
-;(function($$){ 'use strict';
-
-  // registered extensions to cytoscape, indexed by name
-  var extensions = {};
-  $$.extensions = extensions;
-
-  // registered modules for extensions, indexed by name
-  var modules = {};
-  $$.modules = modules;
-
-  function setExtension(type, name, registrant){
-    var impl = {};
-    impl[name] = registrant;
-
-    switch( type ){
-    case 'core':
-    case 'collection':
-      $$.fn[type]( impl );
-    }
-
-    // fill in missing layout functions in the prototype
-    if( type === 'layout' ){
-      var layoutProto = registrant.prototype;
-      var optLayoutFns = [];
-=======
 'use strict';
 
 var util = require('./util');
@@ -51,7 +25,6 @@
 
   } else if( type === 'layout' ){
     // fill in missing layout functions in the prototype
->>>>>>> d696aad8
 
     var Layout = function( options ){
       this.options = options;
@@ -63,25 +36,6 @@
         this._private = {};
       }
 
-<<<<<<< HEAD
-      if( !layoutProto.stop ){
-        layoutProto.stop = function(){
-          var opts = this.options;
-
-          if( opts && opts.animate ){
-            opts.eles.stop();
-          }
-
-          return this;
-        };
-      }
-
-      layoutProto.on = $$.define.on({ layout: true });
-      layoutProto.one = $$.define.on({ layout: true, unbindSelfOnTrigger: true });
-      layoutProto.once = $$.define.on({ layout: true, unbindAllBindersOnTrigger: true });
-      layoutProto.off = $$.define.off({ layout: true });
-      layoutProto.trigger = $$.define.trigger({ layout: true });
-=======
       this._private.cy = options.cy;
       this._private.listeners = [];
     };
@@ -138,7 +92,6 @@
 
   } else if( type === 'renderer' && name !== 'null' && name !== 'base' ){
     // user registered renderers inherit from base
->>>>>>> d696aad8
 
     var bProto = getExtension( 'renderer', 'base' ).prototype;
     var rProto = registrant.prototype;
@@ -163,58 +116,6 @@
 
   }
 
-<<<<<<< HEAD
-  function getExtension(type, name){
-    return $$.util.getMap({
-      map: extensions,
-      keys: [ type, name ]
-    });
-  }
-
-  function setModule(type, name, moduleType, moduleName, registrant){
-    return $$.util.setMap({
-      map: modules,
-      keys: [ type, name, moduleType, moduleName ],
-      value: registrant
-    });
-  }
-
-  function getModule(type, name, moduleType, moduleName){
-    return $$.util.getMap({
-      map: modules,
-      keys: [ type, name, moduleType, moduleName ]
-    });
-  }
-
-  $$.extension = function(){
-    // e.g. $$.extension('renderer', 'svg')
-    if( arguments.length == 2 ){
-      return getExtension.apply(this, arguments);
-    }
-
-    // e.g. $$.extension('renderer', 'svg', { ... })
-    else if( arguments.length == 3 ){
-      return setExtension.apply(this, arguments);
-    }
-
-    // e.g. $$.extension('renderer', 'svg', 'nodeShape', 'ellipse')
-    else if( arguments.length == 4 ){
-      return getModule.apply(this, arguments);
-    }
-
-    // e.g. $$.extension('renderer', 'svg', 'nodeShape', 'ellipse', { ... })
-    else if( arguments.length == 5 ){
-      return setModule.apply(this, arguments);
-    }
-
-    else {
-      $$.util.error('Invalid extension access syntax');
-    }
-
-  };
-
-})( cytoscape );
-=======
   return util.setMap({
     map: extensions,
     keys: [ type, name ],
@@ -281,5 +182,4 @@
   });
 });
 
-module.exports = extension;
->>>>>>> d696aad8
+module.exports = extension;