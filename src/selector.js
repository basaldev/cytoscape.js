'use strict';

var is = require('./is');
var util = require('./util');

var Selector = function( onlyThisGroup, selector ){

  if( !(this instanceof Selector) ){
    return new Selector(onlyThisGroup, selector);
  }

  if( selector === undefined && onlyThisGroup !== undefined ){
    selector = onlyThisGroup;
    onlyThisGroup = undefined;
  }

  var self = this;

  self._private = {
    selectorText: null,
    invalid: true
  };

<<<<<<< HEAD
  $$.Selector = function(onlyThisGroup, selector){

    if( !(this instanceof $$.Selector) ){
      return new $$.Selector(onlyThisGroup, selector);
    }

    if( selector === undefined && onlyThisGroup !== undefined ){
      selector = onlyThisGroup;
      onlyThisGroup = undefined;
    }

    var self = this;

    self._private = {
      selectorText: null,
      invalid: true
    };

    if( !selector || ( $$.is.string(selector) && selector.match(/^\s*$/) ) ){

      if( onlyThisGroup == null ){
        // ignore
        self.length = 0;
      } else {
        self[0] = newQuery();
        self[0].group = onlyThisGroup;
        self.length = 1;
      }

    } else if( $$.is.element( selector ) ){
      var collection = new $$.Collection(self.cy(), [ selector ]);

      self[0] = newQuery();
      self[0].collection = collection;
      self.length = 1;

    } else if( $$.is.collection( selector ) ){
      self[0] = newQuery();
      self[0].collection = selector;
      self.length = 1;

    } else if( $$.is.fn( selector ) ) {
=======
  if( !selector || ( is.string(selector) && selector.match(/^\s*$/) ) ){

    if( onlyThisGroup == null ){
      // ignore
      self.length = 0;
    } else {
>>>>>>> d696aad8
      self[0] = newQuery();
      self[0].group = onlyThisGroup;
      self.length = 1;
<<<<<<< HEAD

    } else if( $$.is.string( selector ) ){

      // the current subject in the query
      var currentSubject = null;

      // storage for parsed queries
      var newQuery = function(){
        return {
          classes: [],
          colonSelectors: [],
          data: [],
          group: null,
          ids: [],
          meta: [],

          // fake selectors
          collection: null, // a collection to match against
          filter: null, // filter function

          // these are defined in the upward direction rather than down (e.g. child)
          // because we need to go up in Selector.filter()
          parent: null, // parent query obj
          ancestor: null, // ancestor query obj
          subject: null, // defines subject in compound query (subject query obj; points to self if subject)

          // use these only when subject has been defined
          child: null,
          descendant: null
        };
      };
=======
    }
>>>>>>> d696aad8

  } else if( is.elementOrCollection( selector ) ){
    var collection = selector.collection();

    self[0] = newQuery();
    self[0].collection = collection;
    self.length = 1;

  } else if( is.fn( selector ) ) {
    self[0] = newQuery();
    self[0].filter = selector;
    self.length = 1;

  } else if( is.string( selector ) ){

    // the current subject in the query
    var currentSubject = null;

    // storage for parsed queries
    var newQuery = function(){
      return {
        classes: [],
        colonSelectors: [],
        data: [],
        group: null,
        ids: [],
        meta: [],

        // fake selectors
        collection: null, // a collection to match against
        filter: null, // filter function

        // these are defined in the upward direction rather than down (e.g. child)
        // because we need to go up in Selector.filter()
        parent: null, // parent query obj
        ancestor: null, // ancestor query obj
        subject: null, // defines subject in compound query (subject query obj; points to self if subject)

        // use these only when subject has been defined
        child: null,
        descendant: null
      };
<<<<<<< HEAD

      // add @ variants to comparatorOp
      var ops = tokens.comparatorOp.split('|');
      for( var i = 0; i < ops.length; i++ ){
        var op = ops[i];
        tokens.comparatorOp += '|@' + op;
      }
=======
    };
>>>>>>> d696aad8

    // tokens in the query language
    var tokens = {
      metaChar: '[\\!\\"\\#\\$\\%\\&\\\'\\(\\)\\*\\+\\,\\.\\/\\:\\;\\<\\=\\>\\?\\@\\[\\]\\^\\`\\{\\|\\}\\~]', // chars we need to escape in var names, etc
      comparatorOp: '=|\\!=|>|>=|<|<=|\\$=|\\^=|\\*=', // binary comparison op (used in data selectors)
      boolOp: '\\?|\\!|\\^', // boolean (unary) operators (used in data selectors)
      string: '"(?:\\\\"|[^"])+"' + '|' + "'(?:\\\\'|[^'])+'", // string literals (used in data selectors) -- doublequotes | singlequotes
      number: util.regex.number, // number literal (used in data selectors) --- e.g. 0.1234, 1234, 12e123
      meta: 'degree|indegree|outdegree', // allowed metadata fields (i.e. allowed functions to use from Collection)
      separator: '\\s*,\\s*', // queries are separated by commas, e.g. edge[foo = 'bar'], node.someClass
      descendant: '\\s+',
      child: '\\s+>\\s+',
      subject: '\\$'
    };
    tokens.variable = '(?:[\\w-]|(?:\\\\'+ tokens.metaChar +'))+'; // a variable name
    tokens.value = tokens.string + '|' + tokens.number; // a value literal, either a string or number
    tokens.className = tokens.variable; // a class name (follows variable conventions)
    tokens.id = tokens.variable; // an element id (follows variable conventions)

    // when a token like a variable has escaped meta characters, we need to clean the backslashes out
    // so that values get compared properly in Selector.filter()
    var cleanMetaChars = function(str){
      return str.replace(new RegExp('\\\\(' + tokens.metaChar + ')', 'g'), function(match, $1, offset, original){
        return $1;
      });
    };

    // add @ variants to comparatorOp
    var ops = tokens.comparatorOp.split('|');
    for( var i = 0; i < ops.length; i++ ){
      var op = ops[i];
      tokens.comparatorOp += '|@' + op;
    }

    // add ! variants to comparatorOp
    var ops = tokens.comparatorOp.split('|');
    for( var i = 0; i < ops.length; i++ ){
      var op = ops[i];

<<<<<<< HEAD
      // NOTE: add new expression syntax here to have it recognised by the parser;
      // - a query contains all adjacent (i.e. no separator in between) expressions;
      // - the current query is stored in self[i] --- you can use the reference to `this` in the populate function;
      // - you need to check the query objects in Selector.filter() for it actually filter properly, but that's pretty straight forward
      // - when you add something here, also add to Selector.toString()
      var exprs = [
        {
          name: 'group',
          query: true,
          regex: '(node|edge|\\*)',
          populate: function( group ){
            this.group = group == "*" ? group : group + 's';
          }
        },

        {
          name: 'state',
          query: true,
          // NB: if one colon selector is a substring of another from its start, place the longer one first
          // e.g. :foobar|:foo
          regex: '(:selected|:unselected|:locked|:unlocked|:visible|:hidden|:transparent|:grabbed|:free|:removed|:inside|:grabbable|:ungrabbable|:animated|:unanimated|:selectable|:unselectable|:orphan|:nonorphan|:parent|:child|:loop|:simple|:active|:inactive|:touch|:backgrounding|:nonbackgrounding)',
          populate: function( state ){
            this.colonSelectors.push( state );
          }
        },

        {
          name: 'id',
          query: true,
          regex: '\\#('+ tokens.id +')',
          populate: function( id ){
            this.ids.push( cleanMetaChars(id) );
          }
        },

        {
          name: 'className',
          query: true,
          regex: '\\.('+ tokens.className +')',
          populate: function( className ){
            this.classes.push( cleanMetaChars(className) );
          }
        },

        {
          name: 'dataExists',
          query: true,
          regex: '\\[\\s*('+ tokens.variable +')\\s*\\]',
          populate: function( variable ){
            this.data.push({
              field: cleanMetaChars(variable)
            });
          }
        },

        {
          name: 'dataCompare',
          query: true,
          regex: '\\[\\s*('+ tokens.variable +')\\s*('+ tokens.comparatorOp +')\\s*('+ tokens.value +')\\s*\\]',
          populate: function( variable, comparatorOp, value ){
            var valueIsString = new RegExp('^' + tokens.string + '$').exec(value) != null;

            if( valueIsString ){
              value = value.substring(1, value.length - 1);
            } else {
              value = parseFloat(value);
            }

            this.data.push({
              field: cleanMetaChars(variable),
              operator: comparatorOp,
              value: value
            });
          }
        },

        {
          name: 'dataBool',
          query: true,
          regex: '\\[\\s*('+ tokens.boolOp +')\\s*('+ tokens.variable +')\\s*\\]',
          populate: function( boolOp, variable ){
            this.data.push({
              field: cleanMetaChars(variable),
              operator: boolOp
            });
          }
        },

        {
          name: 'metaCompare',
          query: true,
          regex: '\\[\\[\\s*('+ tokens.meta +')\\s*('+ tokens.comparatorOp +')\\s*('+ tokens.number +')\\s*\\]\\]',
          populate: function( meta, comparatorOp, number ){
            this.meta.push({
              field: cleanMetaChars(meta),
              operator: comparatorOp,
              value: parseFloat(number)
            });
          }
        },

        {
          name: 'nextQuery',
          separator: true,
          regex: tokens.separator,
          populate: function(){
            // go on to next query
            self[++i] = newQuery();
            currentSubject = null;
          }
        },

        {
          name: 'child',
          separator: true,
          regex: tokens.child,
          populate: function(){
            // this query is the parent of the following query
            var childQuery = newQuery();
            childQuery.parent = this;
            childQuery.subject = currentSubject;

            // we're now populating the child query with expressions that follow
            self[i] = childQuery;
          }
        },

        {
          name: 'descendant',
          separator: true,
          regex: tokens.descendant,
          populate: function(){
            // this query is the ancestor of the following query
            var descendantQuery = newQuery();
            descendantQuery.ancestor = this;
            descendantQuery.subject = currentSubject;

            // we're now populating the descendant query with expressions that follow
            self[i] = descendantQuery;
          }
        },

        {
          name: 'subject',
          modifier: true,
          regex: tokens.subject,
          populate: function(){
            if( currentSubject != null && this.subject != this ){
              $$.util.error('Redefinition of subject in selector `' + selector + '`');
              return false;
            }

            currentSubject = this;
            this.subject = this;
          }
=======
      if( op.indexOf('!') >= 0 ){ continue; } // skip ops that explicitly contain !
      if( op === '=' ){ continue; } // skip = b/c != is explicitly defined

      tokens.comparatorOp += '|\\!' + op;
    }
>>>>>>> d696aad8

    // NOTE: add new expression syntax here to have it recognised by the parser;
    // - a query contains all adjacent (i.e. no separator in between) expressions;
    // - the current query is stored in self[i] --- you can use the reference to `this` in the populate function;
    // - you need to check the query objects in Selector.filter() for it actually filter properly, but that's pretty straight forward
    // - when you add something here, also add to Selector.toString()
    var exprs = [
      {
        name: 'group',
        query: true,
        regex: '(node|edge|\\*)',
        populate: function( group ){
          this.group = group == "*" ? group : group + 's';
        }
<<<<<<< HEAD
      ];

      self._private.selectorText = selector;
      var remaining = selector;
      var i = 0;

      // of all the expressions, find the first match in the remaining text
      var consumeExpr = function( expectation ){
        var expr;
        var match;
        var name;

        for( var j = 0; j < exprs.length; j++ ){
          var e = exprs[j];
          var n = e.name;

          // ignore this expression if it doesn't meet the expectation function
          if( $$.is.fn( expectation ) && !expectation(n, e) ){ continue; }

          var m = remaining.match(new RegExp( '^' + e.regex ));

          if( m != null ){
            match = m;
            expr = e;
            name = n;

            var consumed = m[0];
            remaining = remaining.substring( consumed.length );

            break; // we've consumed one expr, so we can return now
          }
        }

        return {
          expr: expr,
          match: match,
          name: name
        };
      };

      // consume all leading whitespace
      var consumeWhitespace = function(){
        var match = remaining.match(/^\s+/);

        if( match ){
          var consumed = match[0];
          remaining = remaining.substring( consumed.length );
        }
      };

      self[0] = newQuery(); // get started

      consumeWhitespace(); // get rid of leading whitespace
      for(;;){
        var check = consumeExpr();

        if( check.expr == null ){
          $$.util.error('The selector `'+ selector +'`is invalid');
          return;
        } else {
          var args = [];
          for(var j = 1; j < check.match.length; j++){
            args.push( check.match[j] );
          }

          // let the token populate the selector object (i.e. in self[i])
          var ret = check.expr.populate.apply( self[i], args );
=======
      },

      {
        name: 'state',
        query: true,
        // NB: if one colon selector is a substring of another from its start, place the longer one first
        // e.g. :foobar|:foo
        regex: '(:selected|:unselected|:locked|:unlocked|:visible|:hidden|:transparent|:grabbed|:free|:removed|:inside|:grabbable|:ungrabbable|:animated|:unanimated|:selectable|:unselectable|:orphan|:nonorphan|:parent|:child|:loop|:simple|:active|:inactive|:touch|:backgrounding|:nonbackgrounding)',
        populate: function( state ){
          this.colonSelectors.push( state );
        }
      },

      {
        name: 'id',
        query: true,
        regex: '\\#('+ tokens.id +')',
        populate: function( id ){
          this.ids.push( cleanMetaChars(id) );
        }
      },

      {
        name: 'className',
        query: true,
        regex: '\\.('+ tokens.className +')',
        populate: function( className ){
          this.classes.push( cleanMetaChars(className) );
        }
      },

      {
        name: 'dataExists',
        query: true,
        regex: '\\[\\s*('+ tokens.variable +')\\s*\\]',
        populate: function( variable ){
          this.data.push({
            field: cleanMetaChars(variable)
          });
        }
      },

      {
        name: 'dataCompare',
        query: true,
        regex: '\\[\\s*('+ tokens.variable +')\\s*('+ tokens.comparatorOp +')\\s*('+ tokens.value +')\\s*\\]',
        populate: function( variable, comparatorOp, value ){
          var valueIsString = new RegExp('^' + tokens.string + '$').exec(value) != null;

          if( valueIsString ){
            value = value.substring(1, value.length - 1);
          } else {
            value = parseFloat(value);
          }
>>>>>>> d696aad8

          this.data.push({
            field: cleanMetaChars(variable),
            operator: comparatorOp,
            value: value
          });
        }
<<<<<<< HEAD

        // we're done when there's nothing left to parse
        if( remaining.match(/^\s*$/) ){
          break;
        }
      }

      self.length = i + 1;

      // adjust references for subject
      for(var j = 0; j < self.length; j++){
        var query = self[j];

        if( query.subject != null ){
          // go up the tree until we reach the subject
          for(;;){
            if( query.subject == query ){ break; } // done if subject is self

            if( query.parent != null ){ // swap parent/child reference
              var parent = query.parent;
              var child = query;

              child.parent = null;
              parent.child = child;

              query = parent; // go up the tree
            } else if( query.ancestor != null ){ // swap ancestor/descendant
              var ancestor = query.ancestor;
              var descendant = query;

              descendant.ancestor = null;
              ancestor.descendant = descendant;

              query = ancestor; // go up the tree
            } else {
              $$.util.error('When adjusting references for the selector `'+ query +'`, neither parent nor ancestor was found');
              break;
            }
          } // for

          self[j] = query.subject; // subject should be the root query
        } // if
      } // for

      // make sure for each query that the subject group matches the implicit group if any
      if( onlyThisGroup != null ){
        for(var j = 0; j < self.length; j++){
          if( self[j].group != null && self[j].group != onlyThisGroup ){
            $$.util.error('Group `'+ self[j].group +'` conflicts with implicit group `'+ onlyThisGroup +'` in selector `'+ selector +'`');
            return;
=======
      },

      {
        name: 'dataBool',
        query: true,
        regex: '\\[\\s*('+ tokens.boolOp +')\\s*('+ tokens.variable +')\\s*\\]',
        populate: function( boolOp, variable ){
          this.data.push({
            field: cleanMetaChars(variable),
            operator: boolOp
          });
        }
      },

      {
        name: 'metaCompare',
        query: true,
        regex: '\\[\\[\\s*('+ tokens.meta +')\\s*('+ tokens.comparatorOp +')\\s*('+ tokens.number +')\\s*\\]\\]',
        populate: function( meta, comparatorOp, number ){
          this.meta.push({
            field: cleanMetaChars(meta),
            operator: comparatorOp,
            value: parseFloat(number)
          });
        }
      },

      {
        name: 'nextQuery',
        separator: true,
        regex: tokens.separator,
        populate: function(){
          // go on to next query
          self[++i] = newQuery();
          currentSubject = null;
        }
      },

      {
        name: 'child',
        separator: true,
        regex: tokens.child,
        populate: function(){
          // this query is the parent of the following query
          var childQuery = newQuery();
          childQuery.parent = this;
          childQuery.subject = currentSubject;

          // we're now populating the child query with expressions that follow
          self[i] = childQuery;
        }
      },

      {
        name: 'descendant',
        separator: true,
        regex: tokens.descendant,
        populate: function(){
          // this query is the ancestor of the following query
          var descendantQuery = newQuery();
          descendantQuery.ancestor = this;
          descendantQuery.subject = currentSubject;

          // we're now populating the descendant query with expressions that follow
          self[i] = descendantQuery;
        }
      },

      {
        name: 'subject',
        modifier: true,
        regex: tokens.subject,
        populate: function(){
          if( currentSubject != null && this.subject != this ){
            util.error('Redefinition of subject in selector `' + selector + '`');
            return false;
>>>>>>> d696aad8
          }

          currentSubject = this;
          this.subject = this;
        }

      }
<<<<<<< HEAD

    } else {
      $$.util.error('A selector must be created from a string; found ' + selector);
      return;
    }

    self._private.invalid = false;

  };

  $$.selfn = $$.Selector.prototype;

  $$.selfn.size = function(){
    return this.length;
  };

  $$.selfn.eq = function(i){
    return this[i];
  };

  // get elements from the core and then filter them
  $$.selfn.find = function(){
    // TODO impl if we decide to use a DB for storing elements
  };

  var queryMatches = function(query, element){
    // check group
    if( query.group != null && query.group != '*' && query.group != element._private.group ){
      return false;
    }

    var cy = element.cy();

    // check colon selectors
    var allColonSelectorsMatch = true;
    for(var k = 0; k < query.colonSelectors.length; k++){
      var sel = query.colonSelectors[k];

      switch(sel){
      case ':selected':
        allColonSelectorsMatch = element.selected();
        break;
      case ':unselected':
        allColonSelectorsMatch = !element.selected();
        break;
      case ':selectable':
        allColonSelectorsMatch = element.selectable();
        break;
      case ':unselectable':
        allColonSelectorsMatch = !element.selectable();
        break;
      case ':locked':
        allColonSelectorsMatch = element.locked();
        break;
      case ':unlocked':
        allColonSelectorsMatch = !element.locked();
        break;
      case ':visible':
        allColonSelectorsMatch = element.visible();
        break;
      case ':hidden':
        allColonSelectorsMatch = !element.visible();
        break;
      case ':transparent':
        allColonSelectorsMatch = element.transparent();
        break;
      case ':grabbed':
        allColonSelectorsMatch = element.grabbed();
        break;
      case ':free':
        allColonSelectorsMatch = !element.grabbed();
        break;
      case ':removed':
        allColonSelectorsMatch = element.removed();
        break;
      case ':inside':
        allColonSelectorsMatch = !element.removed();
        break;
      case ':grabbable':
        allColonSelectorsMatch = element.grabbable();
        break;
      case ':ungrabbable':
        allColonSelectorsMatch = !element.grabbable();
        break;
      case ':animated':
        allColonSelectorsMatch = element.animated();
        break;
      case ':unanimated':
        allColonSelectorsMatch = !element.animated();
        break;
      case ':parent':
        allColonSelectorsMatch = element.isNode() && element.children().nonempty();
        break;
      case ':child':
      case ':nonorphan':
        allColonSelectorsMatch = element.isNode() && element.parent().nonempty();
        break;
      case ':orphan':
        allColonSelectorsMatch = element.isNode() && element.parent().empty();
        break;
      case ':loop':
        allColonSelectorsMatch = element.isEdge() && element.data('source') === element.data('target');
        break;
      case ':simple':
        allColonSelectorsMatch = element.isEdge() && element.data('source') !== element.data('target');
        break;
      case ':active':
        allColonSelectorsMatch = element.active();
        break;
      case ':inactive':
        allColonSelectorsMatch = !element.active();
        break;
      case ':touch':
        allColonSelectorsMatch = $$.is.touch();
        break;
      case ':backgrounding':
        allColonSelectorsMatch = element.backgrounding();
        break;
      case ':nonbackgrounding':
        allColonSelectorsMatch = !element.backgrounding();
        break;
      }

      if( !allColonSelectorsMatch ) break;
    }
    if( !allColonSelectorsMatch ) return false;

    // check id
    var allIdsMatch = true;
    for(var k = 0; k < query.ids.length; k++){
      var id = query.ids[k];
      var actualId = element._private.data.id;

      allIdsMatch = allIdsMatch && (id == actualId);

      if( !allIdsMatch ) break;
    }
    if( !allIdsMatch ) return false;

    // check classes
    var allClassesMatch = true;
    for(var k = 0; k < query.classes.length; k++){
      var cls = query.classes[k];

      allClassesMatch = allClassesMatch && element.hasClass(cls);

      if( !allClassesMatch ) break;
    }
    if( !allClassesMatch ) return false;

    // generic checking for data/metadata
    var operandsMatch = function(params){
      var allDataMatches = true;
      for(var k = 0; k < query[params.name].length; k++){
        var data = query[params.name][k];
        var operator = data.operator;
        var value = data.value;
        var field = data.field;
        var matches;

        if( operator != null && value != null ){

          var fieldVal = params.fieldValue(field);
          var fieldStr = !$$.is.string(fieldVal) && !$$.is.number(fieldVal) ? '' : '' + fieldVal;
          var valStr = '' + value;

          var caseInsensitive = false;
          if( operator.indexOf('@') >= 0 ){
            fieldStr = fieldStr.toLowerCase();
            valStr = valStr.toLowerCase();

            operator = operator.replace('@', '');
            caseInsensitive = true;
          }

          var notExpr = false;
          var handledNotExpr = false;
          if( operator.indexOf('!') >= 0 ){
            operator = operator.replace('!', '');
            notExpr = true;
          }

          // if we're doing a case insensitive comparison, then we're using a STRING comparison
          // even if we're comparing numbers
          if( caseInsensitive ){
            value = valStr.toLowerCase();
            fieldVal = fieldStr.toLowerCase();
          }

          switch(operator){
          case '*=':
            matches = fieldStr.search(valStr) >= 0;
            break;
          case '$=':
            matches = new RegExp(valStr + '$').exec(fieldStr) != null;
            break;
          case '^=':
            matches = new RegExp('^' + valStr).exec(fieldStr) != null;
            break;
          case '=':
            matches = fieldVal === value;
            break;
          case '!=':
            matches = fieldVal !== value;
            break;
          case '>':
            matches = !notExpr ? fieldVal > value : fieldVal <= value;
            handledNotExpr = true;
            break;
          case '>=':
            matches = !notExpr ? fieldVal >= value : fieldVal < value;
            handledNotExpr = true;
            break;
          case '<':
            matches = !notExpr ? fieldVal < value : fieldVal >= value;
            handledNotExpr = true;
            break;
          case '<=':
            matches = !notExpr ? fieldVal <= value : fieldVal > value;
            handledNotExpr = true;
            break;
          default:
            matches = false;
            break;

          }
        } else if( operator != null ){
          switch(operator){
          case '?':
            matches = params.fieldTruthy(field);
            break;
          case '!':
            matches = !params.fieldTruthy(field);
            break;
          case '^':
            matches = params.fieldUndefined(field);
            break;
          }
        } else {
          matches = !params.fieldUndefined(field);
=======
    ];

    self._private.selectorText = selector;
    var remaining = selector;
    var i = 0;

    // of all the expressions, find the first match in the remaining text
    var consumeExpr = function( expectation ){
      var expr;
      var match;
      var name;

      for( var j = 0; j < exprs.length; j++ ){
        var e = exprs[j];
        var n = e.name;

        // ignore this expression if it doesn't meet the expectation function
        if( is.fn( expectation ) && !expectation(n, e) ){ continue; }

        var m = remaining.match(new RegExp( '^' + e.regex ));

        if( m != null ){
          match = m;
          expr = e;
          name = n;

          var consumed = m[0];
          remaining = remaining.substring( consumed.length );

          break; // we've consumed one expr, so we can return now
        }
      }

      return {
        expr: expr,
        match: match,
        name: name
      };
    };

    // consume all leading whitespace
    var consumeWhitespace = function(){
      var match = remaining.match(/^\s+/);

      if( match ){
        var consumed = match[0];
        remaining = remaining.substring( consumed.length );
      }
    };

    self[0] = newQuery(); // get started

    consumeWhitespace(); // get rid of leading whitespace
    for(;;){
      var check = consumeExpr();

      if( check.expr == null ){
        util.error('The selector `'+ selector +'`is invalid');
        return;
      } else {
        var args = [];
        for(var j = 1; j < check.match.length; j++){
          args.push( check.match[j] );
        }

        // let the token populate the selector object (i.e. in self[i])
        var ret = check.expr.populate.apply( self[i], args );

        if( ret === false ){ return; } // exit if population failed
      }

      // we're done when there's nothing left to parse
      if( remaining.match(/^\s*$/) ){
        break;
      }
    }

    self.length = i + 1;

    // adjust references for subject
    for(var j = 0; j < self.length; j++){
      var query = self[j];

      if( query.subject != null ){
        // go up the tree until we reach the subject
        for(;;){
          if( query.subject == query ){ break; } // done if subject is self

          if( query.parent != null ){ // swap parent/child reference
            var parent = query.parent;
            var child = query;

            child.parent = null;
            parent.child = child;

            query = parent; // go up the tree
          } else if( query.ancestor != null ){ // swap ancestor/descendant
            var ancestor = query.ancestor;
            var descendant = query;

            descendant.ancestor = null;
            ancestor.descendant = descendant;

            query = ancestor; // go up the tree
          } else {
            util.error('When adjusting references for the selector `'+ query +'`, neither parent nor ancestor was found');
            break;
          }
        } // for

        self[j] = query.subject; // subject should be the root query
      } // if
    } // for

    // make sure for each query that the subject group matches the implicit group if any
    if( onlyThisGroup != null ){
      for(var j = 0; j < self.length; j++){
        if( self[j].group != null && self[j].group != onlyThisGroup ){
          util.error('Group `'+ self[j].group +'` conflicts with implicit group `'+ onlyThisGroup +'` in selector `'+ selector +'`');
          return;
>>>>>>> d696aad8
        }

        self[j].group = onlyThisGroup; // set to implicit group
      }
    }

  } else {
    util.error('A selector must be created from a string; found ' + selector);
    return;
  }

  self._private.invalid = false;

};

var selfn = Selector.prototype;

selfn.size = function(){
  return this.length;
};

selfn.eq = function(i){
  return this[i];
};

var queryMatches = function(query, element){
  // check group
  if( query.group != null && query.group != '*' && query.group != element._private.group ){
    return false;
  }

  var cy = element.cy();

  // check colon selectors
  var allColonSelectorsMatch = true;
  for(var k = 0; k < query.colonSelectors.length; k++){
    var sel = query.colonSelectors[k];

    switch(sel){
    case ':selected':
      allColonSelectorsMatch = element.selected();
      break;
    case ':unselected':
      allColonSelectorsMatch = !element.selected();
      break;
    case ':selectable':
      allColonSelectorsMatch = element.selectable();
      break;
    case ':unselectable':
      allColonSelectorsMatch = !element.selectable();
      break;
    case ':locked':
      allColonSelectorsMatch = element.locked();
      break;
    case ':unlocked':
      allColonSelectorsMatch = !element.locked();
      break;
    case ':visible':
      allColonSelectorsMatch = element.visible();
      break;
    case ':hidden':
      allColonSelectorsMatch = !element.visible();
      break;
    case ':transparent':
      allColonSelectorsMatch = element.transparent();
      break;
    case ':grabbed':
      allColonSelectorsMatch = element.grabbed();
      break;
    case ':free':
      allColonSelectorsMatch = !element.grabbed();
      break;
    case ':removed':
      allColonSelectorsMatch = element.removed();
      break;
    case ':inside':
      allColonSelectorsMatch = !element.removed();
      break;
    case ':grabbable':
      allColonSelectorsMatch = element.grabbable();
      break;
    case ':ungrabbable':
      allColonSelectorsMatch = !element.grabbable();
      break;
    case ':animated':
      allColonSelectorsMatch = element.animated();
      break;
    case ':unanimated':
      allColonSelectorsMatch = !element.animated();
      break;
    case ':parent':
      allColonSelectorsMatch = element.isNode() && element.children().nonempty();
      break;
    case ':child':
    case ':nonorphan':
      allColonSelectorsMatch = element.isNode() && element.parent().nonempty();
      break;
    case ':orphan':
      allColonSelectorsMatch = element.isNode() && element.parent().empty();
      break;
    case ':loop':
      allColonSelectorsMatch = element.isEdge() && element.data('source') === element.data('target');
      break;
    case ':simple':
      allColonSelectorsMatch = element.isEdge() && element.data('source') !== element.data('target');
      break;
    case ':active':
      allColonSelectorsMatch = element.active();
      break;
    case ':inactive':
      allColonSelectorsMatch = !element.active();
      break;
    case ':touch':
      allColonSelectorsMatch = is.touch();
      break;
    case ':backgrounding':
      allColonSelectorsMatch = element.backgrounding();
      break;
    case ':nonbackgrounding':
      allColonSelectorsMatch = !element.backgrounding();
      break;
    }

    if( !allColonSelectorsMatch ) break;
  }
  if( !allColonSelectorsMatch ) return false;

  // check id
  var allIdsMatch = true;
  for(var k = 0; k < query.ids.length; k++){
    var id = query.ids[k];
    var actualId = element._private.data.id;

    allIdsMatch = allIdsMatch && (id == actualId);

    if( !allIdsMatch ) break;
  }
  if( !allIdsMatch ) return false;

  // check classes
  var allClassesMatch = true;
  for(var k = 0; k < query.classes.length; k++){
    var cls = query.classes[k];

    allClassesMatch = allClassesMatch && element.hasClass(cls);

    if( !allClassesMatch ) break;
  }
  if( !allClassesMatch ) return false;

  // generic checking for data/metadata
  var operandsMatch = function(params){
    var allDataMatches = true;
    for(var k = 0; k < query[params.name].length; k++){
      var data = query[params.name][k];
      var operator = data.operator;
      var value = data.value;
      var field = data.field;
      var matches;

      if( operator != null && value != null ){

        var fieldVal = params.fieldValue(field);
        var fieldStr = !is.string(fieldVal) && !is.number(fieldVal) ? '' : '' + fieldVal;
        var valStr = '' + value;

        var caseInsensitive = false;
        if( operator.indexOf('@') >= 0 ){
          fieldStr = fieldStr.toLowerCase();
          valStr = valStr.toLowerCase();

          operator = operator.replace('@', '');
          caseInsensitive = true;
        }

        var notExpr = false;
        var handledNotExpr = false;
        if( operator.indexOf('!') >= 0 ){
          operator = operator.replace('!', '');
          notExpr = true;
        }

        // if we're doing a case insensitive comparison, then we're using a STRING comparison
        // even if we're comparing numbers
        if( caseInsensitive ){
          value = valStr.toLowerCase();
          fieldVal = fieldStr.toLowerCase();
        }

<<<<<<< HEAD
        if( !matches ){
          allDataMatches = false;
=======
        switch(operator){
        case '*=':
          matches = fieldStr.search(valStr) >= 0;
          break;
        case '$=':
          matches = new RegExp(valStr + '$').exec(fieldStr) != null;
          break;
        case '^=':
          matches = new RegExp('^' + valStr).exec(fieldStr) != null;
          break;
        case '=':
          matches = fieldVal === value;
          break;
        case '!=':
          matches = fieldVal !== value;
          break;
        case '>':
          matches = !notExpr ? fieldVal > value : fieldVal <= value;
          handledNotExpr = true;
>>>>>>> d696aad8
          break;
        case '>=':
          matches = !notExpr ? fieldVal >= value : fieldVal < value;
          handledNotExpr = true;
          break;
        case '<':
          matches = !notExpr ? fieldVal < value : fieldVal >= value;
          handledNotExpr = true;
          break;
        case '<=':
          matches = !notExpr ? fieldVal <= value : fieldVal > value;
          handledNotExpr = true;
          break;
        default:
          matches = false;
          break;

        }
<<<<<<< HEAD
      } // for

      return allDataMatches;
    }; // operandsMatch

    // check data matches
    var allDataMatches = operandsMatch({
      name: 'data',
      fieldValue: function(field){
        return element._private.data[field];
      },
      fieldRef: function(field){
        return 'element._private.data.' + field;
      },
      fieldUndefined: function(field){
        return element._private.data[field] === undefined;
      },
      fieldTruthy: function(field){
        if( element._private.data[field] ){
          return true;
=======
      } else if( operator != null ){
        switch(operator){
        case '?':
          matches = params.fieldTruthy(field);
          break;
        case '!':
          matches = !params.fieldTruthy(field);
          break;
        case '^':
          matches = params.fieldUndefined(field);
          break;
>>>>>>> d696aad8
        }
      } else {
        matches = !params.fieldUndefined(field);
      }
<<<<<<< HEAD
    });

    if( !allDataMatches ){
      return false;
    }

    // check metadata matches
    var allMetaMatches = operandsMatch({
      name: 'meta',
      fieldValue: function(field){
        return element[field]();
      },
      fieldRef: function(field){
        return 'element.' + field + '()';
      },
      fieldUndefined: function(field){
        return element[field]() == null;
      },
      fieldTruthy: function(field){
        if( element[field]() ){
          return true;
        }
        return false;
      }
    });

    if( !allMetaMatches ){
      return false;
    }

    // check collection
    if( query.collection != null ){
      var matchesAny = query.collection._private.ids[ element.id() ] != null;

      if( !matchesAny ){
        return false;
      }
    }

    // check filter function
    if( query.filter != null && element.collection().filter( query.filter ).size() === 0 ){
      return false;
    }

=======

      if( notExpr && !handledNotExpr ){
        matches = !matches;
        handledNotExpr = true;
      }

      if( !matches ){
        allDataMatches = false;
        break;
      }
    } // for

    return allDataMatches;
  }; // operandsMatch

  // check data matches
  var allDataMatches = operandsMatch({
    name: 'data',
    fieldValue: function(field){
      return element._private.data[field];
    },
    fieldRef: function(field){
      return 'element._private.data.' + field;
    },
    fieldUndefined: function(field){
      return element._private.data[field] === undefined;
    },
    fieldTruthy: function(field){
      if( element._private.data[field] ){
        return true;
      }
      return false;
    }
  });

  if( !allDataMatches ){
    return false;
  }

  // check metadata matches
  var allMetaMatches = operandsMatch({
    name: 'meta',
    fieldValue: function(field){
      return element[field]();
    },
    fieldRef: function(field){
      return 'element.' + field + '()';
    },
    fieldUndefined: function(field){
      return element[field]() == null;
    },
    fieldTruthy: function(field){
      if( element[field]() ){
        return true;
      }
      return false;
    }
  });
>>>>>>> d696aad8

  if( !allMetaMatches ){
    return false;
  }

  // check collection
  if( query.collection != null ){
    var matchesAny = query.collection._private.ids[ element.id() ] != null;

    if( !matchesAny ){
      return false;
    }
  }

  // check filter function
  if( query.filter != null && element.collection().filter( query.filter ).size() === 0 ){
    return false;
  }


  // check parent/child relations
  var confirmRelations = function( query, elements ){
    if( query != null ){
      var matches = false;

      if( !cy.hasCompoundNodes() ){
        return false;
      }

<<<<<<< HEAD
    if (! confirmRelations(query.parent, function(){
      return element.parent();
    }) ){ return false; }

    if (! confirmRelations(query.ancestor, function(){
      return element.parents();
    }) ){ return false; }

    if (! confirmRelations(query.child, function(){
      return element.children();
    }) ){ return false; }

    if (! confirmRelations(query.descendant, function(){
      return element.descendants();
    }) ){ return false; }

    // we've reached the end, so we've matched everything for this query
    return true;
  }; // queryMatches

  // filter an existing collection
  $$.selfn.filter = function(collection){
    var self = this;
    var cy = collection.cy();

    // don't bother trying if it's invalid
    if( self._private.invalid ){
      return new $$.Collection( cy );
    }

    var selectorFunction = function(i, element){
      for(var j = 0; j < self.length; j++){
        var query = self[j];

        if( queryMatches(query, element) ){
          return true;
        }
      }

      return false;
    };

    if( self._private.selectorText == null ){
      selectorFunction = function(){ return true; };
    }

    var filteredCollection = collection.filter( selectorFunction );

    return filteredCollection;
  }; // filter

  // does selector match a single element?
  $$.selfn.matches = function(ele){
    var self = this;

    // don't bother trying if it's invalid
    if( self._private.invalid ){
      return false;
    }

    for(var j = 0; j < self.length; j++){
      var query = self[j];

      if( queryMatches(query, ele) ){
=======
      elements = elements(); // make elements functional so we save cycles if query == null

      // query must match for at least one element (may be recursive)
      for(var i = 0; i < elements.length; i++){
        if( queryMatches( query, elements[i] ) ){
          matches = true;
          break;
        }
      }

      return matches;
    } else {
      return true;
    }
  };

  if (! confirmRelations(query.parent, function(){
    return element.parent();
  }) ){ return false; }

  if (! confirmRelations(query.ancestor, function(){
    return element.parents();
  }) ){ return false; }

  if (! confirmRelations(query.child, function(){
    return element.children();
  }) ){ return false; }

  if (! confirmRelations(query.descendant, function(){
    return element.descendants();
  }) ){ return false; }

  // we've reached the end, so we've matched everything for this query
  return true;
}; // queryMatches

// filter an existing collection
selfn.filter = function(collection){
  var self = this;
  var cy = collection.cy();

  // don't bother trying if it's invalid
  if( self._private.invalid ){
    return cy.collection();
  }

  var selectorFunction = function(i, element){
    for(var j = 0; j < self.length; j++){
      var query = self[j];

      if( queryMatches(query, element) ){
>>>>>>> d696aad8
        return true;
      }
    }

<<<<<<< HEAD
    return false;
  }; // filter

  // ith query to string
  $$.selfn.toString = $$.selfn.selector = function(){

    var str = '';

    var clean = function(obj, isValue){
      if( $$.is.string(obj) ){
        return isValue ? '"' + obj + '"' : obj;
      }
      return '';
    };

    var queryToString = function(query){
      var str = '';
=======
    return false;
  };

  if( self._private.selectorText == null ){
    selectorFunction = function(){ return true; };
  }

  var filteredCollection = collection.filter( selectorFunction );

  return filteredCollection;
}; // filter

// does selector match a single element?
selfn.matches = function(ele){
  var self = this;

  // don't bother trying if it's invalid
  if( self._private.invalid ){
    return false;
  }

  for(var j = 0; j < self.length; j++){
    var query = self[j];

    if( queryMatches(query, ele) ){
      return true;
    }
  }

  return false;
}; // filter

// ith query to string
selfn.toString = selfn.selector = function(){

  var str = '';

  var clean = function(obj, isValue){
    if( is.string(obj) ){
      return isValue ? '"' + obj + '"' : obj;
    }
    return '';
  };

  var queryToString = function(query){
    var str = '';
>>>>>>> d696aad8

    if( query.subject === query ){
      str += '$';
    }

<<<<<<< HEAD
      var group = clean(query.group);
      str += group.substring(0, group.length - 1);

      for(var j = 0; j < query.data.length; j++){
        var data = query.data[j];

        if( data.value ){
          str += '[' + data.field + clean(data.operator) + clean(data.value, true) + ']';
        } else {
          str += '[' + clean(data.operator) + data.field + ']';
        }
      }

      for(var j = 0; j < query.meta.length; j++){
        var meta = query.meta[j];
        str += '[[' + meta.field + clean(meta.operator) + clean(meta.value, true) + ']]';
      }

      for(var j = 0; j < query.colonSelectors.length; j++){
        var sel = query.colonSelectors[i];
        str += sel;
      }

      for(var j = 0; j < query.ids.length; j++){
        var sel = '#' + query.ids[i];
        str += sel;
      }

      for(var j = 0; j < query.classes.length; j++){
        var sel = '.' + query.classes[i];
        str += sel;
      }

      if( query.parent != null ){
        str = queryToString( query.parent ) + ' > ' + str;
=======
    var group = clean(query.group);
    str += group.substring(0, group.length - 1);

    for(var j = 0; j < query.data.length; j++){
      var data = query.data[j];

      if( data.value ){
        str += '[' + data.field + clean(data.operator) + clean(data.value, true) + ']';
      } else {
        str += '[' + clean(data.operator) + data.field + ']';
>>>>>>> d696aad8
      }
    }

<<<<<<< HEAD
      if( query.ancestor != null ){
        str = queryToString( query.ancestor ) + ' ' + str;
      }

      if( query.child != null ){
        str += ' > ' + queryToString( query.child );
      }

      if( query.descendant != null ){
        str += ' ' + queryToString( query.descendant );
      }
=======
    for(var j = 0; j < query.meta.length; j++){
      var meta = query.meta[j];
      str += '[[' + meta.field + clean(meta.operator) + clean(meta.value, true) + ']]';
    }

    for(var j = 0; j < query.colonSelectors.length; j++){
      var sel = query.colonSelectors[i];
      str += sel;
    }

    for(var j = 0; j < query.ids.length; j++){
      var sel = '#' + query.ids[i];
      str += sel;
    }
>>>>>>> d696aad8

    for(var j = 0; j < query.classes.length; j++){
      var sel = '.' + query.classes[j];
      str += sel;
    }

<<<<<<< HEAD
    for(var i = 0; i < this.length; i++){
      var query = this[i];

      str += queryToString( query );

      if( this.length > 1 && i < this.length - 1 ){
        str += ', ';
      }
    }

    return str;
  };

})( cytoscape );
=======
    if( query.parent != null ){
      str = queryToString( query.parent ) + ' > ' + str;
    }

    if( query.ancestor != null ){
      str = queryToString( query.ancestor ) + ' ' + str;
    }

    if( query.child != null ){
      str += ' > ' + queryToString( query.child );
    }

    if( query.descendant != null ){
      str += ' ' + queryToString( query.descendant );
    }

    return str;
  };

  for(var i = 0; i < this.length; i++){
    var query = this[i];

    str += queryToString( query );

    if( this.length > 1 && i < this.length - 1 ){
      str += ', ';
    }
  }

  return str;
};

module.exports = Selector;
>>>>>>> d696aad8
<|MERGE_RESOLUTION|>--- conflicted
+++ resolved
@@ -21,95 +21,16 @@
     invalid: true
   };
 
-<<<<<<< HEAD
-  $$.Selector = function(onlyThisGroup, selector){
-
-    if( !(this instanceof $$.Selector) ){
-      return new $$.Selector(onlyThisGroup, selector);
-    }
-
-    if( selector === undefined && onlyThisGroup !== undefined ){
-      selector = onlyThisGroup;
-      onlyThisGroup = undefined;
-    }
-
-    var self = this;
-
-    self._private = {
-      selectorText: null,
-      invalid: true
-    };
-
-    if( !selector || ( $$.is.string(selector) && selector.match(/^\s*$/) ) ){
-
-      if( onlyThisGroup == null ){
-        // ignore
-        self.length = 0;
-      } else {
-        self[0] = newQuery();
-        self[0].group = onlyThisGroup;
-        self.length = 1;
-      }
-
-    } else if( $$.is.element( selector ) ){
-      var collection = new $$.Collection(self.cy(), [ selector ]);
-
-      self[0] = newQuery();
-      self[0].collection = collection;
-      self.length = 1;
-
-    } else if( $$.is.collection( selector ) ){
-      self[0] = newQuery();
-      self[0].collection = selector;
-      self.length = 1;
-
-    } else if( $$.is.fn( selector ) ) {
-=======
   if( !selector || ( is.string(selector) && selector.match(/^\s*$/) ) ){
 
     if( onlyThisGroup == null ){
       // ignore
       self.length = 0;
     } else {
->>>>>>> d696aad8
       self[0] = newQuery();
       self[0].group = onlyThisGroup;
       self.length = 1;
-<<<<<<< HEAD
-
-    } else if( $$.is.string( selector ) ){
-
-      // the current subject in the query
-      var currentSubject = null;
-
-      // storage for parsed queries
-      var newQuery = function(){
-        return {
-          classes: [],
-          colonSelectors: [],
-          data: [],
-          group: null,
-          ids: [],
-          meta: [],
-
-          // fake selectors
-          collection: null, // a collection to match against
-          filter: null, // filter function
-
-          // these are defined in the upward direction rather than down (e.g. child)
-          // because we need to go up in Selector.filter()
-          parent: null, // parent query obj
-          ancestor: null, // ancestor query obj
-          subject: null, // defines subject in compound query (subject query obj; points to self if subject)
-
-          // use these only when subject has been defined
-          child: null,
-          descendant: null
-        };
-      };
-=======
-    }
->>>>>>> d696aad8
+    }
 
   } else if( is.elementOrCollection( selector ) ){
     var collection = selector.collection();
@@ -152,17 +73,7 @@
         child: null,
         descendant: null
       };
-<<<<<<< HEAD
-
-      // add @ variants to comparatorOp
-      var ops = tokens.comparatorOp.split('|');
-      for( var i = 0; i < ops.length; i++ ){
-        var op = ops[i];
-        tokens.comparatorOp += '|@' + op;
-      }
-=======
     };
->>>>>>> d696aad8
 
     // tokens in the query language
     var tokens = {
@@ -202,169 +113,11 @@
     for( var i = 0; i < ops.length; i++ ){
       var op = ops[i];
 
-<<<<<<< HEAD
-      // NOTE: add new expression syntax here to have it recognised by the parser;
-      // - a query contains all adjacent (i.e. no separator in between) expressions;
-      // - the current query is stored in self[i] --- you can use the reference to `this` in the populate function;
-      // - you need to check the query objects in Selector.filter() for it actually filter properly, but that's pretty straight forward
-      // - when you add something here, also add to Selector.toString()
-      var exprs = [
-        {
-          name: 'group',
-          query: true,
-          regex: '(node|edge|\\*)',
-          populate: function( group ){
-            this.group = group == "*" ? group : group + 's';
-          }
-        },
-
-        {
-          name: 'state',
-          query: true,
-          // NB: if one colon selector is a substring of another from its start, place the longer one first
-          // e.g. :foobar|:foo
-          regex: '(:selected|:unselected|:locked|:unlocked|:visible|:hidden|:transparent|:grabbed|:free|:removed|:inside|:grabbable|:ungrabbable|:animated|:unanimated|:selectable|:unselectable|:orphan|:nonorphan|:parent|:child|:loop|:simple|:active|:inactive|:touch|:backgrounding|:nonbackgrounding)',
-          populate: function( state ){
-            this.colonSelectors.push( state );
-          }
-        },
-
-        {
-          name: 'id',
-          query: true,
-          regex: '\\#('+ tokens.id +')',
-          populate: function( id ){
-            this.ids.push( cleanMetaChars(id) );
-          }
-        },
-
-        {
-          name: 'className',
-          query: true,
-          regex: '\\.('+ tokens.className +')',
-          populate: function( className ){
-            this.classes.push( cleanMetaChars(className) );
-          }
-        },
-
-        {
-          name: 'dataExists',
-          query: true,
-          regex: '\\[\\s*('+ tokens.variable +')\\s*\\]',
-          populate: function( variable ){
-            this.data.push({
-              field: cleanMetaChars(variable)
-            });
-          }
-        },
-
-        {
-          name: 'dataCompare',
-          query: true,
-          regex: '\\[\\s*('+ tokens.variable +')\\s*('+ tokens.comparatorOp +')\\s*('+ tokens.value +')\\s*\\]',
-          populate: function( variable, comparatorOp, value ){
-            var valueIsString = new RegExp('^' + tokens.string + '$').exec(value) != null;
-
-            if( valueIsString ){
-              value = value.substring(1, value.length - 1);
-            } else {
-              value = parseFloat(value);
-            }
-
-            this.data.push({
-              field: cleanMetaChars(variable),
-              operator: comparatorOp,
-              value: value
-            });
-          }
-        },
-
-        {
-          name: 'dataBool',
-          query: true,
-          regex: '\\[\\s*('+ tokens.boolOp +')\\s*('+ tokens.variable +')\\s*\\]',
-          populate: function( boolOp, variable ){
-            this.data.push({
-              field: cleanMetaChars(variable),
-              operator: boolOp
-            });
-          }
-        },
-
-        {
-          name: 'metaCompare',
-          query: true,
-          regex: '\\[\\[\\s*('+ tokens.meta +')\\s*('+ tokens.comparatorOp +')\\s*('+ tokens.number +')\\s*\\]\\]',
-          populate: function( meta, comparatorOp, number ){
-            this.meta.push({
-              field: cleanMetaChars(meta),
-              operator: comparatorOp,
-              value: parseFloat(number)
-            });
-          }
-        },
-
-        {
-          name: 'nextQuery',
-          separator: true,
-          regex: tokens.separator,
-          populate: function(){
-            // go on to next query
-            self[++i] = newQuery();
-            currentSubject = null;
-          }
-        },
-
-        {
-          name: 'child',
-          separator: true,
-          regex: tokens.child,
-          populate: function(){
-            // this query is the parent of the following query
-            var childQuery = newQuery();
-            childQuery.parent = this;
-            childQuery.subject = currentSubject;
-
-            // we're now populating the child query with expressions that follow
-            self[i] = childQuery;
-          }
-        },
-
-        {
-          name: 'descendant',
-          separator: true,
-          regex: tokens.descendant,
-          populate: function(){
-            // this query is the ancestor of the following query
-            var descendantQuery = newQuery();
-            descendantQuery.ancestor = this;
-            descendantQuery.subject = currentSubject;
-
-            // we're now populating the descendant query with expressions that follow
-            self[i] = descendantQuery;
-          }
-        },
-
-        {
-          name: 'subject',
-          modifier: true,
-          regex: tokens.subject,
-          populate: function(){
-            if( currentSubject != null && this.subject != this ){
-              $$.util.error('Redefinition of subject in selector `' + selector + '`');
-              return false;
-            }
-
-            currentSubject = this;
-            this.subject = this;
-          }
-=======
       if( op.indexOf('!') >= 0 ){ continue; } // skip ops that explicitly contain !
       if( op === '=' ){ continue; } // skip = b/c != is explicitly defined
 
       tokens.comparatorOp += '|\\!' + op;
     }
->>>>>>> d696aad8
 
     // NOTE: add new expression syntax here to have it recognised by the parser;
     // - a query contains all adjacent (i.e. no separator in between) expressions;
@@ -379,75 +132,6 @@
         populate: function( group ){
           this.group = group == "*" ? group : group + 's';
         }
-<<<<<<< HEAD
-      ];
-
-      self._private.selectorText = selector;
-      var remaining = selector;
-      var i = 0;
-
-      // of all the expressions, find the first match in the remaining text
-      var consumeExpr = function( expectation ){
-        var expr;
-        var match;
-        var name;
-
-        for( var j = 0; j < exprs.length; j++ ){
-          var e = exprs[j];
-          var n = e.name;
-
-          // ignore this expression if it doesn't meet the expectation function
-          if( $$.is.fn( expectation ) && !expectation(n, e) ){ continue; }
-
-          var m = remaining.match(new RegExp( '^' + e.regex ));
-
-          if( m != null ){
-            match = m;
-            expr = e;
-            name = n;
-
-            var consumed = m[0];
-            remaining = remaining.substring( consumed.length );
-
-            break; // we've consumed one expr, so we can return now
-          }
-        }
-
-        return {
-          expr: expr,
-          match: match,
-          name: name
-        };
-      };
-
-      // consume all leading whitespace
-      var consumeWhitespace = function(){
-        var match = remaining.match(/^\s+/);
-
-        if( match ){
-          var consumed = match[0];
-          remaining = remaining.substring( consumed.length );
-        }
-      };
-
-      self[0] = newQuery(); // get started
-
-      consumeWhitespace(); // get rid of leading whitespace
-      for(;;){
-        var check = consumeExpr();
-
-        if( check.expr == null ){
-          $$.util.error('The selector `'+ selector +'`is invalid');
-          return;
-        } else {
-          var args = [];
-          for(var j = 1; j < check.match.length; j++){
-            args.push( check.match[j] );
-          }
-
-          // let the token populate the selector object (i.e. in self[i])
-          var ret = check.expr.populate.apply( self[i], args );
-=======
       },
 
       {
@@ -502,7 +186,6 @@
           } else {
             value = parseFloat(value);
           }
->>>>>>> d696aad8
 
           this.data.push({
             field: cleanMetaChars(variable),
@@ -510,58 +193,6 @@
             value: value
           });
         }
-<<<<<<< HEAD
-
-        // we're done when there's nothing left to parse
-        if( remaining.match(/^\s*$/) ){
-          break;
-        }
-      }
-
-      self.length = i + 1;
-
-      // adjust references for subject
-      for(var j = 0; j < self.length; j++){
-        var query = self[j];
-
-        if( query.subject != null ){
-          // go up the tree until we reach the subject
-          for(;;){
-            if( query.subject == query ){ break; } // done if subject is self
-
-            if( query.parent != null ){ // swap parent/child reference
-              var parent = query.parent;
-              var child = query;
-
-              child.parent = null;
-              parent.child = child;
-
-              query = parent; // go up the tree
-            } else if( query.ancestor != null ){ // swap ancestor/descendant
-              var ancestor = query.ancestor;
-              var descendant = query;
-
-              descendant.ancestor = null;
-              ancestor.descendant = descendant;
-
-              query = ancestor; // go up the tree
-            } else {
-              $$.util.error('When adjusting references for the selector `'+ query +'`, neither parent nor ancestor was found');
-              break;
-            }
-          } // for
-
-          self[j] = query.subject; // subject should be the root query
-        } // if
-      } // for
-
-      // make sure for each query that the subject group matches the implicit group if any
-      if( onlyThisGroup != null ){
-        for(var j = 0; j < self.length; j++){
-          if( self[j].group != null && self[j].group != onlyThisGroup ){
-            $$.util.error('Group `'+ self[j].group +'` conflicts with implicit group `'+ onlyThisGroup +'` in selector `'+ selector +'`');
-            return;
-=======
       },
 
       {
@@ -638,7 +269,6 @@
           if( currentSubject != null && this.subject != this ){
             util.error('Redefinition of subject in selector `' + selector + '`');
             return false;
->>>>>>> d696aad8
           }
 
           currentSubject = this;
@@ -646,248 +276,6 @@
         }
 
       }
-<<<<<<< HEAD
-
-    } else {
-      $$.util.error('A selector must be created from a string; found ' + selector);
-      return;
-    }
-
-    self._private.invalid = false;
-
-  };
-
-  $$.selfn = $$.Selector.prototype;
-
-  $$.selfn.size = function(){
-    return this.length;
-  };
-
-  $$.selfn.eq = function(i){
-    return this[i];
-  };
-
-  // get elements from the core and then filter them
-  $$.selfn.find = function(){
-    // TODO impl if we decide to use a DB for storing elements
-  };
-
-  var queryMatches = function(query, element){
-    // check group
-    if( query.group != null && query.group != '*' && query.group != element._private.group ){
-      return false;
-    }
-
-    var cy = element.cy();
-
-    // check colon selectors
-    var allColonSelectorsMatch = true;
-    for(var k = 0; k < query.colonSelectors.length; k++){
-      var sel = query.colonSelectors[k];
-
-      switch(sel){
-      case ':selected':
-        allColonSelectorsMatch = element.selected();
-        break;
-      case ':unselected':
-        allColonSelectorsMatch = !element.selected();
-        break;
-      case ':selectable':
-        allColonSelectorsMatch = element.selectable();
-        break;
-      case ':unselectable':
-        allColonSelectorsMatch = !element.selectable();
-        break;
-      case ':locked':
-        allColonSelectorsMatch = element.locked();
-        break;
-      case ':unlocked':
-        allColonSelectorsMatch = !element.locked();
-        break;
-      case ':visible':
-        allColonSelectorsMatch = element.visible();
-        break;
-      case ':hidden':
-        allColonSelectorsMatch = !element.visible();
-        break;
-      case ':transparent':
-        allColonSelectorsMatch = element.transparent();
-        break;
-      case ':grabbed':
-        allColonSelectorsMatch = element.grabbed();
-        break;
-      case ':free':
-        allColonSelectorsMatch = !element.grabbed();
-        break;
-      case ':removed':
-        allColonSelectorsMatch = element.removed();
-        break;
-      case ':inside':
-        allColonSelectorsMatch = !element.removed();
-        break;
-      case ':grabbable':
-        allColonSelectorsMatch = element.grabbable();
-        break;
-      case ':ungrabbable':
-        allColonSelectorsMatch = !element.grabbable();
-        break;
-      case ':animated':
-        allColonSelectorsMatch = element.animated();
-        break;
-      case ':unanimated':
-        allColonSelectorsMatch = !element.animated();
-        break;
-      case ':parent':
-        allColonSelectorsMatch = element.isNode() && element.children().nonempty();
-        break;
-      case ':child':
-      case ':nonorphan':
-        allColonSelectorsMatch = element.isNode() && element.parent().nonempty();
-        break;
-      case ':orphan':
-        allColonSelectorsMatch = element.isNode() && element.parent().empty();
-        break;
-      case ':loop':
-        allColonSelectorsMatch = element.isEdge() && element.data('source') === element.data('target');
-        break;
-      case ':simple':
-        allColonSelectorsMatch = element.isEdge() && element.data('source') !== element.data('target');
-        break;
-      case ':active':
-        allColonSelectorsMatch = element.active();
-        break;
-      case ':inactive':
-        allColonSelectorsMatch = !element.active();
-        break;
-      case ':touch':
-        allColonSelectorsMatch = $$.is.touch();
-        break;
-      case ':backgrounding':
-        allColonSelectorsMatch = element.backgrounding();
-        break;
-      case ':nonbackgrounding':
-        allColonSelectorsMatch = !element.backgrounding();
-        break;
-      }
-
-      if( !allColonSelectorsMatch ) break;
-    }
-    if( !allColonSelectorsMatch ) return false;
-
-    // check id
-    var allIdsMatch = true;
-    for(var k = 0; k < query.ids.length; k++){
-      var id = query.ids[k];
-      var actualId = element._private.data.id;
-
-      allIdsMatch = allIdsMatch && (id == actualId);
-
-      if( !allIdsMatch ) break;
-    }
-    if( !allIdsMatch ) return false;
-
-    // check classes
-    var allClassesMatch = true;
-    for(var k = 0; k < query.classes.length; k++){
-      var cls = query.classes[k];
-
-      allClassesMatch = allClassesMatch && element.hasClass(cls);
-
-      if( !allClassesMatch ) break;
-    }
-    if( !allClassesMatch ) return false;
-
-    // generic checking for data/metadata
-    var operandsMatch = function(params){
-      var allDataMatches = true;
-      for(var k = 0; k < query[params.name].length; k++){
-        var data = query[params.name][k];
-        var operator = data.operator;
-        var value = data.value;
-        var field = data.field;
-        var matches;
-
-        if( operator != null && value != null ){
-
-          var fieldVal = params.fieldValue(field);
-          var fieldStr = !$$.is.string(fieldVal) && !$$.is.number(fieldVal) ? '' : '' + fieldVal;
-          var valStr = '' + value;
-
-          var caseInsensitive = false;
-          if( operator.indexOf('@') >= 0 ){
-            fieldStr = fieldStr.toLowerCase();
-            valStr = valStr.toLowerCase();
-
-            operator = operator.replace('@', '');
-            caseInsensitive = true;
-          }
-
-          var notExpr = false;
-          var handledNotExpr = false;
-          if( operator.indexOf('!') >= 0 ){
-            operator = operator.replace('!', '');
-            notExpr = true;
-          }
-
-          // if we're doing a case insensitive comparison, then we're using a STRING comparison
-          // even if we're comparing numbers
-          if( caseInsensitive ){
-            value = valStr.toLowerCase();
-            fieldVal = fieldStr.toLowerCase();
-          }
-
-          switch(operator){
-          case '*=':
-            matches = fieldStr.search(valStr) >= 0;
-            break;
-          case '$=':
-            matches = new RegExp(valStr + '$').exec(fieldStr) != null;
-            break;
-          case '^=':
-            matches = new RegExp('^' + valStr).exec(fieldStr) != null;
-            break;
-          case '=':
-            matches = fieldVal === value;
-            break;
-          case '!=':
-            matches = fieldVal !== value;
-            break;
-          case '>':
-            matches = !notExpr ? fieldVal > value : fieldVal <= value;
-            handledNotExpr = true;
-            break;
-          case '>=':
-            matches = !notExpr ? fieldVal >= value : fieldVal < value;
-            handledNotExpr = true;
-            break;
-          case '<':
-            matches = !notExpr ? fieldVal < value : fieldVal >= value;
-            handledNotExpr = true;
-            break;
-          case '<=':
-            matches = !notExpr ? fieldVal <= value : fieldVal > value;
-            handledNotExpr = true;
-            break;
-          default:
-            matches = false;
-            break;
-
-          }
-        } else if( operator != null ){
-          switch(operator){
-          case '?':
-            matches = params.fieldTruthy(field);
-            break;
-          case '!':
-            matches = !params.fieldTruthy(field);
-            break;
-          case '^':
-            matches = params.fieldUndefined(field);
-            break;
-          }
-        } else {
-          matches = !params.fieldUndefined(field);
-=======
     ];
 
     self._private.selectorText = selector;
@@ -1008,7 +396,6 @@
         if( self[j].group != null && self[j].group != onlyThisGroup ){
           util.error('Group `'+ self[j].group +'` conflicts with implicit group `'+ onlyThisGroup +'` in selector `'+ selector +'`');
           return;
->>>>>>> d696aad8
         }
 
         self[j].group = onlyThisGroup; // set to implicit group
@@ -1198,10 +585,6 @@
           fieldVal = fieldStr.toLowerCase();
         }
 
-<<<<<<< HEAD
-        if( !matches ){
-          allDataMatches = false;
-=======
         switch(operator){
         case '*=':
           matches = fieldStr.search(valStr) >= 0;
@@ -1221,7 +604,6 @@
         case '>':
           matches = !notExpr ? fieldVal > value : fieldVal <= value;
           handledNotExpr = true;
->>>>>>> d696aad8
           break;
         case '>=':
           matches = !notExpr ? fieldVal >= value : fieldVal < value;
@@ -1240,28 +622,6 @@
           break;
 
         }
-<<<<<<< HEAD
-      } // for
-
-      return allDataMatches;
-    }; // operandsMatch
-
-    // check data matches
-    var allDataMatches = operandsMatch({
-      name: 'data',
-      fieldValue: function(field){
-        return element._private.data[field];
-      },
-      fieldRef: function(field){
-        return 'element._private.data.' + field;
-      },
-      fieldUndefined: function(field){
-        return element._private.data[field] === undefined;
-      },
-      fieldTruthy: function(field){
-        if( element._private.data[field] ){
-          return true;
-=======
       } else if( operator != null ){
         switch(operator){
         case '?':
@@ -1273,57 +633,10 @@
         case '^':
           matches = params.fieldUndefined(field);
           break;
->>>>>>> d696aad8
         }
       } else {
         matches = !params.fieldUndefined(field);
       }
-<<<<<<< HEAD
-    });
-
-    if( !allDataMatches ){
-      return false;
-    }
-
-    // check metadata matches
-    var allMetaMatches = operandsMatch({
-      name: 'meta',
-      fieldValue: function(field){
-        return element[field]();
-      },
-      fieldRef: function(field){
-        return 'element.' + field + '()';
-      },
-      fieldUndefined: function(field){
-        return element[field]() == null;
-      },
-      fieldTruthy: function(field){
-        if( element[field]() ){
-          return true;
-        }
-        return false;
-      }
-    });
-
-    if( !allMetaMatches ){
-      return false;
-    }
-
-    // check collection
-    if( query.collection != null ){
-      var matchesAny = query.collection._private.ids[ element.id() ] != null;
-
-      if( !matchesAny ){
-        return false;
-      }
-    }
-
-    // check filter function
-    if( query.filter != null && element.collection().filter( query.filter ).size() === 0 ){
-      return false;
-    }
-
-=======
 
       if( notExpr && !handledNotExpr ){
         matches = !matches;
@@ -1382,7 +695,6 @@
       return false;
     }
   });
->>>>>>> d696aad8
 
   if( !allMetaMatches ){
     return false;
@@ -1412,72 +724,6 @@
         return false;
       }
 
-<<<<<<< HEAD
-    if (! confirmRelations(query.parent, function(){
-      return element.parent();
-    }) ){ return false; }
-
-    if (! confirmRelations(query.ancestor, function(){
-      return element.parents();
-    }) ){ return false; }
-
-    if (! confirmRelations(query.child, function(){
-      return element.children();
-    }) ){ return false; }
-
-    if (! confirmRelations(query.descendant, function(){
-      return element.descendants();
-    }) ){ return false; }
-
-    // we've reached the end, so we've matched everything for this query
-    return true;
-  }; // queryMatches
-
-  // filter an existing collection
-  $$.selfn.filter = function(collection){
-    var self = this;
-    var cy = collection.cy();
-
-    // don't bother trying if it's invalid
-    if( self._private.invalid ){
-      return new $$.Collection( cy );
-    }
-
-    var selectorFunction = function(i, element){
-      for(var j = 0; j < self.length; j++){
-        var query = self[j];
-
-        if( queryMatches(query, element) ){
-          return true;
-        }
-      }
-
-      return false;
-    };
-
-    if( self._private.selectorText == null ){
-      selectorFunction = function(){ return true; };
-    }
-
-    var filteredCollection = collection.filter( selectorFunction );
-
-    return filteredCollection;
-  }; // filter
-
-  // does selector match a single element?
-  $$.selfn.matches = function(ele){
-    var self = this;
-
-    // don't bother trying if it's invalid
-    if( self._private.invalid ){
-      return false;
-    }
-
-    for(var j = 0; j < self.length; j++){
-      var query = self[j];
-
-      if( queryMatches(query, ele) ){
-=======
       elements = elements(); // make elements functional so we save cycles if query == null
 
       // query must match for at least one element (may be recursive)
@@ -1529,30 +775,10 @@
       var query = self[j];
 
       if( queryMatches(query, element) ){
->>>>>>> d696aad8
         return true;
       }
     }
 
-<<<<<<< HEAD
-    return false;
-  }; // filter
-
-  // ith query to string
-  $$.selfn.toString = $$.selfn.selector = function(){
-
-    var str = '';
-
-    var clean = function(obj, isValue){
-      if( $$.is.string(obj) ){
-        return isValue ? '"' + obj + '"' : obj;
-      }
-      return '';
-    };
-
-    var queryToString = function(query){
-      var str = '';
-=======
     return false;
   };
 
@@ -1599,49 +825,11 @@
 
   var queryToString = function(query){
     var str = '';
->>>>>>> d696aad8
 
     if( query.subject === query ){
       str += '$';
     }
 
-<<<<<<< HEAD
-      var group = clean(query.group);
-      str += group.substring(0, group.length - 1);
-
-      for(var j = 0; j < query.data.length; j++){
-        var data = query.data[j];
-
-        if( data.value ){
-          str += '[' + data.field + clean(data.operator) + clean(data.value, true) + ']';
-        } else {
-          str += '[' + clean(data.operator) + data.field + ']';
-        }
-      }
-
-      for(var j = 0; j < query.meta.length; j++){
-        var meta = query.meta[j];
-        str += '[[' + meta.field + clean(meta.operator) + clean(meta.value, true) + ']]';
-      }
-
-      for(var j = 0; j < query.colonSelectors.length; j++){
-        var sel = query.colonSelectors[i];
-        str += sel;
-      }
-
-      for(var j = 0; j < query.ids.length; j++){
-        var sel = '#' + query.ids[i];
-        str += sel;
-      }
-
-      for(var j = 0; j < query.classes.length; j++){
-        var sel = '.' + query.classes[i];
-        str += sel;
-      }
-
-      if( query.parent != null ){
-        str = queryToString( query.parent ) + ' > ' + str;
-=======
     var group = clean(query.group);
     str += group.substring(0, group.length - 1);
 
@@ -1652,23 +840,9 @@
         str += '[' + data.field + clean(data.operator) + clean(data.value, true) + ']';
       } else {
         str += '[' + clean(data.operator) + data.field + ']';
->>>>>>> d696aad8
-      }
-    }
-
-<<<<<<< HEAD
-      if( query.ancestor != null ){
-        str = queryToString( query.ancestor ) + ' ' + str;
-      }
-
-      if( query.child != null ){
-        str += ' > ' + queryToString( query.child );
-      }
-
-      if( query.descendant != null ){
-        str += ' ' + queryToString( query.descendant );
-      }
-=======
+      }
+    }
+
     for(var j = 0; j < query.meta.length; j++){
       var meta = query.meta[j];
       str += '[[' + meta.field + clean(meta.operator) + clean(meta.value, true) + ']]';
@@ -1683,48 +857,31 @@
       var sel = '#' + query.ids[i];
       str += sel;
     }
->>>>>>> d696aad8
 
     for(var j = 0; j < query.classes.length; j++){
       var sel = '.' + query.classes[j];
       str += sel;
     }
 
-<<<<<<< HEAD
-    for(var i = 0; i < this.length; i++){
-      var query = this[i];
-
-      str += queryToString( query );
-
-      if( this.length > 1 && i < this.length - 1 ){
-        str += ', ';
-      }
+    if( query.parent != null ){
+      str = queryToString( query.parent ) + ' > ' + str;
+    }
+
+    if( query.ancestor != null ){
+      str = queryToString( query.ancestor ) + ' ' + str;
+    }
+
+    if( query.child != null ){
+      str += ' > ' + queryToString( query.child );
+    }
+
+    if( query.descendant != null ){
+      str += ' ' + queryToString( query.descendant );
     }
 
     return str;
   };
 
-})( cytoscape );
-=======
-    if( query.parent != null ){
-      str = queryToString( query.parent ) + ' > ' + str;
-    }
-
-    if( query.ancestor != null ){
-      str = queryToString( query.ancestor ) + ' ' + str;
-    }
-
-    if( query.child != null ){
-      str += ' > ' + queryToString( query.child );
-    }
-
-    if( query.descendant != null ){
-      str += ' ' + queryToString( query.descendant );
-    }
-
-    return str;
-  };
-
   for(var i = 0; i < this.length; i++){
     var query = this[i];
 
@@ -1738,5 +895,4 @@
   return str;
 };
 
-module.exports = Selector;
->>>>>>> d696aad8
+module.exports = Selector;