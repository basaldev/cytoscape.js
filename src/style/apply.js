--- conflicted
+++ resolved
@@ -245,32 +245,6 @@
   var size = ele.pstyle( 'font-size' ).pfValue + 'px';
   var family = ele.pstyle( 'font-family' ).strValue;
   // var variant = style['font-variant'].strValue;
-<<<<<<< HEAD
-  var weight = style['font-weight'].strValue;
-  var valign = style['text-valign'].strValue;
-  var halign = style['text-valign'].strValue;
-  var oWidth = style['text-outline-width'].pfValue;
-  var wrap = style['text-wrap'].strValue;
-  var wrapW = style['text-max-width'].pfValue;
-  _p.labelKey = fStyle +'$'+ size +'$'+ family +'$'+ weight +'$'+ content +'$'+ transform +'$'+ valign +'$'+ halign +'$'+ oWidth + '$' + wrap + '$' + wrapW;
-  _p.fontKey = fStyle +'$'+ weight +'$'+ size +'$'+ family;
-
-  var width = style['width'].pfValue;
-  var height = style['height'].pfValue;
-  var borderW = style['border-width'].pfValue;
-  _p.boundingBoxKey = width +'$'+ height +'$'+ borderW;
-
-  if( ele._private.group === 'edges' ){
-    var cpss = style['control-point-step-size'].pfValue;
-    var cpd = style['control-point-distances'] ? style['control-point-distances'].pfValue.join('_') : undefined;
-    var cpw = style['control-point-weights'].value.join('_');
-    var curve = style['curve-style'].strValue;
-    var sd = style['segment-distances'] ? style['segment-distances'].pfValue.join('_') : undefined;
-    var sw = style['segment-weights'].value.join('_');
-
-    _p.boundingBoxKey += '$'+ cpss +'$'+ cpd +'$'+ cpw +'$'+ sd +'$'+ sw +'$'+ curve;
-  }
-=======
   var weight = ele.pstyle( 'font-weight' ).strValue;
   var valign = ele.pstyle( 'text-valign' ).strValue;
   var halign = ele.pstyle( 'text-valign' ).strValue;
@@ -282,7 +256,6 @@
   _p.targetLabelKey = labelStyleKey + '$' + tgtContent;
   _p.labelKey = labelStyleKey + '$' + content;
   _p.fontKey = fStyle + '$' + weight + '$' + size + '$' + family;
->>>>>>> 2fe6747c
 
   _p.styleKey = Date.now();
 };
