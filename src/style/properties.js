'use strict';

var util = require( '../util' );

var styfn = {};

(function(){
  var number = util.regex.number;
  var rgba = util.regex.rgbaNoBackRefs;
  var hsla = util.regex.hslaNoBackRefs;
  var hex3 = util.regex.hex3;
  var hex6 = util.regex.hex6;
  var data = function( prefix ){ return '^' + prefix + '\\s*\\(\\s*([\\w\\.]+)\\s*\\)$'; };
  var mapData = function( prefix ){
    var mapArg = number + '|\\w+|' + rgba + '|' + hsla + '|' + hex3 + '|' + hex6;
    return '^' + prefix + '\\s*\\(([\\w\\.]+)\\s*\\,\\s*(' + number + ')\\s*\\,\\s*(' + number + ')\\s*,\\s*(' + mapArg + ')\\s*\\,\\s*(' + mapArg + ')\\)$';
  };

  // each visual style property has a type and needs to be validated according to it
  styfn.types = {
    time: { number: true, min: 0, units: 's|ms', implicitUnits: 'ms' },
    percent: { number: true, min: 0, max: 100, units: '%', implicitUnits: '%' },
    zeroOneNumber: { number: true, min: 0, max: 1, unitless: true },
    nOneOneNumber: { number: true, min: -1, max: 1, unitless: true },
    nonNegativeInt: { number: true, min: 0, integer: true, unitless: true },
<<<<<<< HEAD
    position: { enums: ['parent', 'origin'] },
    nodeSize: { number: true, min: 0, enums: ['auto', 'label'] },
=======
    position: { enums: [ 'parent', 'origin' ] },
    nodeSize: { number: true, min: 0, enums: [ 'auto', 'label' ] },
>>>>>>> 2fe6747c
    number: { number: true, unitless: true },
    numbers: { number: true, unitless: true, multiple: true },
    size: { number: true, min: 0 },
    bidirectionalSize: { number: true }, // allows negative
    bidirectionalSizes: { number: true, multiple: true }, // allows negative
    bgSize: { number: true, min: 0, allowPercent: true },
    bgWH: { number: true, min: 0, allowPercent: true, enums: [ 'auto' ] },
    bgPos: { number: true, allowPercent: true },
    bgRepeat: { enums: [ 'repeat', 'repeat-x', 'repeat-y', 'no-repeat' ] },
    bgFit: { enums: [ 'none', 'contain', 'cover' ] },
    bgClip: { enums: [ 'none', 'node' ] },
    color: { color: true },
    bool: { enums: [ 'yes', 'no' ] },
    lineStyle: { enums: [ 'solid', 'dotted', 'dashed' ] },
    borderStyle: { enums: [ 'solid', 'dotted', 'dashed', 'double' ] },
    curveStyle: { enums: [ 'bezier', 'unbundled-bezier', 'haystack', 'segments' ] },
    fontFamily: { regex: '^([\\w- \\"]+(?:\\s*,\\s*[\\w- \\"]+)*)$' },
    fontVariant: { enums: [ 'small-caps', 'normal' ] },
    fontStyle: { enums: [ 'italic', 'normal', 'oblique' ] },
    fontWeight: { enums: [ 'normal', 'bold', 'bolder', 'lighter', '100', '200', '300', '400', '500', '600', '800', '900', 100, 200, 300, 400, 500, 600, 700, 800, 900 ] },
    textDecoration: { enums: [ 'none', 'underline', 'overline', 'line-through' ] },
    textTransform: { enums: [ 'none', 'uppercase', 'lowercase' ] },
    textWrap: { enums: [ 'none', 'wrap' ] },
    textBackgroundShape: { enums: [ 'rectangle', 'roundrectangle' ]},
    nodeShape: { enums: [ 'rectangle', 'roundrectangle', 'ellipse', 'triangle', 'square', 'pentagon', 'hexagon', 'heptagon', 'octagon', 'star', 'diamond', 'vee', 'rhomboid', 'polygon' ] },
    compoundIncludeLabels: { enums: [ 'include', 'exclude' ] },
    arrowShape: { enums: [ 'tee', 'triangle', 'triangle-tee', 'triangle-backcurve', 'half-triangle-overshot', 'vee', 'square', 'circle', 'diamond', 'none' ] },
    arrowFill: { enums: [ 'filled', 'hollow' ] },
    display: { enums: [ 'element', 'none' ] },
    visibility: { enums: [ 'hidden', 'visible' ] },
    valign: { enums: [ 'top', 'center', 'bottom' ] },
    halign: { enums: [ 'left', 'center', 'right' ] },
    text: { string: true },
    data: { mapping: true, regex: data( 'data' ) },
    layoutData: { mapping: true, regex: data( 'layoutData' ) },
    scratch: { mapping: true, regex: data( 'scratch' ) },
    mapData: { mapping: true, regex: mapData( 'mapData' ) },
    mapLayoutData: { mapping: true, regex: mapData( 'mapLayoutData' ) },
    mapScratch: { mapping: true, regex: mapData( 'mapScratch' ) },
    fn: { mapping: true, fn: true },
    url: { regex: '^url\\s*\\(\\s*([^\\s]+)\\s*\\s*\\)|none|(.+)$' },
    propList: { propList: true },
    angle: { number: true, units: 'deg|rad', implicitUnits: 'rad' },
    textRotation: { number: true, units: 'deg|rad', implicitUnits: 'rad', enums: [ 'none', 'autorotate' ] },
    polygonPointList: { number: true, multiple: true, evenMultiple: true, min: -1, max: 1, unitless: true },
    edgeDistances: { enums: ['intersection', 'node-position'] },
    easing: {
      regexes: [
        '^(spring)\\s*\\(\\s*(' + number + ')\\s*,\\s*(' + number + ')\\s*\\)$',
        '^(cubic-bezier)\\s*\\(\\s*(' + number + ')\\s*,\\s*(' + number + ')\\s*,\\s*(' + number + ')\\s*,\\s*(' + number + ')\\s*\\)$'
      ],
      enums: [
        'linear',
        'ease', 'ease-in', 'ease-out', 'ease-in-out',
        'ease-in-sine', 'ease-out-sine', 'ease-in-out-sine',
        'ease-in-quad', 'ease-out-quad', 'ease-in-out-quad',
        'ease-in-cubic', 'ease-out-cubic', 'ease-in-out-cubic',
        'ease-in-quart', 'ease-out-quart', 'ease-in-out-quart',
        'ease-in-quint', 'ease-out-quint', 'ease-in-out-quint',
        'ease-in-expo', 'ease-out-expo', 'ease-in-out-expo',
        'ease-in-circ', 'ease-out-circ', 'ease-in-out-circ'
      ]
    }
  };

  // define visual style properties
  var t = styfn.types;
  var props = styfn.properties = [
    // main label
    { name: 'label', type: t.text },
    { name: 'text-rotation', type: t.textRotation },
    { name: 'text-margin-x', type: t.bidirectionalSize },
    { name: 'text-margin-y', type: t.bidirectionalSize },

    // source label
    { name: 'source-label', type: t.text },
    { name: 'source-text-rotation', type: t.textRotation },
    { name: 'source-text-margin-x', type: t.bidirectionalSize },
    { name: 'source-text-margin-y', type: t.bidirectionalSize },
    { name: 'source-text-offset', type: t.size },

    // target label
    { name: 'target-label', type: t.text },
    { name: 'target-text-rotation', type: t.textRotation },
    { name: 'target-text-margin-x', type: t.bidirectionalSize },
    { name: 'target-text-margin-y', type: t.bidirectionalSize },
    { name: 'target-text-offset', type: t.size },

    // common label style
    { name: 'text-valign', type: t.valign },
    { name: 'text-halign', type: t.halign },
    { name: 'color', type: t.color },
    { name: 'text-outline-color', type: t.color },
    { name: 'text-outline-width', type: t.size },
    { name: 'text-outline-opacity', type: t.zeroOneNumber },
    { name: 'text-opacity', type: t.zeroOneNumber },
    { name: 'text-background-color', type: t.color },
    { name: 'text-background-margin', type: t.size },
    { name: 'text-background-opacity', type: t.zeroOneNumber },
    { name: 'text-border-opacity', type: t.zeroOneNumber },
    { name: 'text-border-color', type: t.color },
    { name: 'text-border-width', type: t.size },
    { name: 'text-border-style', type: t.borderStyle },
    { name: 'text-background-shape', type: t.textBackgroundShape},
    // { name: 'text-decoration', type: t.textDecoration }, // not supported in canvas
    { name: 'text-transform', type: t.textTransform },
    { name: 'text-wrap', type: t.textWrap },
    { name: 'text-max-width', type: t.size },
    { name: 'text-events', type: t.bool },
    { name: 'font-family', type: t.fontFamily },
    { name: 'font-style', type: t.fontStyle },
    // { name: 'font-variant', type: t.fontVariant }, // not useful
    { name: 'font-weight', type: t.fontWeight },
    { name: 'font-size', type: t.size },
    { name: 'min-zoomed-font-size', type: t.size },

    // behaviour
    { name: 'events', type: t.bool },

    // visibility
    { name: 'display', type: t.display },
    { name: 'visibility', type: t.visibility },
    { name: 'opacity', type: t.zeroOneNumber },
    { name: 'z-index', type: t.nonNegativeInt },

    // overlays
    { name: 'overlay-padding', type: t.size },
    { name: 'overlay-color', type: t.color },
    { name: 'overlay-opacity', type: t.zeroOneNumber },

    // shadows
    { name: 'shadow-blur', type: t.size },
    { name: 'shadow-color', type: t.color },
    { name: 'shadow-opacity', type: t.zeroOneNumber },
    { name: 'shadow-offset-x', type: t.bidirectionalSize },
    { name: 'shadow-offset-y', type: t.bidirectionalSize },

    // label shadows
    { name: 'text-shadow-blur', type: t.size },
    { name: 'text-shadow-color', type: t.color },
    { name: 'text-shadow-opacity', type: t.zeroOneNumber },
    { name: 'text-shadow-offset-x', type: t.bidirectionalSize },
    { name: 'text-shadow-offset-y', type: t.bidirectionalSize },

    // transition anis
    { name: 'transition-property', type: t.propList },
    { name: 'transition-duration', type: t.time },
    { name: 'transition-delay', type: t.time },
    { name: 'transition-timing-function', type: t.easing },

    // node body
    { name: 'height', type: t.nodeSize },
    { name: 'width', type: t.nodeSize },
    { name: 'shape', type: t.nodeShape },
    { name: 'shape-polygon-points', type: t.polygonPointList },
    { name: 'background-color', type: t.color },
    { name: 'background-opacity', type: t.zeroOneNumber },
    { name: 'background-blacken', type: t.nOneOneNumber },
    { name: 'padding-left', type: t.size },
    { name: 'padding-right', type: t.size },
    { name: 'padding-top', type: t.size },
    { name: 'padding-bottom', type: t.size },

    // node border
    { name: 'border-color', type: t.color },
    { name: 'border-opacity', type: t.zeroOneNumber },
    { name: 'border-width', type: t.size },
    { name: 'border-style', type: t.borderStyle },

    // node background images
    { name: 'background-image', type: t.url },
    { name: 'background-image-opacity', type: t.zeroOneNumber },
    { name: 'background-position-x', type: t.bgPos },
    { name: 'background-position-y', type: t.bgPos },
    { name: 'background-repeat', type: t.bgRepeat },
    { name: 'background-fit', type: t.bgFit },
    { name: 'background-clip', type: t.bgClip },
    { name: 'background-width', type: t.bgWH },
    { name: 'background-height', type: t.bgWH },

    // compound props
    { name: 'position', type: t.position },
    { name: 'compound-sizing-wrt-labels', type: t.compoundIncludeLabels },

    // edge line
    { name: 'line-style', type: t.lineStyle },
    { name: 'line-color', type: t.color },
    { name: 'curve-style', type: t.curveStyle },
    { name: 'haystack-radius', type: t.zeroOneNumber },
    { name: 'control-point-step-size', type: t.size },
    { name: 'control-point-distances', type: t.bidirectionalSizes },
    { name: 'control-point-weights', type: t.numbers },
    { name: 'segment-distances', type: t.bidirectionalSizes },
    { name: 'segment-weights', type: t.numbers },
    { name: 'edge-distances', type: t.edgeDistances },

    // these are just for the core
    { name: 'selection-box-color', type: t.color },
    { name: 'selection-box-opacity', type: t.zeroOneNumber },
    { name: 'selection-box-border-color', type: t.color },
    { name: 'selection-box-border-width', type: t.size },
    { name: 'active-bg-color', type: t.color },
    { name: 'active-bg-opacity', type: t.zeroOneNumber },
    { name: 'active-bg-size', type: t.size },
    { name: 'outside-texture-bg-color', type: t.color },
    { name: 'outside-texture-bg-opacity', type: t.zeroOneNumber }
  ];

  // define aliases
  var aliases = styfn.aliases = [
    { name: 'content', pointsTo: 'label' },
    { name: 'control-point-distance', pointsTo: 'control-point-distances' },
    { name: 'control-point-weight', pointsTo: 'control-point-weights' },
    { name: 'edge-text-rotation', pointsTo: 'text-rotation' }
  ];

  // pie backgrounds for nodes
  styfn.pieBackgroundN = 16; // because the pie properties are numbered, give access to a constant N (for renderer use)
  props.push( { name: 'pie-size', type: t.bgSize } );
  for( var i = 1; i <= styfn.pieBackgroundN; i++ ){
    props.push( { name: 'pie-' + i + '-background-color', type: t.color } );
    props.push( { name: 'pie-' + i + '-background-size', type: t.percent } );
    props.push( { name: 'pie-' + i + '-background-opacity', type: t.zeroOneNumber } );
  }

  // edge arrows
  var arrowPrefixes = styfn.arrowPrefixes = [ 'source', 'mid-source', 'target', 'mid-target' ];
  [
    { name: 'arrow-shape', type: t.arrowShape },
    { name: 'arrow-color', type: t.color },
    { name: 'arrow-fill', type: t.arrowFill }
  ].forEach( function( prop ){
    arrowPrefixes.forEach( function( prefix ){
      var name = prefix + '-' + prop.name;
      var type = prop.type;

      props.push( { name: name, type: type } );
    } );
  }, {} );

  // list of property names
  styfn.propertyNames = props.map( function( p ){ return p.name; } );

  // allow access of properties by name ( e.g. style.properties.height )
  for( var i = 0; i < props.length; i++ ){
    var prop = props[ i ];

    props[ prop.name ] = prop; // allow lookup by name
  }

  // map aliases
  for( var i = 0; i < aliases.length; i++ ){
    var alias = aliases[ i ];
    var pointsToProp = props[ alias.pointsTo ];
    var aliasProp = {
      name: alias.name,
      alias: true,
      pointsTo: pointsToProp
    };

    // add alias prop for parsing
    props.push( aliasProp );

    props[ alias.name ] = aliasProp; // allow lookup by name
  }
})();

styfn.getDefaultProperty = function( name ){
  return this.getDefaultProperties()[ name ];
};

styfn.getDefaultProperties = util.memoize( function(){
  var rawProps = util.extend( {
    'events': 'yes',
    'text-events': 'no',
    'text-valign': 'top',
    'text-halign': 'center',
    'color': '#000',
    'text-outline-color': '#000',
    'text-outline-width': 0,
    'text-outline-opacity': 1,
    'text-opacity': 1,
    'text-decoration': 'none',
    'text-transform': 'none',
    'text-wrap': 'none',
    'text-max-width': 9999,
    'text-background-color': '#000',
    'text-background-opacity': 0,
    'text-background-margin': 0,
    'text-border-opacity': 0,
    'text-border-width': 0,
    'text-border-style': 'solid',
    'text-border-color': '#000',
    'text-background-shape': 'rectangle',
    'font-family': 'Helvetica Neue, Helvetica, sans-serif',
    'font-style': 'normal',
    // 'font-variant': fontVariant,
    'font-weight': 'normal',
    'font-size': 16,
    'min-zoomed-font-size': 0,
    'text-rotation': 'none',
    'source-text-rotation': 'none',
    'target-text-rotation': 'none',
    'visibility': 'visible',
    'display': 'element',
    'opacity': 1,
    'z-index': 0,
    'label': '',
    'text-margin-x': 0,
    'text-margin-y': 0,
    'source-label': '',
    'source-text-offset': 0,
    'source-text-margin-x': 0,
    'source-text-margin-y': 0,
    'target-label': '',
    'target-text-offset': 0,
    'target-text-margin-x': 0,
    'target-text-margin-y': 0,
    'overlay-opacity': 0,
    'overlay-color': '#000',
    'overlay-padding': 10,
    'shadow-opacity': 0,
    'shadow-color': '#000',
    'shadow-blur': 10,
    'shadow-offset-x': 0,
    'shadow-offset-y': 0,
    'text-shadow-opacity': 0,
    'text-shadow-color': '#000',
    'text-shadow-blur': 5,
    'text-shadow-offset-x': 0,
    'text-shadow-offset-y': 0,
    'transition-property': 'none',
    'transition-duration': 0,
    'transition-delay': 0,
    'transition-timing-function': 'linear',

    // node props
    'background-blacken': 0,
    'background-color': '#999',
    'background-opacity': 1,
    'background-image': 'none',
    'background-image-opacity': 1,
    'background-position-x': '50%',
    'background-position-y': '50%',
    'background-repeat': 'no-repeat',
    'background-fit': 'none',
    'background-clip': 'node',
    'background-width': 'auto',
    'background-height': 'auto',
    'border-color': '#000',
    'border-opacity': 1,
    'border-width': 0,
    'border-style': 'solid',
    'height': 30,
    'width': 30,
    'shape': 'ellipse',
    'shape-polygon-points': '-1, -1,   1, -1,   1, 1,   -1, 1',

    // compound props
    'padding-top': 0,
    'padding-bottom': 0,
    'padding-left': 0,
    'padding-right': 0,
    'position': 'origin',
    'compound-sizing-wrt-labels': 'include'
  }, {
    // node pie bg
    'pie-size': '100%'
  }, [
    { name: 'pie-{{i}}-background-color', value: 'black' },
    { name: 'pie-{{i}}-background-size', value: '0%' },
    { name: 'pie-{{i}}-background-opacity', value: 1 }
  ].reduce( function( css, prop ){
    for( var i = 1; i <= styfn.pieBackgroundN; i++ ){
      var name = prop.name.replace( '{{i}}', i );
      var val = prop.value;

      css[ name ] = val;
    }

    return css;
  }, {} ), {
    // edge props
    'line-style': 'solid',
    'line-color': '#999',
    'control-point-step-size': 40,
    'control-point-weights': 0.5,
    'segment-weights': 0.5,
    'segment-distances': 20,
    'edge-distances': 'intersection',
    'curve-style': 'bezier',
    'haystack-radius': 0
  }, [
    { name: 'arrow-shape', value: 'none' },
    { name: 'arrow-color', value: '#999' },
    { name: 'arrow-fill', value: 'filled' }
  ].reduce( function( css, prop ){
    styfn.arrowPrefixes.forEach( function( prefix ){
      var name = prefix + '-' + prop.name;
      var val = prop.value;

      css[ name ] = val;
    } );

    return css;
  }, {} ) );

  var parsedProps = {};

  for( var i = 0; i < this.properties.length; i++ ){
    var prop = this.properties[i];

    if( prop.pointsTo ){ continue; }

    var name = prop.name;
    var val = rawProps[ name ];
    var parsedProp = this.parse( name, val );

    parsedProps[ name ] = parsedProp;
  }

  return parsedProps;
} );

styfn.addDefaultStylesheet = function(){
  this
<<<<<<< HEAD
    .selector('node, edge') // common properties
      .css( util.extend( {
        'events': 'yes',
        'text-events': 'no',
        'text-valign': 'top',
        'text-halign': 'center',
        'color': '#000',
        'text-outline-color': '#000',
        'text-outline-width': 0,
        'text-outline-opacity': 1,
        'text-opacity': 1,
        'text-decoration': 'none',
        'text-transform': 'none',
        'text-wrap': 'none',
        'text-max-width': 9999,
        'text-background-color': '#000',
        'text-background-opacity': 0,
        'text-border-opacity': 0,
        'text-border-width': 0,
        'text-border-style': 'solid',
        'text-border-color':'#000',
        'text-background-shape':'rectangle',
        'font-family': 'Helvetica Neue, Helvetica, sans-serif',
        'font-style': 'normal',
        // 'font-variant': fontVariant,
        'font-weight': 'normal',
        'font-size': 16,
        'min-zoomed-font-size': 0,
        'edge-text-rotation': 'none',
        'visibility': 'visible',
        'display': 'element',
        'opacity': 1,
        'z-index': 0,
        'label': '',
        'overlay-opacity': 0,
        'overlay-color': '#000',
        'overlay-padding': 10,
        'shadow-opacity': 0,
        'shadow-color': '#000',
        'shadow-blur': 10,
        'shadow-offset-x': 0,
        'shadow-offset-y': 0,
        'text-shadow-opacity': 0,
        'text-shadow-color': '#000',
        'text-shadow-blur': 5,
        'text-shadow-offset-x': 0,
        'text-shadow-offset-y': 0,
        'transition-property': 'none',
        'transition-duration': 0,
        'transition-delay': 0,
        'transition-timing-function': 'linear',

        // node props
        'background-blacken': 0,
        'background-color': '#888',
        'background-opacity': 1,
        'background-image': 'none',
        'background-image-opacity': 1,
        'background-position-x': '50%',
        'background-position-y': '50%',
        'background-repeat': 'no-repeat',
        'background-fit': 'none',
        'background-clip': 'node',
        'background-width': 'auto',
        'background-height': 'auto',
        'border-color': '#000',
        'border-opacity': 1,
        'border-width': 0,
        'border-style': 'solid',
        'height': 30,
        'width': 30,
        'shape': 'ellipse',
        'shape-polygon-points': '-1, -1,   1, -1,   1, 1,   -1, 1',

        // compound props
        'padding-top': 0,
        'padding-bottom': 0,
        'padding-left': 0,
        'padding-right': 0,
        'position': 'origin',
        'compound-sizing-wrt-labels': 'include'
      }, {
        // node pie bg
        'pie-size': '100%'
      }, [
        { name: 'pie-{{i}}-background-color', value: 'black' },
        { name: 'pie-{{i}}-background-size', value: '0%' },
        { name: 'pie-{{i}}-background-opacity', value: 1 }
      ].reduce(function( css, prop ){
        for( var i = 1; i <= styfn.pieBackgroundN; i++ ){
          var name = prop.name.replace('{{i}}', i);
          var val = prop.value;

          css[ name ] = val;
        }

        return css;
      }, {}), {
        // edge props
        'line-style': 'solid',
        'line-color': '#ddd',
        'control-point-step-size': 40,
        'control-point-weights': 0.5,
        'segment-weights': 0.5,
        'segment-distances': 20,
        'curve-style': 'bezier',
        'haystack-radius': 0.8
      }, [
        { name: 'arrow-shape', value: 'none' },
        { name: 'arrow-color', value: '#ddd' },
        { name: 'arrow-fill', value: 'filled' }
      ].reduce(function( css, prop ){
        styfn.arrowPrefixes.forEach(function( prefix ){
          var name = prefix + '-' + prop.name;
          var val = prop.value;

          css[ name ] = val;
        });

        return css;
      }, {}) ) )
    .selector('$node > node') // compound (parent) node properties
      .css({
=======
    .selector( '$node > node' ) // compound (parent) node properties
      .css( {
>>>>>>> 2fe6747c
        'width': 'auto',
        'height': 'auto',
        'shape': 'rectangle',
        'padding-top': 10,
        'padding-right': 10,
        'padding-left': 10,
        'padding-bottom': 10,
        'background-color': '#eee',
        'border-color': '#ccc',
        'border-width': 1
      } )
    .selector( 'edge' ) // just edge properties
      .css( {
        'width': 3,
        'curve-style': 'haystack'
      } )
    .selector( ':selected' )
      .css( {
        'background-color': '#0169D9',
        'line-color': '#0169D9',
        'source-arrow-color': '#0169D9',
        'target-arrow-color': '#0169D9',
        'mid-source-arrow-color': '#0169D9',
        'mid-target-arrow-color': '#0169D9'
      } )
    .selector( 'node:parent:selected' )
      .css( {
        'background-color': '#CCE1F9',
        'border-color': '#aec8e5'
      } )
    .selector( ':active' )
      .css( {
        'overlay-color': 'black',
        'overlay-padding': 10,
        'overlay-opacity': 0.25
      } )
    .selector( 'core' ) // just core properties
      .css( {
        'selection-box-color': '#ddd',
        'selection-box-opacity': 0.65,
        'selection-box-border-color': '#aaa',
        'selection-box-border-width': 1,
        'active-bg-color': 'black',
        'active-bg-opacity': 0.15,
        'active-bg-size': 30,
        'outside-texture-bg-color': '#000',
        'outside-texture-bg-opacity': 0.125
      } )
  ;

  this.defaultLength = this.length;
};

module.exports = styfn;<|MERGE_RESOLUTION|>--- conflicted
+++ resolved
@@ -23,13 +23,8 @@
     zeroOneNumber: { number: true, min: 0, max: 1, unitless: true },
     nOneOneNumber: { number: true, min: -1, max: 1, unitless: true },
     nonNegativeInt: { number: true, min: 0, integer: true, unitless: true },
-<<<<<<< HEAD
-    position: { enums: ['parent', 'origin'] },
-    nodeSize: { number: true, min: 0, enums: ['auto', 'label'] },
-=======
     position: { enums: [ 'parent', 'origin' ] },
     nodeSize: { number: true, min: 0, enums: [ 'auto', 'label' ] },
->>>>>>> 2fe6747c
     number: { number: true, unitless: true },
     numbers: { number: true, unitless: true, multiple: true },
     size: { number: true, min: 0 },
@@ -456,134 +451,8 @@
 
 styfn.addDefaultStylesheet = function(){
   this
-<<<<<<< HEAD
-    .selector('node, edge') // common properties
-      .css( util.extend( {
-        'events': 'yes',
-        'text-events': 'no',
-        'text-valign': 'top',
-        'text-halign': 'center',
-        'color': '#000',
-        'text-outline-color': '#000',
-        'text-outline-width': 0,
-        'text-outline-opacity': 1,
-        'text-opacity': 1,
-        'text-decoration': 'none',
-        'text-transform': 'none',
-        'text-wrap': 'none',
-        'text-max-width': 9999,
-        'text-background-color': '#000',
-        'text-background-opacity': 0,
-        'text-border-opacity': 0,
-        'text-border-width': 0,
-        'text-border-style': 'solid',
-        'text-border-color':'#000',
-        'text-background-shape':'rectangle',
-        'font-family': 'Helvetica Neue, Helvetica, sans-serif',
-        'font-style': 'normal',
-        // 'font-variant': fontVariant,
-        'font-weight': 'normal',
-        'font-size': 16,
-        'min-zoomed-font-size': 0,
-        'edge-text-rotation': 'none',
-        'visibility': 'visible',
-        'display': 'element',
-        'opacity': 1,
-        'z-index': 0,
-        'label': '',
-        'overlay-opacity': 0,
-        'overlay-color': '#000',
-        'overlay-padding': 10,
-        'shadow-opacity': 0,
-        'shadow-color': '#000',
-        'shadow-blur': 10,
-        'shadow-offset-x': 0,
-        'shadow-offset-y': 0,
-        'text-shadow-opacity': 0,
-        'text-shadow-color': '#000',
-        'text-shadow-blur': 5,
-        'text-shadow-offset-x': 0,
-        'text-shadow-offset-y': 0,
-        'transition-property': 'none',
-        'transition-duration': 0,
-        'transition-delay': 0,
-        'transition-timing-function': 'linear',
-
-        // node props
-        'background-blacken': 0,
-        'background-color': '#888',
-        'background-opacity': 1,
-        'background-image': 'none',
-        'background-image-opacity': 1,
-        'background-position-x': '50%',
-        'background-position-y': '50%',
-        'background-repeat': 'no-repeat',
-        'background-fit': 'none',
-        'background-clip': 'node',
-        'background-width': 'auto',
-        'background-height': 'auto',
-        'border-color': '#000',
-        'border-opacity': 1,
-        'border-width': 0,
-        'border-style': 'solid',
-        'height': 30,
-        'width': 30,
-        'shape': 'ellipse',
-        'shape-polygon-points': '-1, -1,   1, -1,   1, 1,   -1, 1',
-
-        // compound props
-        'padding-top': 0,
-        'padding-bottom': 0,
-        'padding-left': 0,
-        'padding-right': 0,
-        'position': 'origin',
-        'compound-sizing-wrt-labels': 'include'
-      }, {
-        // node pie bg
-        'pie-size': '100%'
-      }, [
-        { name: 'pie-{{i}}-background-color', value: 'black' },
-        { name: 'pie-{{i}}-background-size', value: '0%' },
-        { name: 'pie-{{i}}-background-opacity', value: 1 }
-      ].reduce(function( css, prop ){
-        for( var i = 1; i <= styfn.pieBackgroundN; i++ ){
-          var name = prop.name.replace('{{i}}', i);
-          var val = prop.value;
-
-          css[ name ] = val;
-        }
-
-        return css;
-      }, {}), {
-        // edge props
-        'line-style': 'solid',
-        'line-color': '#ddd',
-        'control-point-step-size': 40,
-        'control-point-weights': 0.5,
-        'segment-weights': 0.5,
-        'segment-distances': 20,
-        'curve-style': 'bezier',
-        'haystack-radius': 0.8
-      }, [
-        { name: 'arrow-shape', value: 'none' },
-        { name: 'arrow-color', value: '#ddd' },
-        { name: 'arrow-fill', value: 'filled' }
-      ].reduce(function( css, prop ){
-        styfn.arrowPrefixes.forEach(function( prefix ){
-          var name = prefix + '-' + prop.name;
-          var val = prop.value;
-
-          css[ name ] = val;
-        });
-
-        return css;
-      }, {}) ) )
-    .selector('$node > node') // compound (parent) node properties
-      .css({
-=======
     .selector( '$node > node' ) // compound (parent) node properties
       .css( {
->>>>>>> 2fe6747c
         'width': 'auto',
         'height': 'auto',
         'shape': 'rectangle',
