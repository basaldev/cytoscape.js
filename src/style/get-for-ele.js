--- conflicted
+++ resolved
@@ -19,11 +19,7 @@
     var rstyle = {};
 
     for( var i = 0; i < self.properties.length; i++ ){
-<<<<<<< HEAD
-      var prop = self.properties[i];
-=======
       var prop = self.properties[ i ];
->>>>>>> 2fe6747c
       var val = self.getStylePropertyValue( ele, prop.name, isRenderedVal );
 
       if( val ){
@@ -41,29 +37,16 @@
   var ele = ele[0]; // insure it's an element
 
   if( ele ){
-<<<<<<< HEAD
-    var style = ele._private.style;
-    var prop = self.properties[ propName ];
-    var type = prop.type;
-    var styleProp = style[ prop.name ];
-=======
     var prop = self.properties[ propName ];
     var type = prop.type;
     var styleProp = ele.pstyle( prop.name );
->>>>>>> 2fe6747c
     var zoom = ele.cy().zoom();
 
     if( styleProp ){
       var units = styleProp.units ? type.implicitUnits || 'px' : null;
-<<<<<<< HEAD
-      var val = units ? [].concat( styleProp.pfValue ).map(function( pfValue ){
-        return ( pfValue * (isRenderedVal ? zoom : 1) ) + units;
-      }).join(' ') : styleProp.strValue;
-=======
       var val = units ? [].concat( styleProp.pfValue ).map( function( pfValue ){
         return ( pfValue * (isRenderedVal ? zoom : 1) ) + units;
       } ).join( ' ' ) : styleProp.strValue;
->>>>>>> 2fe6747c
 
       return val;
     }
