'use strict';

let util = require('../util');
let is = require('../is');
let Map = require('../map');
let Set = require('../set');

let Element = require('./element');

// factory for generating edge ids when no id is specified for a new element
let idFactory = {
  generate: function( cy, element, tryThisId ){
    let id = tryThisId != null ? tryThisId : util.uuid();

    while( cy.hasElementWithId( id ) ){
      id = util.uuid();
    }

    return id;
  }
};

// represents a set of nodes, edges, or both together
let Collection = function( cy, elements, options ){
  if( cy === undefined || !is.core( cy ) ){
    util.error( 'A collection must have a reference to the core' );
    return;
  }

  let map = new Map();
  let createdElements = false;

  if( !elements ){
    elements = [];
  } else if( elements.length > 0 && is.plainObject( elements[0] ) && !is.element( elements[0] ) ){
    createdElements = true;

    // make elements from json and restore all at once later
    let eles = [];
    let elesIds = new Set();

    for( let i = 0, l = elements.length; i < l; i++ ){
      let json = elements[ i ];

      if( json.data == null ){
        json.data = {};
      }

      let data = json.data;

      // make sure newly created elements have valid ids
      if( data.id == null ){
        data.id = idFactory.generate( cy, json );
      } else if( cy.hasElementWithId( data.id ) || elesIds.has( data.id ) ){
        continue; // can't create element if prior id already exists
      }

      let ele = new Element( cy, json, false );
      eles.push( ele );
      elesIds.add( data.id );
    }

    elements = eles;
  }

  this.length = 0;

  for( let i = 0, l = elements.length; i < l; i++ ){
    let element = elements[ i ];
    if( !element ){  continue; }

    let id = element._private.data.id;

    if( !options || ( options.unique && !map.has(id) ) ){
      map.set( id, {
        index: this.length,
        ele: element
      } );

      this[ this.length ] = element;
      this.length++;
    }
  }

  this._private = {
    cy: cy,
    map: map
  };

  // restore the elements if we created them from json
  if( createdElements ){
    this.restore();
  }
};

// Functions
////////////////////////////////////////////////////////////////////////////////////////////////////

// keep the prototypes in sync (an element has the same functions as a collection)
// and use elefn and elesfn as shorthands to the prototypes
let elesfn = Element.prototype = Collection.prototype;

elesfn.instanceString = function(){
  return 'collection';
};

elesfn.spawn = function( cy, eles, opts ){
  if( !is.core( cy ) ){ // cy is optional
    opts = eles;
    eles = cy;
    cy = this.cy();
  }

  return new Collection( cy, eles, opts );
};

elesfn.spawnSelf = function(){
  return this.spawn( this );
};

elesfn.cy = function(){
  return this._private.cy;
};

elesfn.element = function(){
  return this[0];
};

elesfn.collection = function(){
  if( is.collection( this ) ){
    return this;
  } else { // an element
    return new Collection( this._private.cy, [ this ] );
  }
};

elesfn.unique = function(){
  return new Collection( this._private.cy, this, { unique: true } );
};

elesfn.hasElementWithId = function( id ){
  return this._private.map.has( id );
};

elesfn.getElementById = function( id ){
  let cy = this._private.cy;
  let entry = this._private.map.get( id );

  return entry ? entry.ele : new Collection( cy ); // get ele or empty collection
};

elesfn.poolIndex = function(){
  let cy = this._private.cy;
  let eles = cy._private.elements;
  let id = this._private.data.id;

  return eles._private.map.get( id ).index;
};

elesfn.json = function( obj ){
  let ele = this.element();
  let cy = this.cy();

  if( ele == null && obj ){ return this; } // can't set to no eles

  if( ele == null ){ return undefined; } // can't get from no eles

  let p = ele._private;

  if( is.plainObject( obj ) ){ // set

    cy.startBatch();

    if( obj.data ){
      ele.data( obj.data );
    }

    if( obj.position ){
      ele.position( obj.position );
    }

    // ignore group -- immutable

    let checkSwitch = function( k, trueFnName, falseFnName ){
      let obj_k = obj[ k ];

      if( obj_k != null && obj_k !== p[ k ] ){
        if( obj_k ){
          ele[ trueFnName ]();
        } else {
          ele[ falseFnName ]();
        }
      }
    };

    checkSwitch( 'removed', 'remove', 'restore' );

    checkSwitch( 'selected', 'select', 'unselect' );

    checkSwitch( 'selectable', 'selectify', 'unselectify' );

    checkSwitch( 'locked', 'lock', 'unlock' );

    checkSwitch( 'grabbable', 'grabify', 'ungrabify' );

    if( obj.classes != null ){
      ele.classes( obj.classes );
    }

    cy.endBatch();

    return this;

  } else if( obj === undefined ){ // get

    let json = {
      data: util.copy( p.data ),
      position: util.copy( p.position ),
      group: p.group,
      removed: p.removed,
      selected: p.selected,
      selectable: p.selectable,
      locked: p.locked,
      grabbable: p.grabbable,
      classes: null
    };

    json.classes = Object.keys( p.classes ).filter(function( cls ){
      return p.classes[cls];
    }).join(' ');

    return json;
  }
};

elesfn.jsons = function(){
  let jsons = [];

  for( let i = 0; i < this.length; i++ ){
    let ele = this[ i ];
    let json = ele.json();

    jsons.push( json );
  }

  return jsons;
};

elesfn.clone = function(){
  let cy = this.cy();
  let elesArr = [];

  for( let i = 0; i < this.length; i++ ){
    let ele = this[ i ];
    let json = ele.json();
    let clone = new Element( cy, json, false ); // NB no restore

    elesArr.push( clone );
  }

  return new Collection( cy, elesArr );
};
elesfn.copy = elesfn.clone;

elesfn.restore = function( notifyRenderer ){
  let self = this;
  let cy = self.cy();
  let cy_p = cy._private;

  if( notifyRenderer === undefined ){
    notifyRenderer = true;
  }

  // create arrays of nodes and edges, since we need to
  // restore the nodes first
  let nodes = [];
  let edges = [];
  let elements;
  for( let i = 0, l = self.length; i < l; i++ ){
    let ele = self[ i ];

    if( !ele.removed() ){
      // don't need to handle this ele
      continue;
    }

    // keep nodes first in the array and edges after
    if( ele.isNode() ){ // put to front of array if node
      nodes.push( ele );
    } else { // put to end of array if edge
      edges.push( ele );
    }
  }

  elements = nodes.concat( edges );

  let i;
  let removeFromElements = function(){
    elements.splice( i, 1 );
    i--;
  };

  // now, restore each element
  for( i = 0; i < elements.length; i++ ){
    let ele = elements[ i ];

    let _private = ele._private;
    let data = _private.data;

    // the traversal cache should start fresh when ele is added
    ele.clearTraversalCache();

    // set id and validate
    if( data.id === undefined ){
      data.id = idFactory.generate( cy, ele );

    } else if( is.number( data.id ) ){
      data.id = '' + data.id; // now it's a string

    } else if( is.emptyString( data.id ) || !is.string( data.id ) ){
      util.error( 'Can not create element with invalid string ID `' + data.id + '`' );

      // can't create element if it has empty string as id or non-string id
      removeFromElements();
      continue;
    } else if( cy.hasElementWithId( data.id ) ){
      util.error( 'Can not create second element with ID `' + data.id + '`' );

      // can't create element if one already has that id
      removeFromElements();
      continue;
    }

    let id = data.id; // id is finalised, now let's keep a ref

    if( ele.isNode() ){ // extra checks for nodes
      let node = ele;
      let pos = _private.position;

      // make sure the nodes have a defined position

      if( pos.x == null ){
        pos.x = 0;
      }

      if( pos.y == null ){
        pos.y = 0;
      }
    }

    if( ele.isEdge() ){ // extra checks for edges

      let edge = ele;
      let fields = [ 'source', 'target' ];
      let fieldsLength = fields.length;
      let badSourceOrTarget = false;
      for( let j = 0; j < fieldsLength; j++ ){

        let field = fields[ j ];
        let val = data[ field ];

        if( is.number( val ) ){
          val = data[ field ] = '' + data[ field ]; // now string
        }

        if( val == null || val === '' ){
          // can't create if source or target is not defined properly
          util.error( 'Can not create edge `' + id + '` with unspecified ' + field );
          badSourceOrTarget = true;
        } else if( !cy.hasElementWithId( val ) ){
          // can't create edge if one of its nodes doesn't exist
          util.error( 'Can not create edge `' + id + '` with nonexistant ' + field + ' `' + val + '`' );
          badSourceOrTarget = true;
        }
      }

      if( badSourceOrTarget ){ removeFromElements(); continue; } // can't create this

      let src = cy.getElementById( data.source );
      let tgt = cy.getElementById( data.target );

      src._private.edges.push( edge );
      tgt._private.edges.push( edge );

      edge._private.source = src;
      edge._private.target = tgt;
    } // if is edge

    // create mock ids / indexes maps for element so it can be used like collections
    _private.map = new Map();
    _private.map.set( id, { ele: ele, index: 0 } );

    _private.removed = false;
    cy.addToPool( ele );
  } // for each element

  // do compound node sanity checks
  for( let i = 0; i < nodes.length; i++ ){ // each node
    let node = nodes[ i ];
    let data = node._private.data;

    if( is.number( data.parent ) ){ // then automake string
      data.parent = '' + data.parent;
    }

    let parentId = data.parent;

    let specifiedParent = parentId != null;

    if( specifiedParent ){
      let parent = cy.getElementById( parentId );

      if( parent.empty() ){
        // non-existant parent; just remove it
        data.parent = undefined;
      } else {
        let selfAsParent = false;
        let ancestor = parent;
        while( !ancestor.empty() ){
          if( node.same( ancestor ) ){
            // mark self as parent and remove from data
            selfAsParent = true;
            data.parent = undefined; // remove parent reference

            // exit or we loop forever
            break;
          }

          ancestor = ancestor.parent();
        }

        if( !selfAsParent ){
          // connect with children
          parent[0]._private.children.push( node );
          node._private.parent = parent[0];

          // let the core know we have a compound graph
          cy_p.hasCompoundNodes = true;
        }
      } // else
    } // if specified parent
  } // for each node

  if( elements.length > 0 ){
    let restored = new Collection( cy, elements );

    for( let i = 0; i < restored.length; i++ ){
      let ele = restored[i];

      if( ele.isNode() ){ continue; }

      // adding an edge invalidates the traversal caches for the parallel edges
<<<<<<< HEAD
      ele.parallelEdges().clearTraversalCache();
=======
      let pedges = ele.parallelEdges().clearTraversalCache();
>>>>>>> dcb8f06a

      // adding an edge invalidates the traversal cache for the connected nodes
      ele.source().clearTraversalCache();
      ele.target().clearTraversalCache();
    }

    let toUpdateStyle;

    if( cy_p.hasCompoundNodes ){
      toUpdateStyle = cy.collection().merge( restored ).merge( restored.connectedNodes() ).merge( restored.parent() );
    } else {
      toUpdateStyle = restored;
    }

    toUpdateStyle.dirtyCompoundBoundsCache().updateStyle( notifyRenderer );

    if( notifyRenderer ){
      restored.emitAndNotify( 'add' );
    } else {
      restored.emit( 'add' );
    }
  }

  return self; // chainability
};

elesfn.removed = function(){
  let ele = this[0];
  return ele && ele._private.removed;
};

elesfn.inside = function(){
  let ele = this[0];
  return ele && !ele._private.removed;
};

elesfn.remove = function( notifyRenderer ){
  let self = this;
  let removed = [];
  let elesToRemove = [];
  let elesToRemoveIds = {};
  let cy = self._private.cy;

  if( notifyRenderer === undefined ){
    notifyRenderer = true;
  }

  // add connected edges
  function addConnectedEdges( node ){
    let edges = node._private.edges;
    for( let i = 0; i < edges.length; i++ ){
      add( edges[ i ] );
    }
  }


  // add descendant nodes
  function addChildren( node ){
    let children = node._private.children;

    for( let i = 0; i < children.length; i++ ){
      add( children[ i ] );
    }
  }

  function add( ele ){
    let alreadyAdded =  elesToRemoveIds[ ele.id() ];
    if( alreadyAdded ){
      return;
    } else {
      elesToRemoveIds[ ele.id() ] = true;
    }

    if( ele.isNode() ){
      elesToRemove.push( ele ); // nodes are removed last

      addConnectedEdges( ele );
      addChildren( ele );
    } else {
      elesToRemove.unshift( ele ); // edges are removed first
    }
  }

  // make the list of elements to remove
  // (may be removing more than specified due to connected edges etc)

  for( let i = 0, l = self.length; i < l; i++ ){
    let ele = self[ i ];

    add( ele );
  }

  function removeEdgeRef( node, edge ){
    let connectedEdges = node._private.edges;

    util.removeFromArray( connectedEdges, edge );

    // removing an edges invalidates the traversal cache for its nodes
    node.clearTraversalCache();
  }

  function removeParallelRefs( edge ){
    // removing an edge invalidates the traversal caches for the parallel edges
    edge.parallelEdges().clearTraversalCache();
  }

  let alteredParents = [];
  alteredParents.ids = {};

  function removeChildRef( parent, ele ){
    ele = ele[0];
    parent = parent[0];

    let children = parent._private.children;
    let pid = parent.id();

    util.removeFromArray( children, ele );

    if( !alteredParents.ids[ pid ] ){
      alteredParents.ids[ pid ] = true;
      alteredParents.push( parent );
    }
  }

  self.dirtyCompoundBoundsCache();

  cy.removeFromPool( elesToRemove ); // remove from core pool

  for( let i = 0; i < elesToRemove.length; i++ ){
    let ele = elesToRemove[ i ];

    // mark as removed
    ele._private.removed = true;

    // add to list of removed elements
    removed.push( ele );

    if( ele.isEdge() ){ // remove references to this edge in its connected nodes
      let src = ele.source()[0];
      let tgt = ele.target()[0];

      removeEdgeRef( src, ele );
      removeEdgeRef( tgt, ele );
      removeParallelRefs( ele );

    } else { // remove reference to parent
      let parent = ele.parent();

      if( parent.length !== 0 ){
        removeChildRef( parent, ele );
      }
    }
  }

  // check to see if we have a compound graph or not
  let elesStillInside = cy._private.elements;
  cy._private.hasCompoundNodes = false;
  for( let i = 0; i < elesStillInside.length; i++ ){
    let ele = elesStillInside[ i ];

    if( ele.isParent() ){
      cy._private.hasCompoundNodes = true;
      break;
    }
  }

  let removedElements = new Collection( this.cy(), removed );
  if( removedElements.size() > 0 ){
    // must manually notify since trigger won't do this automatically once removed

    if( notifyRenderer ){
      this.cy().notify( {
        type: 'remove',
        eles: removedElements
      } );
    }

    removedElements.emit( 'remove' );
  }

  // the parents who were modified by the removal need their style updated
  for( let i = 0; i < alteredParents.length; i++ ){
    let ele = alteredParents[ i ];

    if( !ele.removed() ){
      ele.updateStyle();
    }
  }

  return new Collection( cy, removed );
};

elesfn.move = function( struct ){
  let cy = this._private.cy;

  if( struct.source !== undefined || struct.target !== undefined ){
    let srcId = struct.source;
    let tgtId = struct.target;
    let srcExists = cy.hasElementWithId( srcId );
    let tgtExists = cy.hasElementWithId( tgtId );

    if( srcExists || tgtExists ){
      let jsons = this.jsons();

      this.remove();

      for( let i = 0; i < jsons.length; i++ ){
        let json = jsons[i];
        let ele = this[i];

        if( json.group === 'edges' ){
          if( srcExists ){ json.data.source = srcId; }

          if( tgtExists ){ json.data.target = tgtId; }

          json.scratch = ele._private.scratch;
        }
      }

      return cy.add( jsons );
    }

  } else if( struct.parent !== undefined ){ // move node to new parent
    let parentId = struct.parent;
    let parentExists = parentId === null || cy.hasElementWithId( parentId );

    if( parentExists ){
      let jsons = this.jsons();
      let descs = this.descendants();
      let descsEtcJsons = descs.union( descs.union( this ).connectedEdges() ).jsons();

      this.remove(); // NB: also removes descendants and their connected edges

      for( let i = 0; i < jsons.length; i++ ){
        let json = jsons[i];
        let ele = this[i];

        if( json.group === 'nodes' ){
          json.data.parent = parentId === null ? undefined : parentId;

          json.scratch = ele._private.scratch;
        }
      }

      return cy.add( jsons.concat( descsEtcJsons ) );
    }
  }

  return this; // if nothing done
};

[
  require( './algorithms' ),
  require( './animation' ),
  require( './class' ),
  require( './comparators' ),
  require( './compounds' ),
  require( './data' ),
  require( './degree' ),
  require( './dimensions' ),
  require( './events' ),
  require( './filter' ),
  require( './group' ),
  require( './index' ),
  require( './iteration' ),
  require( './layout' ),
  require( './style' ),
  require( './switch-functions' ),
  require( './traversing' )
].forEach( function( props ){
  util.extend( elesfn, props );
} );

module.exports = Collection;<|MERGE_RESOLUTION|>--- conflicted
+++ resolved
@@ -450,11 +450,7 @@
       if( ele.isNode() ){ continue; }
 
       // adding an edge invalidates the traversal caches for the parallel edges
-<<<<<<< HEAD
       ele.parallelEdges().clearTraversalCache();
-=======
-      let pedges = ele.parallelEdges().clearTraversalCache();
->>>>>>> dcb8f06a
 
       // adding an edge invalidates the traversal cache for the connected nodes
       ele.source().clearTraversalCache();
