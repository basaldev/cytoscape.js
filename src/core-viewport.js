--- conflicted
+++ resolved
@@ -363,68 +363,6 @@
 
       return this; // chaining
     },
-<<<<<<< HEAD
-
-    viewport: function( opts ){ 
-      var _p = this._private;
-      var zoomDefd = true;
-      var panDefd = true;
-      var events = []; // to trigger
-      var zoomFailed = false;
-      var panFailed = false;
-
-      if( !opts ){ return this; }
-      if( !$$.is.number(opts.zoom) ){ zoomDefd = false; }
-      if( !$$.is.plainObject(opts.pan) ){ panDefd = false; }
-      if( !zoomDefd && !panDefd ){ return this; }
-
-      if( zoomDefd ){
-        var z = opts.zoom;
-
-        if( z < _p.minZoom || z > _p.maxZoom || !_p.zoomingEnabled ){
-          zoomFailed = true;
-
-        } else {
-          _p.zoom = z;
-
-          events.push('zoom');
-        }
-      }
-
-      if( panDefd && !zoomFailed && _p.panningEnabled ){
-        var p = opts.pan;
-
-        if( $$.is.number(p.x) ){
-          _p.pan.x = p.x;
-          panFailed = false;
-        }
-
-        if( $$.is.number(p.y) ){
-          _p.pan.y = p.y;
-          panFailed = false;
-        }
-
-        if( !panFailed ){
-          events.push('pan');
-        }
-      }
-
-      if( events.length > 0 ){
-        this.trigger( events.join(' ') );
-      }
-
-      this.notify({
-        type: 'viewport'
-      });
-
-      return this; // chaining
-    },
-    
-    // get the bounding box of the elements (in raw model position)
-    boundingBox: function( selector ){
-      var eles = this.$( selector );
-=======
->>>>>>> f363102c
 
     viewport: function( opts ){ 
       var _p = this._private;
