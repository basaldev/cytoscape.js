--- conflicted
+++ resolved
@@ -530,11 +530,6 @@
       ( scratch = new RegExp( types.scratch.regex ).exec( value ) )
     ){
       if( propIsBypass ){ return false; } // mappers not allowed in bypass
-<<<<<<< HEAD
-      
-      var isLayout = layoutData !== undefined;
-      data = data || layoutData;
-=======
 
       var mapped;
       if( data ){
@@ -546,7 +541,6 @@
       }
 
       data = data || layoutData || scratch;
->>>>>>> 627b993f
 
       return {
         name: name,
@@ -555,11 +549,7 @@
         mapped: mapped,
         field: data[1],
         bypass: propIsBypass,
-<<<<<<< HEAD
-        hasPie: name.match(/pie-(\d+)-background-size/)
-=======
         hasPie: hasPie
->>>>>>> 627b993f
       };
 
     } else if(
@@ -569,10 +559,6 @@
     ){
       if( propIsBypass ){ return false; } // mappers not allowed in bypass
 
-<<<<<<< HEAD
-      var isLayout = mapLayoutData !== undefined;
-      mapData = mapData || mapLayoutData;
-=======
       var mapped;
       if( mapData ){
         mapped = types.mapData;
@@ -583,7 +569,6 @@
       }
 
       mapData = mapData || mapLayoutData || mapScratch;
->>>>>>> 627b993f
 
       // we can map only if the type is a colour or a number
       if( !(type.color || type.number) ){ return false; }
@@ -629,11 +614,7 @@
         valueMin: valueMin.value,
         valueMax: valueMax.value,
         bypass: propIsBypass,
-<<<<<<< HEAD
-        hasPie: name.match(/pie-(\d+)-background-size/)
-=======
         hasPie: hasPie
->>>>>>> 627b993f
       };
     }
 
