--- conflicted
+++ resolved
@@ -155,10 +155,6 @@
 
         fn = { name: fn.name, fn: fn };
       }
-<<<<<<< HEAD
-
-=======
->>>>>>> d696aad8
     }
 
     requires.push( fn );
@@ -177,18 +173,9 @@
     var _p = this._private;
     pass = pass || _p.pass.shift();
 
-<<<<<<< HEAD
-    return req;
-  };
-
-  var isPathStr = function( str ){
-    return $$.is.string(str) && str.match(/\.js$/);
-  };
-=======
     if( _p.stopped ){
       throw 'Attempted to run a stopped thread!  Start a new thread or do not stop the existing thread and reuse it.';
     }
->>>>>>> d696aad8
 
     if( _p.running ){
       return ( _p.queue = _p.queue.then(function(){ // inductive step
@@ -196,24 +183,10 @@
       }) );
     }
 
-<<<<<<< HEAD
-    require: function( fn, as ){
-      if( isPathStr(fn) ){
-        this._private.files.push( fn );
-
-        return this;
-      }
-
-      if( as ){
-        if( $$.is.fn(fn) ){
-          // disabled b/c doesn't work with forced names on functions w/ prototypes
-          //fn = fnAs( fn, as );
-=======
     var useWW = window != null && !_p.disabled;
     var useNode = !window && typeof module !== 'undefined' && !_p.disabled;
 
     self.trigger('run');
->>>>>>> d696aad8
 
     var runP = new Promise(function( resolve, reject ){
 
@@ -319,44 +292,6 @@
       } else if( useNode ){
         // create a new process
 
-<<<<<<< HEAD
-      if( _p.running ){
-        return _p.queue = _p.queue.then(function(){ // inductive step
-          return self.run( fn, pass );
-        });
-      }
-
-      var useWW = window != null;
-      var useNode = typeof module !== 'undefined';
-
-      self.trigger('run');
-
-      var runP = new $$.Promise(function( resolve, reject ){
-
-        _p.running = true;
-
-        var threadTechAlreadyExists = _p.ran;
-
-        var fnImplStr = $$.is.string( fn ) ? fn : fn.toString();
-
-        // worker code to exec
-        var fnStr = '\n' + ( _p.requires.map(function( r ){
-          return fnAsRequire( r );
-        }) ).concat( _p.files.map(function( f ){
-          if( useWW ){
-            var wwifyFile = function( file ){
-              if( file.match(/^\.\//) || file.match(/^\.\./) ){
-                return window.location.origin + window.location.pathname + file;
-              } else if( file.match(/^\//) ){
-                return window.location.origin + '/' + file;
-              }
-              return file;
-            };
-
-            return 'importScripts("' + wwifyFile(f) + '");';
-          } else if( useNode ) {
-            return 'eval( require("fs").readFileSync("' + f + '", { encoding: "utf8" }) );';
-=======
         if( !_p.child ){
           _p.child = ( require('child_process').fork( require('path').join(__dirname, 'thread-node-fork') ) );
         }
@@ -376,7 +311,6 @@
             reject( m.$$reject );
           } else {
             self.trigger( new Event({}, { type: 'message', message: m }) );
->>>>>>> d696aad8
           }
         });
 
@@ -397,32 +331,6 @@
           exec: function(){
             // as a string so it can't be mangled by minifiers and processors
             fnStr = [
-<<<<<<< HEAD
-              'function broadcast(m){ return message(m); };', // alias
-              'function message(m){ postMessage(m); };',
-              'function listen(fn){',
-              '  self.addEventListener("message", function(m){ ',
-              '    if( typeof m === "object" && (m.data.$$eval || m.data === "$$start") ){',
-              '    } else { ',
-              '      fn( m.data );',
-              '    }',
-              '  });',
-              '};',
-              'self.addEventListener("message", function(m){  if( m.data.$$eval ){ eval( m.data.$$eval ); }  });',
-              'function resolve(v){ postMessage({ $$resolve: v }); };',
-              'function reject(v){ postMessage({ $$reject: v }); };'
-            ].join('\n');
-
-            fnStr += fnPre;
-
-            fnBlob = new Blob([ fnStr ], {
-              type: 'application/javascript'
-            });
-            fnUrl = window.URL.createObjectURL( fnBlob );
-          }
-          // create webworker and let it exec the serialised code
-          var ww = _p.webworker = _p.webworker || new Worker( fnUrl );
-=======
               'function _ref_(o){ return eval(o); };',
               'function broadcast(m){ return message(m); };',
               'function message(m){ self.trigger( new Event({}, { type: "message", message: m }) ); };',
@@ -430,34 +338,13 @@
               'function resolve(v){ promiseResolve(v); };',
               'function reject(v){ promiseReject(v); };'
             ].join('\n') + fnStr;
->>>>>>> d696aad8
 
             // the .run() code
             eval( fnStr ); // jshint ignore:line
           },
 
-<<<<<<< HEAD
-          // worker messages => events
-          var cb;
-          ww.addEventListener('message', cb = function( m ){
-            var isObject = $$.is.object(m) && $$.is.object( m.data );
-
-            if( isObject && ('$$resolve' in m.data) ){
-              ww.removeEventListener('message', cb); // done listening b/c resolve()
-
-              resolve( m.data.$$resolve );
-            } else if( isObject && ('$$reject' in m.data) ){
-              ww.removeEventListener('message', cb); // done listening b/c reject()
-
-              reject( m.data.$$reject );
-            } else {
-              self.trigger( new $$.Event(m, { type: 'message', message: m.data }) );
-            }
-          }, false);
-=======
           message: function( m ){
             var ls = timer.listeners;
->>>>>>> d696aad8
 
             for( var i = 0; i < ls.length; i++ ){
               var fn = ls[i];
@@ -491,15 +378,9 @@
   message: function( m ){
     var _p = this._private;
 
-<<<<<<< HEAD
-      if( _p.child ){
-        _p.child.send( m );
-      }
-=======
     if( _p.webworker ){
       _p.webworker.postMessage( m );
     }
->>>>>>> d696aad8
 
     if( _p.child ){
       _p.child.send( m );
@@ -512,14 +393,8 @@
     return this; // chaining
   },
 
-<<<<<<< HEAD
-      if( _p.child ){
-        _p.child.kill();
-      }
-=======
   stop: function(){
     var _p = this._private;
->>>>>>> d696aad8
 
     if( _p.webworker ){
       _p.webworker.terminate();
@@ -560,32 +435,6 @@
 
     this.require( fnStr );
 
-<<<<<<< HEAD
-  var defineFnal = function( opts ){
-    opts = opts || {};
-
-    return function fnalImpl( fn, arg1 ){
-      var fnStr = fnAs( fn, '_$_$_' + opts.name );
-
-      this.require( fnStr );
-
-      return this.run( [
-        'function( data ){',
-        '  var origResolve = resolve;',
-        '  var res = [];',
-        '  ',
-        '  resolve = function( val ){',
-        '    res.push( val );',
-        '  };',
-        '  ',
-        '  var ret = data.' + opts.name + '( _$_$_' + opts.name + ( arguments.length > 1 ? ', ' + JSON.stringify(arg1) : '' ) + ' );',
-        '  ',
-        '  resolve = origResolve;',
-        '  resolve( res.length > 0 ? res : ret );',
-        '}'
-      ].join('\n') );
-    };
-=======
     return this.run( [
       'function( data ){',
       '  var origResolve = resolve;',
@@ -601,7 +450,6 @@
       '  resolve( res.length > 0 ? res : ret );',
       '}'
     ].join('\n') );
->>>>>>> d696aad8
   };
 };
 
@@ -627,20 +475,6 @@
   trigger: define.trigger()
 });
 
-<<<<<<< HEAD
-  // pull in event apis
-  $$.fn.thread({
-    on: $$.define.on(),
-    one: $$.define.on({ unbindSelfOnTrigger: true }),
-    off: $$.define.off(),
-    trigger: $$.define.trigger()
-  });
-
-  $$.define.eventAliasesOn( $$.thdfn );
-
-})( cytoscape, typeof window === 'undefined' ? null : window );
-=======
 define.eventAliasesOn( thdfn );
 
-module.exports = Thread;
->>>>>>> d696aad8
+module.exports = Thread;