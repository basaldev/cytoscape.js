--- conflicted
+++ resolved
@@ -15,8 +15,6 @@
     // do a breadth first search from the nodes in the collection
     // from pseudocode on wikipedia
     breadthFirstSearch: function( roots, fn, directed ){
-<<<<<<< HEAD
-=======
       var options;
       var std;
       var thisArg;
@@ -29,7 +27,6 @@
         thisArg = options.thisArg;
       }
 
->>>>>>> f363102c
       directed = arguments.length === 2 && !$$.is.fn(fn) ? fn : directed;
       fn = $$.is.fn(fn) ? fn : function(){};
       
@@ -129,8 +126,6 @@
     // do a depth first search on the nodes in the collection
     // from pseudocode on wikipedia (iterative impl)
     depthFirstSearch: function( roots, fn, directed ){
-<<<<<<< HEAD
-=======
       var options;
       var std;
       var thisArg;
@@ -143,7 +138,6 @@
         thisArg = options.thisArg;
       }
       
->>>>>>> f363102c
       directed = arguments.length === 2 && !$$.is.fn(fn) ? fn : directed;
       fn = $$.is.fn(fn) ? fn : function(){};
       var cy = this._private.cy;
