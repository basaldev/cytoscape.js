--- conflicted
+++ resolved
@@ -2,8 +2,6 @@
 
 var math = {};
 
-<<<<<<< HEAD
-=======
 math.arePositionsSame = function( p1, p2 ){
   return p1.x === p2.x && p1.y === p2.y;
 };
@@ -12,7 +10,6 @@
   return { x: p.x, y: p.y };
 };
 
->>>>>>> 2fe6747c
 math.array2point = function( arr ){
   return {
     x: arr[0],
@@ -20,9 +17,6 @@
   };
 };
 
-<<<<<<< HEAD
-math.signum = function(x){
-=======
 math.deg2rad = function( deg ){
   return Math.PI * deg / 180;
 };
@@ -32,7 +26,6 @@
 };
 
 math.signum = function( x ){
->>>>>>> 2fe6747c
   if( x > 0 ){
     return 1;
   } else if( x < 0 ){
