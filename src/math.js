--- conflicted
+++ resolved
@@ -1,16 +1,3 @@
-<<<<<<< HEAD
-;(function($$){ 'use strict';
-
-  $$.math = {};
-
-  $$.math.signum = function(x){
-    if( x > 0 ){
-      return 1;
-    } else if( x < 0 ){
-      return -1;
-    } else {
-      return 0;
-=======
 'use strict';
 
 var math = {};
@@ -189,7 +176,6 @@
       && arcIntersections[0] <= topLeftCenterX
       && arcIntersections[1] <= topLeftCenterY) {
       return [arcIntersections[0], arcIntersections[1]];
->>>>>>> d696aad8
     }
   }
 
@@ -322,361 +308,6 @@
     return;
   }
 
-<<<<<<< HEAD
-  $$.math.roundRectangleIntersectLine = function(
-    x, y, nodeX, nodeY, width, height, padding) {
-
-    var cornerRadius = this.getRoundRectangleRadius(width, height);
-
-    var halfWidth = width / 2;
-    var halfHeight = height / 2;
-
-    // Check intersections with straight line segments
-    var straightLineIntersections;
-
-    // Top segment, left to right
-    {
-      var topStartX = nodeX - halfWidth + cornerRadius - padding;
-      var topStartY = nodeY - halfHeight - padding;
-      var topEndX = nodeX + halfWidth - cornerRadius + padding;
-      var topEndY = topStartY;
-
-      straightLineIntersections = this.finiteLinesIntersect(
-        x, y, nodeX, nodeY, topStartX, topStartY, topEndX, topEndY, false);
-
-      if (straightLineIntersections.length > 0) {
-        return straightLineIntersections;
-      }
-    }
-
-    // Right segment, top to bottom
-    {
-      var rightStartX = nodeX + halfWidth + padding;
-      var rightStartY = nodeY - halfHeight + cornerRadius - padding;
-      var rightEndX = rightStartX;
-      var rightEndY = nodeY + halfHeight - cornerRadius + padding;
-
-      straightLineIntersections = this.finiteLinesIntersect(
-        x, y, nodeX, nodeY, rightStartX, rightStartY, rightEndX, rightEndY, false);
-
-      if (straightLineIntersections.length > 0) {
-        return straightLineIntersections;
-      }
-    }
-
-    // Bottom segment, left to right
-    {
-      var bottomStartX = nodeX - halfWidth + cornerRadius - padding;
-      var bottomStartY = nodeY + halfHeight + padding;
-      var bottomEndX = nodeX + halfWidth - cornerRadius + padding;
-      var bottomEndY = bottomStartY;
-
-      straightLineIntersections = this.finiteLinesIntersect(
-        x, y, nodeX, nodeY, bottomStartX, bottomStartY, bottomEndX, bottomEndY, false);
-
-      if (straightLineIntersections.length > 0) {
-        return straightLineIntersections;
-      }
-    }
-
-    // Left segment, top to bottom
-    {
-      var leftStartX = nodeX - halfWidth - padding;
-      var leftStartY = nodeY - halfHeight + cornerRadius - padding;
-      var leftEndX = leftStartX;
-      var leftEndY = nodeY + halfHeight - cornerRadius + padding;
-
-      straightLineIntersections = this.finiteLinesIntersect(
-        x, y, nodeX, nodeY, leftStartX, leftStartY, leftEndX, leftEndY, false);
-
-      if (straightLineIntersections.length > 0) {
-        return straightLineIntersections;
-      }
-    }
-
-    // Check intersections with arc segments
-    var arcIntersections;
-
-    // Top Left
-    {
-      var topLeftCenterX = nodeX - halfWidth + cornerRadius;
-      var topLeftCenterY = nodeY - halfHeight + cornerRadius;
-      arcIntersections = this.intersectLineCircle(
-        x, y, nodeX, nodeY,
-        topLeftCenterX, topLeftCenterY, cornerRadius + padding);
-
-      // Ensure the intersection is on the desired quarter of the circle
-      if (arcIntersections.length > 0
-        && arcIntersections[0] <= topLeftCenterX
-        && arcIntersections[1] <= topLeftCenterY) {
-        return [arcIntersections[0], arcIntersections[1]];
-      }
-    }
-
-    // Top Right
-    {
-      var topRightCenterX = nodeX + halfWidth - cornerRadius;
-      var topRightCenterY = nodeY - halfHeight + cornerRadius;
-      arcIntersections = this.intersectLineCircle(
-        x, y, nodeX, nodeY,
-        topRightCenterX, topRightCenterY, cornerRadius + padding);
-
-      // Ensure the intersection is on the desired quarter of the circle
-      if (arcIntersections.length > 0
-        && arcIntersections[0] >= topRightCenterX
-        && arcIntersections[1] <= topRightCenterY) {
-        return [arcIntersections[0], arcIntersections[1]];
-      }
-    }
-
-    // Bottom Right
-    {
-      var bottomRightCenterX = nodeX + halfWidth - cornerRadius;
-      var bottomRightCenterY = nodeY + halfHeight - cornerRadius;
-      arcIntersections = this.intersectLineCircle(
-        x, y, nodeX, nodeY,
-        bottomRightCenterX, bottomRightCenterY, cornerRadius + padding);
-
-      // Ensure the intersection is on the desired quarter of the circle
-      if (arcIntersections.length > 0
-        && arcIntersections[0] >= bottomRightCenterX
-        && arcIntersections[1] >= bottomRightCenterY) {
-        return [arcIntersections[0], arcIntersections[1]];
-      }
-    }
-
-    // Bottom Left
-    {
-      var bottomLeftCenterX = nodeX - halfWidth + cornerRadius;
-      var bottomLeftCenterY = nodeY + halfHeight - cornerRadius;
-      arcIntersections = this.intersectLineCircle(
-        x, y, nodeX, nodeY,
-        bottomLeftCenterX, bottomLeftCenterY, cornerRadius + padding);
-
-      // Ensure the intersection is on the desired quarter of the circle
-      if (arcIntersections.length > 0
-        && arcIntersections[0] <= bottomLeftCenterX
-        && arcIntersections[1] >= bottomLeftCenterY) {
-        return [arcIntersections[0], arcIntersections[1]];
-      }
-    }
-
-    return []; // if nothing
-  };
-
-  $$.math.roundRectangleIntersectBox = function(
-    boxX1, boxY1, boxX2, boxY2, width, height, centerX, centerY, padding) {
-
-    // We have the following shpae
-
-    //    _____
-    //  _|     |_
-    // |         |
-    // |_       _|
-    //   |_____|
-    //
-    // With a quarter circle at each corner.
-
-    var cornerRadius = this.getRoundRectangleRadius(width, height);
-
-    var hBoxTopLeftX = centerX - width / 2 - padding;
-    var hBoxTopLeftY = centerY - height / 2 + cornerRadius - padding;
-    var hBoxBottomRightX = centerX + width / 2 + padding;
-    var hBoxBottomRightY = centerY + height / 2 - cornerRadius + padding;
-
-    var vBoxTopLeftX = centerX - width / 2 + cornerRadius - padding;
-    var vBoxTopLeftY = centerY - height / 2 - padding;
-    var vBoxBottomRightX = centerX + width / 2 - cornerRadius + padding;
-    var vBoxBottomRightY = centerY + height / 2 + padding;
-
-    // Check if the box is out of bounds
-    var boxMinX = Math.min(boxX1, boxX2);
-    var boxMaxX = Math.max(boxX1, boxX2);
-    var boxMinY = Math.min(boxY1, boxY2);
-    var boxMaxY = Math.max(boxY1, boxY2);
-
-    if (boxMaxX < hBoxTopLeftX) {
-      return false;
-    } else if (boxMinX > hBoxBottomRightX) {
-      return false;
-    }
-
-    if (boxMaxY < vBoxTopLeftY) {
-      return false;
-    } else if (boxMinY > vBoxBottomRightY) {
-      return false;
-    }
-
-    // Check if an hBox point is in given box
-    if (hBoxTopLeftX >= boxMinX && hBoxTopLeftX <= boxMaxX
-        && hBoxTopLeftY >= boxMinY && hBoxTopLeftY <= boxMaxY) {
-      return true;
-    }
-
-    if (hBoxBottomRightX >= boxMinX && hBoxBottomRightX <= boxMaxX
-        && hBoxTopLeftY >= boxMinY && hBoxTopLeftY <= boxMaxY) {
-      return true;
-    }
-
-    if (hBoxBottomRightX >= boxMinX && hBoxBottomRightX <= boxMaxX
-        && hBoxBottomRightY >= boxMinY && hBoxBottomRightY <= boxMaxY) {
-      return true;
-    }
-
-    if (hBoxTopLeftX >= boxMinX && hBoxTopLeftX <= boxMaxX
-        && hBoxBottomRightY >= boxMinY && hBoxBottomRightY <= boxMaxY) {
-      return true;
-    }
-
-    // Check if a given point box is in the hBox
-    if (boxMinX >= hBoxTopLeftX && boxMinX <= hBoxBottomRightX
-      && boxMinY >= hBoxTopLeftY && boxMinY <= hBoxBottomRightY) {
-      return true;
-    }
-
-    if (boxMaxX >= hBoxTopLeftX && boxMaxX <= hBoxBottomRightX
-      && boxMinY >= hBoxTopLeftY && boxMinY <= hBoxBottomRightY) {
-      return true;
-    }
-
-    if (boxMaxX >= hBoxTopLeftX && boxMaxX <= hBoxBottomRightX
-      && boxMaxY >= hBoxTopLeftY && boxMaxY <= hBoxBottomRightY) {
-      return true;
-    }
-
-    if (boxMinX >= hBoxTopLeftX && boxMinX <= hBoxBottomRightX
-      && boxMaxY >= hBoxTopLeftY && boxMaxY <= hBoxBottomRightY) {
-      return true;
-    }
-
-    // Check if an vBox point is in given box
-    if (vBoxTopLeftX >= boxMinX && vBoxTopLeftX <= boxMaxX
-        && vBoxTopLeftY >= boxMinY && vBoxTopLeftY <= boxMaxY) {
-      return true;
-    }
-
-    if (vBoxBottomRightX >= boxMinX && vBoxBottomRightX <= boxMaxX
-        && vBoxTopLeftY >= boxMinY && vBoxTopLeftY <= boxMaxY) {
-      return true;
-    }
-
-    if (vBoxBottomRightX >= boxMinX && vBoxBottomRightX <= boxMaxX
-        && vBoxBottomRightY >= boxMinY && vBoxBottomRightY <= boxMaxY) {
-      return true;
-    }
-
-    if (vBoxTopLeftX >= boxMinX && vBoxTopLeftX <= boxMaxX
-        && vBoxBottomRightY >= boxMinY && vBoxBottomRightY <= boxMaxY) {
-      return true;
-    }
-
-    // Check if a given point box is in the vBox
-    if (boxMinX >= vBoxTopLeftX && boxMinX <= vBoxBottomRightX
-      && boxMinY >= vBoxTopLeftY && boxMinY <= vBoxBottomRightY) {
-      return true;
-    }
-
-    if (boxMaxX >= vBoxTopLeftX && boxMaxX <= vBoxBottomRightX
-      && boxMinY >= vBoxTopLeftY && boxMinY <= vBoxBottomRightY) {
-      return true;
-    }
-
-    if (boxMaxX >= vBoxTopLeftX && boxMaxX <= vBoxBottomRightX
-      && boxMaxY >= vBoxTopLeftY && boxMaxY <= vBoxBottomRightY) {
-      return true;
-    }
-
-    if (boxMinX >= vBoxTopLeftX && boxMinX <= vBoxBottomRightX
-      && boxMaxY >= vBoxTopLeftY && boxMaxY <= vBoxBottomRightY) {
-      return true;
-    }
-
-    // Lastly, check if one of the ellipses coincide with the box
-
-    if (this.boxIntersectEllipse(boxMinX, boxMinY, boxMaxX, boxMaxY, padding,
-        cornerRadius * 2, cornerRadius * 2, vBoxTopLeftX + padding, hBoxTopLeftY + padding)) {
-      return true;
-    }
-
-    if (this.boxIntersectEllipse(boxMinX, boxMinY, boxMaxX, boxMaxY, padding,
-        cornerRadius * 2, cornerRadius * 2, vBoxBottomRightX - padding, hBoxTopLeftY + padding)) {
-      return true;
-    }
-
-    if (this.boxIntersectEllipse(boxMinX, boxMinY, boxMaxX, boxMaxY, padding,
-        cornerRadius * 2, cornerRadius * 2, vBoxBottomRightX - padding, hBoxBottomRightY - padding)) {
-      return true;
-    }
-
-    if (this.boxIntersectEllipse(boxMinX, boxMinY, boxMaxX, boxMaxY, padding,
-        cornerRadius * 2, cornerRadius * 2, vBoxTopLeftX + padding, hBoxBottomRightY - padding)) {
-      return true;
-    }
-
-    return false;
-  };
-
-  // @O Approximate collision functions
-  $$.math.checkInBoundingCircle = function(
-    x, y, farthestPointSqDistance, padding, width, height, centerX, centerY) {
-
-    x = (x - centerX) / (width + padding);
-    y = (y - centerY) / (height + padding);
-
-    return (x * x + y * y) <= farthestPointSqDistance;
-  };
-
-  $$.math.boxInBezierVicinity = function(
-    x1box, y1box, x2box, y2box, x1, y1, x2, y2, x3, y3, tolerance) {
-
-    // Return values:
-    // 0 - curve is not in box
-    // 1 - curve may be in box; needs precise check
-    // 2 - curve is in box
-
-    // midpoint
-    var midX = 0.25 * x1 + 0.5 * x2 + 0.25 * x3;
-    var midY = 0.25 * y1 + 0.5 * y2 + 0.25 * y3;
-
-    var boxMinX = Math.min(x1box, x2box) - tolerance;
-    var boxMinY = Math.min(y1box, y2box) - tolerance;
-    var boxMaxX = Math.max(x1box, x2box) + tolerance;
-    var boxMaxY = Math.max(y1box, y2box) + tolerance;
-
-    if (x1 >= boxMinX && x1 <= boxMaxX && y1 >= boxMinY && y1 <= boxMaxY) { // (x1, y1) in box
-      return 1;
-    } else if (x3 >= boxMinX && x3 <= boxMaxX && y3 >= boxMinY && y3 <= boxMaxY) { // (x3, y3) in box
-      return 1;
-    } else if (midX >= boxMinX && midX <= boxMaxX && midY >= boxMinY && midY <= boxMaxY) { // (midX, midY) in box
-      return 1;
-    } else if (x2 >= boxMinX && x2 <= boxMaxX && y2 >= boxMinY && y2 <= boxMaxY) { // ctrl pt in box
-      return 1;
-    }
-
-    var curveMinX = Math.min(x1, midX, x3);
-    var curveMinY = Math.min(y1, midY, y3);
-    var curveMaxX = Math.max(x1, midX, x3);
-    var curveMaxY = Math.max(y1, midY, y3);
-
-    /*
-    console.log(curveMinX + ", " + curveMinY + ", " + curveMaxX
-      + ", " + curveMaxY);
-    if (curveMinX == undefined) {
-      console.log("undefined curveMinX: " + x1 + ", " + x2 + ", " + x3);
-    }
-    */
-
-    if (curveMinX > boxMaxX
-      || curveMaxX < boxMinX
-      || curveMinY > boxMaxY
-      || curveMaxY < boxMinY) {
-
-      return 0;
-    }
-
-    return 1;
-  };
-=======
   q = -q;
   dum1 = q * q * q;
   dum1 = Math.acos(r / Math.sqrt(dum1));
@@ -687,7 +318,6 @@
 
   return;
 };
->>>>>>> d696aad8
 
 math.sqDistanceToQuadraticBezier = function(
   x, y, x1, y1, x2, y2, x3, y3) {
@@ -702,192 +332,6 @@
   var a = 1.0 * x1*x1 - 4*x1*x2 + 2*x1*x3 + 4*x2*x2 - 4*x2*x3 + x3*x3
     + y1*y1 - 4*y1*y2 + 2*y1*y3 + 4*y2*y2 - 4*y2*y3 + y3*y3;
 
-<<<<<<< HEAD
-    return true;
-  };
-
-  $$.math.checkStraightEdgeInBox = function(
-    x1box, y1box, x2box, y2box, x1, y1, x2, y2, tolerance) {
-
-    return x1box <= x1 && x1 <= x2box
-      && x1box <= x2 && x2 <= x2box
-      && y1box <= y1 && y1 <= y2box
-      && y1box <= y2 && y2 <= y2box
-    ;
-  };
-
-  $$.math.checkStraightEdgeCrossesBox = function(
-    x1box, y1box, x2box, y2box, x1, y1, x2, y2, tolerance) {
-
-   //console.log(arguments);
-
-    var boxMinX = Math.min(x1box, x2box) - tolerance;
-    var boxMinY = Math.min(y1box, y2box) - tolerance;
-    var boxMaxX = Math.max(x1box, x2box) + tolerance;
-    var boxMaxY = Math.max(y1box, y2box) + tolerance;
-
-    // Check left + right bounds
-    var aX = x2 - x1;
-    var bX = x1;
-    var yValue;
-
-    // Top and bottom
-    var aY = y2 - y1;
-    var bY = y1;
-    var xValue;
-
-    if (Math.abs(aX) < 0.0001) {
-      return (x1 >= boxMinX && x1 <= boxMaxX
-        && Math.min(y1, y2) <= boxMinY
-        && Math.max(y1, y2) >= boxMaxY);
-    }
-
-    var tLeft = (boxMinX - bX) / aX;
-    if (tLeft > 0 && tLeft <= 1) {
-      yValue = aY * tLeft + bY;
-      if (yValue >= boxMinY && yValue <= boxMaxY) {
-        return true;
-      }
-    }
-
-    var tRight = (boxMaxX - bX) / aX;
-    if (tRight > 0 && tRight <= 1) {
-      yValue = aY * tRight + bY;
-      if (yValue >= boxMinY && yValue <= boxMaxY) {
-        return true;
-      }
-    }
-
-    var tTop = (boxMinY - bY) / aY;
-    if (tTop > 0 && tTop <= 1) {
-      xValue = aX * tTop + bX;
-      if (xValue >= boxMinX && xValue <= boxMaxX) {
-        return true;
-      }
-    }
-
-    var tBottom = (boxMaxY - bY) / aY;
-    if (tBottom > 0 && tBottom <= 1) {
-      xValue = aX * tBottom + bX;
-      if (xValue >= boxMinX && xValue <= boxMaxX) {
-        return true;
-      }
-    }
-
-    return false;
-  };
-
-  $$.math.checkBezierCrossesBox = function(
-    x1box, y1box, x2box, y2box, x1, y1, x2, y2, x3, y3, tolerance) {
-
-    var boxMinX = Math.min(x1box, x2box) - tolerance;
-    var boxMinY = Math.min(y1box, y2box) - tolerance;
-    var boxMaxX = Math.max(x1box, x2box) + tolerance;
-    var boxMaxY = Math.max(y1box, y2box) + tolerance;
-
-    if (x1 >= boxMinX && x1 <= boxMaxX && y1 >= boxMinY && y1 <= boxMaxY) {
-      return true;
-    } else if (x3 >= boxMinX && x3 <= boxMaxX && y3 >= boxMinY && y3 <= boxMaxY) {
-      return true;
-    }
-
-    var aX = x1 - 2 * x2 + x3;
-    var bX = -2 * x1 + 2 * x2;
-    var cX = x1;
-
-    var xIntervals = [];
-
-    if (Math.abs(aX) < 0.0001) {
-      var leftParam = (boxMinX - x1) / bX;
-      var rightParam = (boxMaxX - x1) / bX;
-
-      xIntervals.push(leftParam, rightParam);
-    } else {
-      // Find when x coordinate of the curve crosses the left side of the box
-      var discriminantX1 = bX * bX - 4 * aX * (cX - boxMinX);
-      var tX1, tX2;
-      if (discriminantX1 > 0) {
-        var sqrt = Math.sqrt(discriminantX1);
-        tX1 = (-bX + sqrt) / (2 * aX);
-        tX2 = (-bX - sqrt) / (2 * aX);
-
-        xIntervals.push(tX1, tX2);
-      }
-
-      var discriminantX2 = bX * bX - 4 * aX * (cX - boxMaxX);
-      var tX3, tX4;
-      if (discriminantX2 > 0) {
-        var sqrt = Math.sqrt(discriminantX2);
-        tX3 = (-bX + sqrt) / (2 * aX);
-        tX4 = (-bX - sqrt) / (2 * aX);
-
-        xIntervals.push(tX3, tX4);
-      }
-    }
-
-    xIntervals.sort(function(a, b) { return a - b; });
-
-    var aY = y1 - 2 * y2 + y3;
-    var bY = -2 * y1 + 2 * y2;
-    var cY = y1;
-
-    var yIntervals = [];
-
-    if (Math.abs(aY) < 0.0001) {
-      var topParam = (boxMinY - y1) / bY;
-      var bottomParam = (boxMaxY - y1) / bY;
-
-      yIntervals.push(topParam, bottomParam);
-    } else {
-      var discriminantY1 = bY * bY - 4 * aY * (cY - boxMinY);
-
-      var tY1, tY2;
-      if (discriminantY1 > 0) {
-        var sqrt = Math.sqrt(discriminantY1);
-        tY1 = (-bY + sqrt) / (2 * aY);
-        tY2 = (-bY - sqrt) / (2 * aY);
-
-        yIntervals.push(tY1, tY2);
-      }
-
-      var discriminantY2 = bY * bY - 4 * aY * (cY - boxMaxY);
-
-      var tY3, tY4;
-      if (discriminantY2 > 0) {
-        var sqrt = Math.sqrt(discriminantY2);
-        tY3 = (-bY + sqrt) / (2 * aY);
-        tY4 = (-bY - sqrt) / (2 * aY);
-
-        yIntervals.push(tY3, tY4);
-      }
-    }
-
-    yIntervals.sort(function(a, b) { return a - b; });
-
-    for (var index = 0; index < xIntervals.length; index += 2) {
-      for (var yIndex = 1; yIndex < yIntervals.length; yIndex += 2) {
-
-        // Check if there exists values for the Bezier curve
-        // parameter between 0 and 1 where both the curve's
-        // x and y coordinates are within the bounds specified by the box
-        if (xIntervals[index] < yIntervals[yIndex]
-          && yIntervals[yIndex] >= 0.0
-          && xIntervals[index] <= 1.0
-          && xIntervals[index + 1] > yIntervals[yIndex - 1]
-          && yIntervals[yIndex - 1] <= 1.0
-          && xIntervals[index + 1] >= 0.0) {
-
-          return true;
-        }
-      }
-    }
-
-    return false;
-  };
-
-  $$.math.inLineVicinity = function(x, y, lx1, ly1, lx2, ly2, tolerance){
-    var t = tolerance;
-=======
   var b = 1.0 * 9*x1*x2 - 3*x1*x1 - 3*x1*x3 - 6*x2*x2 + 3*x2*x3
     + 9*y1*y2 - 3*y1*y1 - 3*y1*y3 - 6*y2*y2 + 3*y2*y3;
 
@@ -944,7 +388,6 @@
       closestParam = params[i];
     }
   }
->>>>>>> d696aad8
 
   return minDistanceSquared;
 };
@@ -990,133 +433,6 @@
       y2 = points[(i + 1 - points.length / 2) * 2 + 1];
     }
 
-<<<<<<< HEAD
-  };
-
-  $$.math.solveCubic = function(a, b, c, d, result) {
-
-    // Solves a cubic function, returns root in form [r1, i1, r2, i2, r3, i3], where
-    // r is the real component, i is the imaginary component
-
-    // An implementation of the Cardano method from the year 1545
-    // http://en.wikipedia.org/wiki/Cubic_function#The_nature_of_the_roots
-
-    b /= a;
-    c /= a;
-    d /= a;
-
-    var discriminant, q, r, dum1, s, t, term1, r13;
-
-    q = (3.0 * c - (b * b)) / 9.0;
-    r = -(27.0 * d) + b * (9.0 * c - 2.0 * (b * b));
-    r /= 54.0;
-
-    discriminant = q * q * q + r * r;
-    result[1] = 0;
-    term1 = (b / 3.0);
-
-    if (discriminant > 0) {
-      s = r + Math.sqrt(discriminant);
-      s = ((s < 0) ? -Math.pow(-s, (1.0 / 3.0)) : Math.pow(s, (1.0 / 3.0)));
-      t = r - Math.sqrt(discriminant);
-      t = ((t < 0) ? -Math.pow(-t, (1.0 / 3.0)) : Math.pow(t, (1.0 / 3.0)));
-      result[0] = -term1 + s + t;
-      term1 += (s + t) / 2.0;
-      result[4] = result[2] = -term1;
-      term1 = Math.sqrt(3.0) * (-t + s) / 2;
-      result[3] = term1;
-      result[5] = -term1;
-      return;
-    }
-
-    result[5] = result[3] = 0;
-
-    if (discriminant === 0) {
-      r13 = ((r < 0) ? -Math.pow(-r, (1.0 / 3.0)) : Math.pow(r, (1.0 / 3.0)));
-      result[0] = -term1 + 2.0 * r13;
-      result[4] = result[2] = -(r13 + term1);
-      return;
-    }
-
-    q = -q;
-    dum1 = q * q * q;
-    dum1 = Math.acos(r / Math.sqrt(dum1));
-    r13 = 2.0 * Math.sqrt(q);
-    result[0] = -term1 + r13 * Math.cos(dum1 / 3.0);
-    result[2] = -term1 + r13 * Math.cos((dum1 + 2.0 * Math.PI) / 3.0);
-    result[4] = -term1 + r13 * Math.cos((dum1 + 4.0 * Math.PI) / 3.0);
-
-    return;
-  };
-
-  $$.math.sqDistanceToQuadraticBezier = function(
-    x, y, x1, y1, x2, y2, x3, y3) {
-
-    // Find minimum distance by using the minimum of the distance
-    // function between the given point and the curve
-
-    // This gives the coefficients of the resulting cubic equation
-    // whose roots tell us where a possible minimum is
-    // (Coefficients are divided by 4)
-
-    var a = 1.0 * x1*x1 - 4*x1*x2 + 2*x1*x3 + 4*x2*x2 - 4*x2*x3 + x3*x3
-      + y1*y1 - 4*y1*y2 + 2*y1*y3 + 4*y2*y2 - 4*y2*y3 + y3*y3;
-
-    var b = 1.0 * 9*x1*x2 - 3*x1*x1 - 3*x1*x3 - 6*x2*x2 + 3*x2*x3
-      + 9*y1*y2 - 3*y1*y1 - 3*y1*y3 - 6*y2*y2 + 3*y2*y3;
-
-    var c = 1.0 * 3*x1*x1 - 6*x1*x2 + x1*x3 - x1*x + 2*x2*x2 + 2*x2*x - x3*x
-      + 3*y1*y1 - 6*y1*y2 + y1*y3 - y1*y + 2*y2*y2 + 2*y2*y - y3*y;
-
-    var d = 1.0 * x1*x2 - x1*x1 + x1*x - x2*x
-      + y1*y2 - y1*y1 + y1*y - y2*y;
-
-    // debug("coefficients: " + a / a + ", " + b / a + ", " + c / a + ", " + d / a);
-
-    var roots = [];
-
-    // Use the cubic solving algorithm
-    this.solveCubic(a, b, c, d, roots);
-
-    var zeroThreshold = 0.0000001;
-
-    var params = [];
-
-    for (var index = 0; index < 6; index += 2) {
-      if (Math.abs(roots[index + 1]) < zeroThreshold
-          && roots[index] >= 0
-          && roots[index] <= 1.0) {
-        params.push(roots[index]);
-      }
-    }
-
-    params.push(1.0);
-    params.push(0.0);
-
-    var minDistanceSquared = -1;
-    var closestParam;
-
-    var curX, curY, distSquared;
-    for (var i = 0; i < params.length; i++) {
-      curX = Math.pow(1.0 - params[i], 2.0) * x1
-        + 2.0 * (1 - params[i]) * params[i] * x2
-        + params[i] * params[i] * x3;
-
-      curY = Math.pow(1 - params[i], 2.0) * y1
-        + 2 * (1.0 - params[i]) * params[i] * y2
-        + params[i] * params[i] * y3;
-
-      distSquared = Math.pow(curX - x, 2) + Math.pow(curY - y, 2);
-      // debug('distance for param ' + params[i] + ": " + Math.sqrt(distSquared));
-      if (minDistanceSquared >= 0) {
-        if (distSquared < minDistanceSquared) {
-          minDistanceSquared = distSquared;
-          closestParam = params[i];
-        }
-      } else {
-        minDistanceSquared = distSquared;
-        closestParam = params[i];
-=======
     if (x1 == x && x2 == x) {
 
     } else if ((x1 >= x && x >= x2)
@@ -1130,62 +446,11 @@
 
       if (y3 < y) {
         down++;
->>>>>>> d696aad8
       }
 
     } else {
       continue;
     }
-<<<<<<< HEAD
-
-    /*
-    debugStats.clickX = x;
-    debugStats.clickY = y;
-
-    debugStats.closestX = Math.pow(1.0 - closestParam, 2.0) * x1
-        + 2.0 * (1.0 - closestParam) * closestParam * x2
-        + closestParam * closestParam * x3;
-
-    debugStats.closestY = Math.pow(1.0 - closestParam, 2.0) * y1
-        + 2.0 * (1.0 - closestParam) * closestParam * y2
-        + closestParam * closestParam * y3;
-    */
-
-    // debug("given: "
-    //   + "( " + x + ", " + y + "), "
-    //   + "( " + x1 + ", " + y1 + "), "
-    //   + "( " + x2 + ", " + y2 + "), "
-    //   + "( " + x3 + ", " + y3 + ")");
-
-
-    // debug("roots: " + roots);
-    // debug("params: " + params);
-    // debug("closest param: " + closestParam);
-    return minDistanceSquared;
-  };
-
-  $$.math.sqDistanceToFiniteLine = function(x, y, x1, y1, x2, y2) {
-    var offset = [x - x1, y - y1];
-    var line = [x2 - x1, y2 - y1];
-
-    var lineSq = line[0] * line[0] + line[1] * line[1];
-    var hypSq = offset[0] * offset[0] + offset[1] * offset[1];
-
-    var dotProduct = offset[0] * line[0] + offset[1] * line[1];
-    var adjSq = dotProduct * dotProduct / lineSq;
-
-    if (dotProduct < 0) {
-      return hypSq;
-    }
-
-    if (adjSq > lineSq) {
-      return (x - x2) * (x - x2) + (y - y2) * (y - y2);
-    }
-
-    return hypSq - adjSq;
-  };
-=======
->>>>>>> d696aad8
 
   }
 
@@ -1208,46 +473,11 @@
   if( direction[0] != null ){
     angle = Math.atan(direction[1] / direction[0]);
 
-<<<<<<< HEAD
-    // Gives negative angle
-    var angle = Math.asin(direction[1] / (Math.sqrt(direction[0] * direction[0]
-      + direction[1] * direction[1])));
-
-=======
->>>>>>> d696aad8
     if (direction[0] < 0) {
       angle = angle + Math.PI / 2;
     } else {
       angle = -angle - Math.PI / 2;
     }
-<<<<<<< HEAD
-
-    var cos = Math.cos(-angle);
-    var sin = Math.sin(-angle);
-
-//    console.log("base: " + basePoints);
-    for (var i = 0; i < transformedPoints.length / 2; i++) {
-      transformedPoints[i * 2] =
-        width / 2 * (basePoints[i * 2] * cos
-          - basePoints[i * 2 + 1] * sin);
-
-      transformedPoints[i * 2 + 1] =
-        height / 2 * (basePoints[i * 2 + 1] * cos
-          + basePoints[i * 2] * sin);
-
-      transformedPoints[i * 2] += centerX;
-      transformedPoints[i * 2 + 1] += centerY;
-    }
-
-    var points;
-
-    if (padding > 0) {
-      var expandedLineSet = this.expandPolygon(
-        transformedPoints,
-        -padding);
-
-      points = this.joinLines(expandedLineSet);
-=======
   } else {
     angle = direction;
   }
@@ -1302,7 +532,6 @@
       nextLineStartY = lineSet[(i + 1) * 4 + 1];
       nextLineEndX = lineSet[(i + 1) * 4 + 2];
       nextLineEndY = lineSet[(i + 1) * 4 + 3];
->>>>>>> d696aad8
     } else {
       nextLineStartX = lineSet[0];
       nextLineStartY = lineSet[1];
@@ -1310,59 +539,6 @@
       nextLineEndY = lineSet[3];
     }
 
-<<<<<<< HEAD
-    var x1, y1, x2, y2;
-    var y3;
-
-    // Intersect with vertical line through (x, y)
-    var up = 0;
-    var down = 0;
-    for (var i = 0; i < points.length / 2; i++) {
-
-      x1 = points[i * 2];
-      y1 = points[i * 2 + 1];
-
-      if (i + 1 < points.length / 2) {
-        x2 = points[(i + 1) * 2];
-        y2 = points[(i + 1) * 2 + 1];
-      } else {
-        x2 = points[(i + 1 - points.length / 2) * 2];
-        y2 = points[(i + 1 - points.length / 2) * 2 + 1];
-      }
-
-//*      console.log("line from (" + x1 + ", " + y1 + ") to (" + x2 + ", " + y2 + ")");
-
-//&      console.log(x1, x, x2);
-
-      if (x1 == x && x2 == x) {
-
-      } else if ((x1 >= x && x >= x2)
-        || (x1 <= x && x <= x2)) {
-
-        y3 = (x - x1) / (x2 - x1) * (y2 - y1) + y1;
-
-        if (y3 > y) {
-          up++;
-        }
-
-        if (y3 < y) {
-          down++;
-        }
-
-//*        console.log(y3, y);
-
-      } else {
-//*        console.log('22');
-        continue;
-      }
-
-    }
-
-//*    console.log("up: " + up + ", down: " + down);
-
-    if (up % 2 === 0) {
-      return false;
-=======
     var intersection = this.finiteLinesIntersect(
       currentLineStartX, currentLineStartY,
       currentLineEndX, currentLineEndY,
@@ -1390,178 +566,11 @@
     if (i < points.length / 2 - 1) {
       nextPointX = points[(i + 1) * 2];
       nextPointY = points[(i + 1) * 2 + 1];
->>>>>>> d696aad8
     } else {
       nextPointX = points[0];
       nextPointY = points[1];
     }
 
-<<<<<<< HEAD
-  $$.math.joinLines = function(lineSet) {
-
-    var vertices = new Array(lineSet.length / 2);
-
-    var currentLineStartX, currentLineStartY, currentLineEndX, currentLineEndY;
-    var nextLineStartX, nextLineStartY, nextLineEndX, nextLineEndY;
-
-    for (var i = 0; i < lineSet.length / 4; i++) {
-      currentLineStartX = lineSet[i * 4];
-      currentLineStartY = lineSet[i * 4 + 1];
-      currentLineEndX = lineSet[i * 4 + 2];
-      currentLineEndY = lineSet[i * 4 + 3];
-
-      if (i < lineSet.length / 4 - 1) {
-        nextLineStartX = lineSet[(i + 1) * 4];
-        nextLineStartY = lineSet[(i + 1) * 4 + 1];
-        nextLineEndX = lineSet[(i + 1) * 4 + 2];
-        nextLineEndY = lineSet[(i + 1) * 4 + 3];
-      } else {
-        nextLineStartX = lineSet[0];
-        nextLineStartY = lineSet[1];
-        nextLineEndX = lineSet[2];
-        nextLineEndY = lineSet[3];
-      }
-
-      var intersection = this.finiteLinesIntersect(
-        currentLineStartX, currentLineStartY,
-        currentLineEndX, currentLineEndY,
-        nextLineStartX, nextLineStartY,
-        nextLineEndX, nextLineEndY,
-        true);
-
-      vertices[i * 2] = intersection[0];
-      vertices[i * 2 + 1] = intersection[1];
-    }
-
-    return vertices;
-  };
-
-  $$.math.expandPolygon = function(points, pad) {
-
-    var expandedLineSet = new Array(points.length * 2);
-
-    var currentPointX, currentPointY, nextPointX, nextPointY;
-
-    for (var i = 0; i < points.length / 2; i++) {
-      currentPointX = points[i * 2];
-      currentPointY = points[i * 2 + 1];
-
-      if (i < points.length / 2 - 1) {
-        nextPointX = points[(i + 1) * 2];
-        nextPointY = points[(i + 1) * 2 + 1];
-      } else {
-        nextPointX = points[0];
-        nextPointY = points[1];
-      }
-
-      // Current line: [currentPointX, currentPointY] to [nextPointX, nextPointY]
-
-      // Assume CCW polygon winding
-
-      var offsetX = (nextPointY - currentPointY);
-      var offsetY = -(nextPointX - currentPointX);
-
-      // Normalize
-      var offsetLength = Math.sqrt(offsetX * offsetX + offsetY * offsetY);
-      var normalizedOffsetX = offsetX / offsetLength;
-      var normalizedOffsetY = offsetY / offsetLength;
-
-      expandedLineSet[i * 4] = currentPointX + normalizedOffsetX * pad;
-      expandedLineSet[i * 4 + 1] = currentPointY + normalizedOffsetY * pad;
-      expandedLineSet[i * 4 + 2] = nextPointX + normalizedOffsetX * pad;
-      expandedLineSet[i * 4 + 3] = nextPointY + normalizedOffsetY * pad;
-    }
-
-    return expandedLineSet;
-  };
-
-  $$.math.intersectLineEllipse = function(
-    x, y, centerX, centerY, ellipseWradius, ellipseHradius) {
-
-    var dispX = centerX - x;
-    var dispY = centerY - y;
-
-    dispX /= ellipseWradius;
-    dispY /= ellipseHradius;
-
-    var len = Math.sqrt(dispX * dispX + dispY * dispY);
-
-    var newLength = len - 1;
-
-    if (newLength < 0) {
-      return [];
-    }
-
-    var lenProportion = newLength / len;
-
-    return [(centerX - x) * lenProportion + x, (centerY - y) * lenProportion + y];
-  };
-
-  $$.math.dotProduct = function(
-    vec1, vec2) {
-
-    if (vec1.length != 2 || vec2.length != 2) {
-      throw 'dot product: arguments are not vectors';
-    }
-
-    return (vec1[0] * vec2[0] + vec1[1] * vec2[1]);
-  };
-
-  // Returns intersections of increasing distance from line's start point
-  $$.math.intersectLineCircle = function(
-    x1, y1, x2, y2, centerX, centerY, radius) {
-
-    // Calculate d, direction vector of line
-    var d = [x2 - x1, y2 - y1]; // Direction vector of line
-    var c = [centerX, centerY]; // Center of circle
-    var f = [x1 - centerX, y1 - centerY];
-
-    var a = d[0] * d[0] + d[1] * d[1];
-    var b = 2 * (f[0] * d[0] + f[1] * d[1]);
-    var c = (f[0] * f[0] + f[1] * f[1]) - radius * radius ;
-
-    var discriminant = b*b-4*a*c;
-
-    if (discriminant < 0) {
-      return [];
-    }
-
-    var t1 = (-b + Math.sqrt(discriminant)) / (2 * a);
-    var t2 = (-b - Math.sqrt(discriminant)) / (2 * a);
-
-    var tMin = Math.min(t1, t2);
-    var tMax = Math.max(t1, t2);
-    var inRangeParams = [];
-
-    if (tMin >= 0 && tMin <= 1) {
-      inRangeParams.push(tMin);
-    }
-
-    if (tMax >= 0 && tMax <= 1) {
-      inRangeParams.push(tMax);
-    }
-
-    if (inRangeParams.length === 0) {
-      return [];
-    }
-
-    var nearIntersectionX = inRangeParams[0] * d[0] + x1;
-    var nearIntersectionY = inRangeParams[0] * d[1] + y1;
-
-    if (inRangeParams.length > 1) {
-
-      if (inRangeParams[0] == inRangeParams[1]) {
-        return [nearIntersectionX, nearIntersectionY];
-      } else {
-
-        var farIntersectionX = inRangeParams[1] * d[0] + x1;
-        var farIntersectionY = inRangeParams[1] * d[1] + y1;
-
-        return [nearIntersectionX, nearIntersectionY, farIntersectionX, farIntersectionY];
-      }
-
-    } else {
-=======
     // Current line: [currentPointX, currentPointY] to [nextPointX, nextPointY]
 
     // Assume CCW polygon winding
@@ -1649,7 +658,6 @@
   if (inRangeParams.length > 1) {
 
     if (inRangeParams[0] == inRangeParams[1]) {
->>>>>>> d696aad8
       return [nearIntersectionX, nearIntersectionY];
     } else {
 
@@ -1659,417 +667,6 @@
       return [nearIntersectionX, nearIntersectionY, farIntersectionX, farIntersectionY];
     }
 
-<<<<<<< HEAD
-  };
-
-  $$.math.findCircleNearPoint = function(centerX, centerY,
-    radius, farX, farY) {
-
-    var displacementX = farX - centerX;
-    var displacementY = farY - centerY;
-    var distance = Math.sqrt(displacementX * displacementX
-      + displacementY * displacementY);
-
-    var unitDisplacementX = displacementX / distance;
-    var unitDisplacementY = displacementY / distance;
-
-    return [centerX + unitDisplacementX * radius,
-      centerY + unitDisplacementY * radius];
-  };
-
-  $$.math.findMaxSqDistanceToOrigin = function(points) {
-    var maxSqDistance = 0.000001;
-    var sqDistance;
-
-    for (var i = 0; i < points.length / 2; i++) {
-
-      sqDistance = points[i * 2] * points[i * 2]
-        + points[i * 2 + 1] * points[i * 2 + 1];
-
-      if (sqDistance > maxSqDistance) {
-        maxSqDistance = sqDistance;
-      }
-    }
-
-    return maxSqDistance;
-  };
-
-  $$.math.finiteLinesIntersect = function(
-    x1, y1, x2, y2, x3, y3, x4, y4, infiniteLines) {
-
-    var ua_t = (x4 - x3) * (y1 - y3) - (y4 - y3) * (x1 - x3);
-    var ub_t = (x2 - x1) * (y1 - y3) - (y2 - y1) * (x1 - x3);
-    var u_b = (y4 - y3) * (x2 - x1) - (x4 - x3) * (y2 - y1);
-
-    if (u_b !== 0) {
-      var ua = ua_t / u_b;
-      var ub = ub_t / u_b;
-
-      if (0 <= ua && ua <= 1 && 0 <= ub && ub <= 1) {
-        return [x1 + ua * (x2 - x1), y1 + ua * (y2 - y1)];
-
-      } else {
-        if (!infiniteLines) {
-          return [];
-        } else {
-          return [x1 + ua * (x2 - x1), y1 + ua * (y2 - y1)];
-        }
-      }
-    } else {
-      if (ua_t === 0 || ub_t === 0) {
-
-        // Parallel, coincident lines. Check if overlap
-
-        // Check endpoint of second line
-        if ([x1, x2, x4].sort()[1] === x4) {
-          return [x4, y4];
-        }
-
-        // Check start point of second line
-        if ([x1, x2, x3].sort()[1] === x3) {
-          return [x3, y3];
-        }
-
-        // Endpoint of first line
-        if ([x3, x4, x2].sort()[1] === x2) {
-          return [x2, y2];
-        }
-
-        return [];
-      } else {
-
-        // Parallel, non-coincident
-        return [];
-      }
-    }
-  };
-
-  // (boxMinX, boxMinY, boxMaxX, boxMaxY, padding,
-  //      cornerRadius * 2, cornerRadius * 2, vBoxTopLeftX + padding, hBoxTopLeftY + padding)) {
-
-  $$.math.boxIntersectEllipse = function(
-    x1, y1, x2, y2, padding, width, height, centerX, centerY) {
-
-    if (x2 < x1) {
-      var oldX1 = x1;
-      x1 = x2;
-      x2 = oldX1;
-    }
-
-    if (y2 < y1) {
-      var oldY1 = y1;
-      y1 = y2;
-      y2 = oldY1;
-    }
-
-    // 4 ortho extreme points
-    var west = [centerX - width / 2 - padding, centerY];
-    var east = [centerX + width / 2 + padding, centerY];
-    var north = [centerX, centerY - height / 2 - padding];
-    var south = [centerX, centerY + height / 2 + padding];
-
-    // out of bounds: return false
-    if (x2 < west[0]) {
-      return false;
-    }
-
-    if (x1 > east[0]) {
-      return false;
-    }
-
-    if (y1 > south[1]) {
-      return false;
-    }
-
-    if (y2 < north[1]) {
-      return false;
-    }
-
-    // 1 of 4 ortho extreme points in box: return true
-    if (x1 <= east[0] && east[0] <= x2
-        && y1 <= east[1] && east[1] <= y2) {
-      return true;
-    }
-
-    if (x1 <= west[0] && west[0] <= x2
-        && y1 <= west[1] && west[1] <= y2) {
-      return true;
-    }
-
-    if (x1 <= north[0] && north[0] <= x2
-        && y1 <= north[1] && north[1] <= y2) {
-      return true;
-    }
-
-    if (x1 <= south[0] && south[0] <= x2
-        && y1 <= south[1] && south[1] <= y2) {
-      return true;
-    }
-
-    // box corner in ellipse: return true
-    x1 = (x1 - centerX) / (width / 2 + padding);
-    x2 = (x2 - centerX) / (width / 2 + padding);
-
-    y1 = (y1 - centerY) / (height / 2 + padding);
-    y2 = (y2 - centerY) / (height / 2 + padding);
-
-    if (x1 * x1 + y1 * y1 <= 1) {
-      return true;
-    }
-
-    if (x2 * x2 + y1 * y1 <= 1) {
-      return true;
-    }
-
-    if (x2 * x2 + y2 * y2 <= 1) {
-      return true;
-    }
-
-    if (x1 * x1 + y2 * y2 <= 1) {
-      return true;
-    }
-
-    return false;
-  };
-
-  $$.math.boxIntersectPolygon = function(
-    x1, y1, x2, y2, basePoints, width, height, centerX, centerY, direction, padding) {
-
-//    console.log(arguments);
-
-    if (x2 < x1) {
-      var oldX1 = x1;
-      x1 = x2;
-      x2 = oldX1;
-    }
-
-    if (y2 < y1) {
-      var oldY1 = y1;
-      y1 = y2;
-      y2 = oldY1;
-    }
-
-    var transformedPoints = new Array(basePoints.length);
-
-    // Gives negative of angle
-    var angle = Math.asin(direction[1] / (Math.sqrt(direction[0] * direction[0]
-      + direction[1] * direction[1])));
-
-    if (direction[0] < 0) {
-      angle = angle + Math.PI / 2;
-    } else {
-      angle = -angle - Math.PI / 2;
-    }
-
-    var cos = Math.cos(-angle);
-    var sin = Math.sin(-angle);
-
-    for (var i = 0; i < transformedPoints.length / 2; i++) {
-      transformedPoints[i * 2] =
-        width / 2 * (basePoints[i * 2] * cos
-          - basePoints[i * 2 + 1] * sin);
-
-      transformedPoints[i * 2 + 1] =
-        height / 2 * (basePoints[i * 2 + 1] * cos
-          + basePoints[i * 2] * sin);
-
-      transformedPoints[i * 2] += centerX;
-      transformedPoints[i * 2 + 1] += centerY;
-    }
-
-    // Assume transformedPoints.length > 0, and check if intersection is possible
-    var minTransformedX = transformedPoints[0];
-    var maxTransformedX = transformedPoints[0];
-    var minTransformedY = transformedPoints[1];
-    var maxTransformedY = transformedPoints[1];
-
-    for (var i = 1; i < transformedPoints.length / 2; i++) {
-      if (transformedPoints[i * 2] > maxTransformedX) {
-        maxTransformedX = transformedPoints[i * 2];
-      }
-
-      if (transformedPoints[i * 2] < minTransformedX) {
-        minTransformedX = transformedPoints[i * 2];
-      }
-
-      if (transformedPoints[i * 2 + 1] > maxTransformedY) {
-        maxTransformedY = transformedPoints[i * 2 + 1];
-      }
-
-      if (transformedPoints[i * 2 + 1] < minTransformedY) {
-        minTransformedY = transformedPoints[i * 2 + 1];
-      }
-    }
-
-    if (x2 < minTransformedX - padding) {
-      return false;
-    }
-
-    if (x1 > maxTransformedX + padding) {
-      return false;
-    }
-
-    if (y2 < minTransformedY - padding) {
-      return false;
-    }
-
-    if (y1 > maxTransformedY + padding) {
-      return false;
-    }
-
-    // Continue checking with padding-corrected points
-    var points;
-
-    if (padding > 0) {
-      var expandedLineSet = $$.math.expandPolygon(
-        transformedPoints,
-        -padding);
-
-      points = $$.math.joinLines(expandedLineSet);
-    } else {
-      points = transformedPoints;
-    }
-
-    // Check if a point is in box
-    for (var i = 0; i < transformedPoints.length / 2; i++) {
-      if (x1 <= transformedPoints[i * 2]
-          && transformedPoints[i * 2] <= x2) {
-
-        if (y1 <= transformedPoints[i * 2 + 1]
-            && transformedPoints[i * 2 + 1] <= y2) {
-
-          return true;
-        }
-      }
-    }
-
-
-    // Check for intersections with the selection box
-    for (var i = 0; i < points.length / 2; i++) {
-
-      var currentX = points[i * 2];
-      var currentY = points[i * 2 + 1];
-      var nextX;
-      var nextY;
-
-      if (i < points.length / 2 - 1) {
-        nextX = points[(i + 1) * 2];
-        nextY = points[(i + 1) * 2 + 1];
-      } else {
-        nextX = points[0];
-        nextY = points[1];
-      }
-
-      // Intersection with top of selection box
-      if ($$.math.finiteLinesIntersect(currentX, currentY, nextX, nextY, x1, y1, x2, y1, false).length > 0) {
-        return true;
-      }
-
-      // Intersection with bottom of selection box
-      if ($$.math.finiteLinesIntersect(currentX, currentY, nextX, nextY, x1, y2, x2, y2, false).length > 0) {
-        return true;
-      }
-
-      // Intersection with left side of selection box
-      if ($$.math.finiteLinesIntersect(currentX, currentY, nextX, nextY, x1, y1, x1, y2, false).length > 0) {
-        return true;
-      }
-
-      // Intersection with right side of selection box
-      if ($$.math.finiteLinesIntersect(currentX, currentY, nextX, nextY, x2, y1, x2, y2, false).length > 0) {
-        return true;
-      }
-    }
-
-    /*
-    // Check if box corner in the polygon
-    if ($$.math.pointInsidePolygon(
-      x1, y1, points, 0, 0, 1, 1, 0, direction)) {
-
-      return true;
-    } else if ($$.math.pointInsidePolygon(
-      x1, y2, points, 0, 0, 1, 1, 0, direction)) {
-
-      return true;
-    } else if ($$.math.pointInsidePolygon(
-      x2, y2, points, 0, 0, 1, 1, 0, direction)) {
-
-      return true;
-    } else if ($$.math.pointInsidePolygon(
-      x2, y1, points, 0, 0, 1, 1, 0, direction)) {
-
-      return true;
-    }
-    */
-    return false;
-  };
-
-  $$.math.polygonIntersectLine = function(
-    x, y, basePoints, centerX, centerY, width, height, padding) {
-
-    var intersections = [];
-    var intersection;
-
-    var transformedPoints = new Array(basePoints.length);
-
-    for (var i = 0; i < transformedPoints.length / 2; i++) {
-      transformedPoints[i * 2] = basePoints[i * 2] * width + centerX;
-      transformedPoints[i * 2 + 1] = basePoints[i * 2 + 1] * height + centerY;
-    }
-
-    var points;
-
-    if (padding > 0) {
-      var expandedLineSet = $$.math.expandPolygon(
-        transformedPoints,
-        -padding);
-
-      points = $$.math.joinLines(expandedLineSet);
-    } else {
-      points = transformedPoints;
-    }
-    // var points = transformedPoints;
-
-    var currentX, currentY, nextX, nextY;
-
-    for (var i = 0; i < points.length / 2; i++) {
-
-      currentX = points[i * 2];
-      currentY = points[i * 2 + 1];
-
-      if (i < points.length / 2 - 1) {
-        nextX = points[(i + 1) * 2];
-        nextY = points[(i + 1) * 2 + 1];
-      } else {
-        nextX = points[0];
-        nextY = points[1];
-      }
-
-      intersection = this.finiteLinesIntersect(
-        x, y, centerX, centerY,
-        currentX, currentY,
-        nextX, nextY);
-
-      if (intersection.length !== 0) {
-        intersections.push(intersection[0], intersection[1]);
-      }
-    }
-
-    return intersections;
-  };
-
-  $$.math.shortenIntersection = function(
-    intersection, offset, amount) {
-
-    var disp = [intersection[0] - offset[0], intersection[1] - offset[1]];
-
-    var length = Math.sqrt(disp[0] * disp[0] + disp[1] * disp[1]);
-
-    var lenRatio = (length - amount) / length;
-
-    if (lenRatio < 0) {
-      lenRatio = 0.00001;
-=======
   } else {
     return [nearIntersectionX, nearIntersectionY];
   }
@@ -2206,7 +803,6 @@
 
     if (intersection.length !== 0) {
       intersections.push(intersection[0], intersection[1]);
->>>>>>> d696aad8
     }
   }
 
@@ -2222,21 +818,9 @@
 
   var lenRatio = (length - amount) / length;
 
-<<<<<<< HEAD
-      minX = Math.min( minX, x );
-      maxX = Math.max( maxX, x );
-      minY = Math.min( minY, y );
-      maxY = Math.max( maxY, y );
-    }
-
-    // stretch factors
-    var sx = 2 / (maxX - minX);
-    var sy = 2 / (maxY - minY);
-=======
   if (lenRatio < 0) {
     lenRatio = 0.00001;
   }
->>>>>>> d696aad8
 
   return [offset[0] + lenRatio * disp[0], offset[1] + lenRatio * disp[1]];
 };
@@ -2245,45 +829,6 @@
   var points = math.generateUnitNgonPoints(sides, rotationRadians);
   points = math.fitPolygonToSquare(points);
 
-<<<<<<< HEAD
-    if( minY < -1 ){
-      for (var i = 0; i < sides; i++){
-        y = points[2 * i + 1] = points[2 * i + 1] + (-1 -minY);
-      }
-    }
-
-    return points;
-  };
-
-  $$.math.generateUnitNgonPoints = function(sides, rotationRadians) {
-
-    var increment = 1.0 / sides * 2 * Math.PI;
-    var startAngle = sides % 2 === 0 ?
-      Math.PI / 2.0 + increment / 2.0 : Math.PI / 2.0;
-//    console.log(nodeShapes['square']);
-    startAngle += rotationRadians;
-
-    var points = new Array(sides * 2);
-
-    var currentAngle, x, y;
-    for (var i = 0; i < sides; i++) {
-      currentAngle = i * increment + startAngle;
-
-      x = points[2 * i] = Math.cos(currentAngle);// * (1 + i/2);
-      y = points[2 * i + 1] = Math.sin(-currentAngle);//  * (1 + i/2);
-    }
-
-    return points;
-  };
-
-  $$.math.getRoundRectangleRadius = function(width, height) {
-
-    // Set the default radius, unless half of width or height is smaller than default
-    return Math.min(width / 4, height / 4, 8);
-  };
-
-})( cytoscape );
-=======
   return points;
 };
 
@@ -2352,5 +897,4 @@
   return Math.min(width / 4, height / 4, 8);
 };
 
-module.exports = math;
->>>>>>> d696aad8
+module.exports = math;