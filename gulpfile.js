var gulp = require('gulp');
var $ = require('gulp-load-plugins')();
var path = require('path');
var exec = require('child_process').exec;
var fs = require('fs');
var runSequence = require('run-sequence');
<<<<<<< HEAD
var browserify = require('browserify');
var source = require('vinyl-source-stream'); // converts node streams into vinyl streams
var benchmark = require('gulp-benchmark');
var del = require('del');
var vinylPaths = require('vinyl-paths');
var clean = function(){ return vinylPaths(del) };
var decompress = require('gulp-decompress');
var rename = require("gulp-rename");
var unzip = require('gulp-unzip');
var request = require('request');
var download = require("gulp-download");
// var download = function(url){ return request.get(url); };
=======
var del = require('del');
var vinylPaths = require('vinyl-paths');
var clean = function(){ return vinylPaths(del) };
var vfs = require('vinyl-fs');
var transform = require('vinyl-transform');
var buffer = require('vinyl-buffer');
var browserifyHeader = require('browserify-header');
var notifier = require('node-notifier');
var watchify = require('watchify');
var browserify = require('browserify');
var source = require('vinyl-source-stream'); // converts node streams into vinyl streams
>>>>>>> d696aad8

var benchmarkVersion = '2.3.15'; // old version to test against for benchmarks
var benchmarkVersionUrl = 'https://raw.githubusercontent.com/cytoscape/cytoscape.js/v' + benchmarkVersion + '/dist/cytoscape.js';

var weaverVersion = 'master';
var weaverUrlBase = 'https://raw.githubusercontent.com/maxkfranz/weaver/' + weaverVersion + '/';

var addWeaverUrlBase = function( path ){
  return weaverUrlBase + path;
};

var weaverSrc = [
  'src/thread.js',
  'src/fabric.js',
  'src/thread-node-fork.js'
].map( addWeaverUrlBase );

var weaverTest = [
  'test/thread.js',
  'test/fabric.js',
  'test/requires/foo.js'
].map( addWeaverUrlBase );

var weaverTestReqs = [
  'test/requires/foo.js'
].map( addWeaverUrlBase );

var version; // used for marking builds w/ version etc

var paths = {
  sourceEntry: 'src/index.js',

  preamble: 'src/preamble.js',

  nodethreadName: 'thread-node-fork.js',
  nodethreadSrc: [
    'src/preamble.js',
    'src/thread-node-fork.js'
  ],

  debugFiles: [
    'build/cytoscape.js'
  ],

  testFiles: [
    'build/cytoscape.js'
  ],

  docs: {
    js: [
      'documentation/js/fastclick.js',
      'documentation/js/jquery.js',
      'documentation/js/cytoscape.js',
      'documentation/js/load.js',
      'documentation/js/script.js'
    ],

    css: [
      'documentation/css/reset.css',
      'documentation/css/font-awesome.css',
      'documentation/css/highlight/github.css',
      'documentation/css/style.css'
    ]
  }
};

var browserifyOpts = {
  entries: paths.sourceEntry,
  debug: true,
  builtins: [],
  bundleExternal: false,
  detectGlobals: false,
  standalone: 'cytoscape',
  cache: {}, // for watchify
  packageCache: {} // for watchify
};

var logError = function( err ){
  notifier.notify({ title: 'Cytoscape.js', message: 'Error: ' + err.message });
  $.util.log( $.util.colors.red('Error in watch:'), $.util.colors.red(err) );
};

// update these if you don't have a unix like env or these programmes aren't in your $PATH
var $GIT = 'git';
var $RM = 'rm -rf';
var $CP = 'cp -R';
var $TEMP_DIR = '/tmp';
var $DOC_DIR = 'documentation';
var $DL_DIR  = 'download';
var $NPM = 'npm';
var $METEOR = 'meteor';
var $SPM = 'spm';

var replaceShellVars = function( cmds ){
  return cmds.map(function( cmd ){
    return cmd
      //.replace(/\$VERSION/g, version)
      .replace(/\$GIT/g, 'git')
      .replace(/\$RM/g, 'rm -rf')
      .replace(/\$CP/g, 'cp -R')
      .replace(/\$TEMP_DIR/g, '/tmp')
      .replace(/\$DOC_DIR/g, 'documentation')
      .replace(/\$DL_DIR/g, 'download')
      .replace(/\$NPM/g, 'npm')
      .replace(/\$METEOR/g, 'meteor')
      .replace(/\$SPM/g, 'spm')
    ;
  });
};

gulp.task('default', ['build'], function( next ){
  next();
});

gulp.task('version', function( next ){
  var now = new Date();
  version = process.env['VERSION'];

  if( version ){
    done();
  } else {
    exec('git rev-parse HEAD', function( error, stdout, stderr ){
      var sha = stdout.substring(0, 10); // shorten so not huge filename

      version = [ 'snapshot', sha, +now ].join('-');
      done();
    });
  }

  function done(){
    console.log('Using version number `%s` for building', version);

    next();
  }

});

gulp.task('confver', ['version'], function(){
  return gulp.src('.')
    .pipe( $.prompt.confirm({ message: 'Are you sure version `' + version + '` is OK to publish?' }) )
  ;
});

gulp.task('clean', function(){
  return gulp.src(['build'])
    .pipe( clean({ read: false }) )
  ;
});

// gulp.task('format', function(){
//   return gulp.src('src/**/*.js')
//     .pipe( jscs({
//       fix: true,
//       configPath: '.jscsrc'
//     }) )
//     .pipe( gulp.dest('formatted') ) // TODO move to src after confirming .jscsrc
//   ;
// });

gulp.task('format', $.shell.task([
  './node_modules/jscs/bin/jscs src/** --fix'
]));

gulp.task('concat', ['version', 'nodeworker'], function(){
  return browserify( browserifyOpts )
    .plugin( browserifyHeader, { file: paths.preamble } )
    .bundle()
    .on( 'error', logError )
    .pipe( source('cytoscape.js') )
    .pipe( buffer() )
    .pipe( $.derequire() )
    .pipe( $.replace('{{VERSION}}', version) )
    .pipe( gulp.dest('build') )
  ;
});

gulp.task('build-unmin', ['version', 'nodeworker'], function(){
  return browserify( browserifyOpts )
    .plugin( browserifyHeader, { file: paths.preamble } )
    .bundle()
    .on( 'error', logError )
    .pipe( source('cytoscape.js') )
    .pipe( buffer() )
    .pipe( $.sourcemaps.init({ loadMaps: true }) )
    .pipe( $.derequire() )
    .pipe( $.replace('{{VERSION}}', version) )
    .pipe( $.sourcemaps.write('.') )
    .pipe( gulp.dest('build') )
  ;
});

gulp.task('build-min', ['version', 'nodeworker'], function(){
  return browserify( browserifyOpts )
    .plugin( browserifyHeader, { file: paths.preamble } )
    .bundle()
    .on( 'error', logError )
    .pipe( source('cytoscape.min.js') )
    .pipe( buffer() )
    .pipe( $.sourcemaps.init({ loadMaps: true }) )
    .pipe( $.derequire() )
    .pipe( $.replace('{{VERSION}}', version) )
    .pipe( $.uglify({ mangle: true, preserveComments: 'some' }) )
    .pipe( $.sourcemaps.write('.') )
    .pipe( gulp.dest('build') )
  ;
});

gulp.task('build', ['build-unmin', 'build-min'], function( next ){
  next();
});

gulp.task('nodeworker', ['version'], function(){
  return gulp.src( paths.nodethreadSrc )
    .pipe( $.replace('{{VERSION}}', version) )

    .pipe( $.concat(paths.nodethreadName) )

    .pipe( gulp.dest('build') )
  ;
});

gulp.task('debugrefs', function(){
  return gulp.src('debug/index.html')
    .pipe( $.inject( gulp.src(paths.debugFiles, { read: false }), {
      addPrefix: '..',
      addRootSlash: false
    } ) )

    .pipe( gulp.dest('debug') )
  ;
});

gulp.task('testrefs', function(){
  return gulp.src('test/index.html')
    .pipe( $.inject( gulp.src(paths.testFiles, { read: false }), {
      addPrefix: '..',
      addRootSlash: false
    } ) )

    .pipe( gulp.dest('test') )
  ;
});

gulp.task('testlist', function(){
  return gulp.src('test/index.html')
    .pipe( $.inject( gulp.src('test/*.js', { read: false }), {
      addPrefix: '',
      ignorePath: 'test',
      addRootSlash: false,
      starttag: '<!-- inject:test:{{ext}} -->'
    } ) )

    .pipe( gulp.dest('test') )
  ;
});

gulp.task('refs', function(next){
  runSequence( 'debugrefs', 'testrefs', 'testlist', next );
});

gulp.task('zip', ['version', 'build'], function(){
  return gulp.src([
    'build/cytoscape.js',
    'build/cytoscape.js.map',
    'build/cytoscape.min.js',
    'build/cytoscape.min.js.map',
    'LGPL-LICENSE.txt',
    'lib/*.js'
  ])
    .pipe( $.zip('cytoscape.js-' + version + '.zip') )

    .pipe( gulp.dest('build') )
  ;
});

gulp.task('test', ['concat'], function(next){
  return gulp.src('test/*.js')
    .pipe( $.mocha({
      reporter: 'spec'
    }) )
  ;
});

gulp.task('weaver-src', function(){

<<<<<<< HEAD
  return download( weaverSrc )
    .pipe( replace('weaver', 'cytoscape') )
=======
  return $.download( weaverSrc )
    .pipe( $.replace('weaver', 'cytoscape') )
>>>>>>> d696aad8
    .pipe( gulp.dest('src') )
  ;

});

gulp.task('weaver-test', function(){

<<<<<<< HEAD
  return download( weaverTest )
    .pipe( replace('weaver', 'cytoscape') )
=======
  return $.download( weaverTest )
    .pipe( $.replace('weaver', 'cytoscape') )
>>>>>>> d696aad8
    .pipe( gulp.dest('test') )
  ;

});

gulp.task('weaver-test-reqs', function(){

<<<<<<< HEAD
  return download( weaverTestReqs )
=======
  return $.download( weaverTestReqs )
>>>>>>> d696aad8
    .pipe( gulp.dest('test/requires') )
  ;

});

gulp.task('weaver', function(next){
  return runSequence(['weaver-src', 'weaver-test', 'weaver-test-reqs'], next);
});

gulp.task('benchmark-old-ver', function(){
  return $.download( benchmarkVersionUrl )
    .pipe(gulp.dest("benchmark/CySuite"));
});

gulp.task('benchmark', ['concat', 'benchmark-old-ver'], function(next){
  gulp.src('benchmark/*.js')
    .pipe( $.benchmark() )
  ;
});

gulp.task('benchmark-single', ['concat', 'benchmark-old-ver'], function(next){
  gulp.src('benchmark/single/index.js')
    .pipe( $.benchmark() )
  ;
});

gulp.task('docsver', ['version'], function(){
  return gulp.src('documentation/docmaker.json')
    .pipe( $.replace(/\"version\"\:\s*\".*?\"/, '"version": "' + version + '"') )

    .pipe( gulp.dest('documentation') )
  ;
});

gulp.task('docsjs', ['version', 'build'], function(){
  return gulp.src([
    'build/cytoscape.js',
    'build/cytoscape.min.js',
    'lib/*.js'
  ])
    .pipe( gulp.dest('documentation/js') )

    .pipe( gulp.dest('documentation/api/cytoscape.js-' + version) )

    .pipe( gulp.dest('documentation/api/cytoscape.js-latest') )
  ;
});

gulp.task('docsdl', ['version', 'zip'], function(){
  return gulp.src('build/cytoscape.js-' + version + '.zip')
    .pipe( gulp.dest('documentation/download') )
  ;
});

gulp.task('docsbuildlist', ['docsdl'], function(next){
  var cwd = process.cwd();

  process.chdir('./documentation/download');
  require('./documentation/download/dlmaker')(function(){
    process.chdir( cwd );

    next();
  });

});

gulp.task('snapshotpush', ['docsdl'], function(){
  return gulp.src('')
    .pipe( $.shell( replaceShellVars([
      '$RM $TEMP_DIR/cytoscape.js',
      '$GIT clone -b gh-pages https://github.com/cytoscape/cytoscape.js.git $TEMP_DIR/cytoscape.js',
      '$CP $DOC_DIR/$DL_DIR/* $TEMP_DIR/cytoscape.js/$DL_DIR',
    ]) ) )

<<<<<<< HEAD
    .pipe( shell( replaceShellVars([
=======
    .pipe( $.shell( replaceShellVars([
>>>>>>> d696aad8
      '$GIT add -A',
      '$GIT commit -a -m "updating list of builds"',
      '$GIT push origin'
    ]), { cwd: $TEMP_DIR + '/cytoscape.js' } ) )
  ;
});




gulp.task('docs', function(next){
  var cwd = process.cwd();

  process.chdir('./documentation');
  require('./documentation/docmaker')( function(){
    process.chdir( cwd );

    next();
  } );

});

gulp.task('docsmin', function(next){
  runSequence( 'docs', 'docsminrefs', 'docshtmlmin', next );
});

gulp.task('docsclean', function(next){
  return gulp.src(['documentation/js/all.min.js', 'documentation/css/all.min.css', 'documentation/index.html'])
    .pipe( clean({ read: false }) )
  ;
});

gulp.task('docshtmlmin', function(){
  return gulp.src('documentation/index.html')
    .pipe( $.htmlmin({
      collapseWhitespace: true,
      keepClosingSlash: true
    }) )

    .pipe( gulp.dest('documentation') )
  ;
});

gulp.task('docsjsmin', function(){
  return gulp.src( paths.docs.js )
    .pipe( $.concat('all.min.js') )

    .pipe( $.uglify({
      mangle: true
    }) )

    .pipe( gulp.dest('documentation/js') )
  ;
});

gulp.task('docscssmin', function(){
  return gulp.src( paths.docs.css )
    .pipe( $.concat('all.min.css') )

    .pipe( $.cssmin() )

    .pipe( gulp.dest('documentation/css') )
  ;
});

gulp.task('docsminrefs', ['docscssmin', 'docsjsmin'], function(){
  return gulp.src('documentation/index.html')
    .pipe( $.inject( gulp.src([ 'documentation/js/all.min.js', 'documentation/css/all.min.css' ] ), {
      addRootSlash: false,
      ignorePath: 'documentation'
    } ) )

    .pipe( gulp.dest('documentation') )
  ;
});

gulp.task('docsrefs', function(){
  return gulp.src([ 'documentation/index.html', 'documentation/template.html' ])
    .pipe( $.inject( gulp.src(paths.docs.js.$.concat( paths.docs.css ), { read: false }), {
      addRootSlash: false,
      ignorePath: 'documentation'
    } ) )

    .pipe( gulp.dest('documentation') )
  ;
});

gulp.task('docsdemoshots', function(next){ return next(); // disable for now since phantomjs doesn't work for this usecase
  var cwd = process.cwd();

  process.chdir('./documentation');
  require('./documentation/demoshots')( function(){
    process.chdir( cwd );

    next();
  } );
});

gulp.task('docsdemodl', function(){
<<<<<<< HEAD
  var docmaker = require('./documentation/docmaker.json');

  var demos = docmaker.sections.filter(function(s){
    return s.demos != null || s.demo != null;
  }).map(function( s ){
    return s.demos || [ s.demo ];
  }).map(function( ds ){
    return ds.map(function(d){
      return 'https://gist.github.com/' + d.id + '/download';
    });
  }).reduce(function(prevDs, currDs){
    return prevDs.concat( currDs );
  }, []);

  return download( demos )
    .pipe( unzip() )

    .pipe( rename(function( path ){
      // console.log(path)

      var match = path.dirname.match(/^(.+)\-master$/);

      if( match ){
        path.dirname = match[1];
      }
    }) )

    .pipe( replace(/".*cytoscape(\.min){0,1}\.js"/, '"../../js/cytoscape.min.js"') )

=======

  var docmaker = require('./documentation/docmaker.json');

  var demos = docmaker.sections.filter(function(s){
    return s.demos != null || s.demo != null;
  }).map(function( s ){
    return s.demos || [ s.demo ];
  }).map(function( ds ){
    return ds.map(function(d){
      return 'https://gist.github.com/' + d.id + '/download';
    });
  }).reduce(function(prevDs, currDs){
    return prevDs.concat( currDs );
  }, []);

  return $.download( demos )
    .pipe( $.unzip() )

    .pipe( $.rename(function( path ){
      // console.log(path)

      var match = path.dirname.match(/^(.+)\-master$/);

      if( match ){
        path.dirname = match[1];
      }
    }) )

    .pipe( $.replace(/".*cytoscape(\.min){0,1}\.js"/, '"../../js/cytoscape.min.js"') )

>>>>>>> d696aad8
    .pipe( gulp.dest('documentation/demos') )
  ;
});

gulp.task('docspub', function(next){
  runSequence( 'version', 'docsver', 'docsjs', 'docsbuildlist', 'docsdemoshots', 'docsdemodl', 'docsmin', next );
});

gulp.task('docsrebuild', function(next){
  runSequence( 'docsmin', next );
});

gulp.task('pkgver', ['version'], function(){
  return gulp.src([
    'package.json',
    'bower.json'
  ])
    .pipe( $.replace(/\"version\"\:\s*\".*?\"/, '"version": "' + version + '"') )

    .pipe( gulp.dest('./') )
  ;
});

gulp.task('dist', ['build'], function(){
  return gulp.src([
    'build/cytoscape.js',
    'build/cytoscape.js.map',
    'build/cytoscape.min.js',
    'build/cytoscape.min.js.map',
    'build/' + paths.nodethreadName
  ])
    .pipe( gulp.dest('dist') )
  ;
});

gulp.task('pubprep', function(next){
  runSequence('pkgver', 'dist', 'docspub', 'pubpush', next);
});

gulp.task('pubpush', $.shell.task( replaceShellVars([
  '$GIT add -A',
  '$GIT commit -m "preparing to publish $VERSION"',
  '$GIT push'
]) ));

gulp.task('publish', ['pubprep'], function(next){
<<<<<<< HEAD
  runSequence('tag', 'docspush', 'npm', 'spm', 'meteor', next);
=======
  runSequence('confver', 'tag', 'docspush', 'npm', 'spm', 'meteor', next);
>>>>>>> d696aad8
});

gulp.task('tag', $.shell.task( replaceShellVars([
  '$GIT tag -a v$VERSION -m "v$VERSION"',
  '$GIT push origin v$VERSION'
]) ));

gulp.task('docspush', function(){
  return gulp.src('')
    .pipe( $.shell( replaceShellVars([
      '$RM $TEMP_DIR/cytoscape.js',
      '$GIT clone -b gh-pages https://github.com/cytoscape/cytoscape.js.git $TEMP_DIR/cytoscape.js',
      '$CP $DOC_DIR/* $TEMP_DIR/cytoscape.js',
    ]) ) )

<<<<<<< HEAD
    .pipe( shell( replaceShellVars([
=======
    .pipe( $.shell( replaceShellVars([
>>>>>>> d696aad8
      '$GIT add -A',
      '$GIT commit -a -m "updating docs to $VERSION"',
      '$GIT push origin'
    ]), { cwd: $TEMP_DIR + '/cytoscape.js' } ) )
  ;
});

gulp.task('unstabledocspush', function(){
  return gulp.src('')
    .pipe( $.shell( replaceShellVars([
      '$RM $TEMP_DIR/cytoscape.js',
      '$GIT clone -b gh-pages https://github.com/cytoscape/cytoscape.js.git $TEMP_DIR/cytoscape.js',
      '$CP $DOC_DIR/* $TEMP_DIR/cytoscape.js/unstable',
    ]) ) )

<<<<<<< HEAD
    .pipe( shell( replaceShellVars([
=======
    .pipe( $.shell( replaceShellVars([
>>>>>>> d696aad8
      '$GIT add -A',
      '$GIT commit -a -m "updating unstable docs to $VERSION"',
      '$GIT push origin'
    ]), { cwd: $TEMP_DIR + '/cytoscape.js' } ) )
  ;
});

// browserify debug build
gulp.task('browserify', function(){
  var b = browserify( browserifyOpts );

  return b.bundle()
    .pipe( source('cytoscape.browserify.js') )
    .pipe( buffer() )
    .pipe( $.derequire() )
    .pipe( gulp.dest('build') )
  ;
});

gulp.task('sniper', ['browserify'], $.shell.task( replaceShellVars([
  '$NPM run sniper'
]) ));

gulp.task('npm', $.shell.task( replaceShellVars([
  '$NPM publish .'
]) ));

gulp.task('meteor', $.shell.task( replaceShellVars([
  '$METEOR publish'
]) ));

gulp.task('spm', $.shell.task( replaceShellVars([
  '$SPM publish'
]) ));



gulp.task('watch', function(next){
  $.livereload.listen();

<<<<<<< HEAD
  var testWatcher = gulp.watch('test/*.js', ['testlist']);
  testWatcher.on('added deleted', function(event){
    console.log('File ' + event.path + ' was ' + event.type + ', updating test refs in pages...');
  });

  var watcher = gulp.watch(paths.sources, ['concat']);
  watcher.on('change', function(event){
    console.log('File ' + event.path + ' was changed, building...');
  });
=======
  gulp.watch('test/*.js', ['testlist'])
    .on('added deleted', function( event ){
      console.log('File ' + event.path + ' was ' + event.type + ', updating test refs in pages...');
    })
  ;

  var b = watchify( browserify( browserifyOpts ), { poll: true } );

  var rebuild = function(){
    return b.bundle()
      .on( 'error', logError )
      .pipe( source('cytoscape.js') )
      .pipe( buffer() )
      .pipe( $.derequire() )
      .pipe( gulp.dest('build') )
      .pipe( $.livereload() )
    ;
  };

  rebuild();

  b.on('update', rebuild);
>>>>>>> d696aad8

  next();
});

// http://www.jshint.com/docs/options/
gulp.task('lint', function(){
  return gulp.src( 'src/**' )
    .pipe( $.jshint({
      newcap: false,
      funcscope: true,
      laxbreak: true,
      loopfunc: true,
      strict: true,
      globalstrict: true,
      unused: 'vars',
      eqnull: true,
      sub: true,
      shadow: true,
      laxcomma: true,
      globals: {
        'Path2D': true,
        'require': true,
        'module': true,
        'document': true,
        'window': true,
        'setTimeout': true,
        'clearTimeout': true,
        'MutationObserver': true,
        '__dirname': true,
        'Image': true,
        'Blob': true,
        'Worker': true,
        'DocumentTouch': true,
        'HTMLElement': true,
        'navigator': true
      }
    }) )

    .pipe( $.jshint.reporter( require('jshint-stylish') ) )
  ;
});<|MERGE_RESOLUTION|>--- conflicted
+++ resolved
@@ -4,20 +4,6 @@
 var exec = require('child_process').exec;
 var fs = require('fs');
 var runSequence = require('run-sequence');
-<<<<<<< HEAD
-var browserify = require('browserify');
-var source = require('vinyl-source-stream'); // converts node streams into vinyl streams
-var benchmark = require('gulp-benchmark');
-var del = require('del');
-var vinylPaths = require('vinyl-paths');
-var clean = function(){ return vinylPaths(del) };
-var decompress = require('gulp-decompress');
-var rename = require("gulp-rename");
-var unzip = require('gulp-unzip');
-var request = require('request');
-var download = require("gulp-download");
-// var download = function(url){ return request.get(url); };
-=======
 var del = require('del');
 var vinylPaths = require('vinyl-paths');
 var clean = function(){ return vinylPaths(del) };
@@ -29,7 +15,6 @@
 var watchify = require('watchify');
 var browserify = require('browserify');
 var source = require('vinyl-source-stream'); // converts node streams into vinyl streams
->>>>>>> d696aad8
 
 var benchmarkVersion = '2.3.15'; // old version to test against for benchmarks
 var benchmarkVersionUrl = 'https://raw.githubusercontent.com/cytoscape/cytoscape.js/v' + benchmarkVersion + '/dist/cytoscape.js';
@@ -315,13 +300,8 @@
 
 gulp.task('weaver-src', function(){
 
-<<<<<<< HEAD
-  return download( weaverSrc )
-    .pipe( replace('weaver', 'cytoscape') )
-=======
   return $.download( weaverSrc )
     .pipe( $.replace('weaver', 'cytoscape') )
->>>>>>> d696aad8
     .pipe( gulp.dest('src') )
   ;
 
@@ -329,13 +309,8 @@
 
 gulp.task('weaver-test', function(){
 
-<<<<<<< HEAD
-  return download( weaverTest )
-    .pipe( replace('weaver', 'cytoscape') )
-=======
   return $.download( weaverTest )
     .pipe( $.replace('weaver', 'cytoscape') )
->>>>>>> d696aad8
     .pipe( gulp.dest('test') )
   ;
 
@@ -343,11 +318,7 @@
 
 gulp.task('weaver-test-reqs', function(){
 
-<<<<<<< HEAD
-  return download( weaverTestReqs )
-=======
   return $.download( weaverTestReqs )
->>>>>>> d696aad8
     .pipe( gulp.dest('test/requires') )
   ;
 
@@ -422,11 +393,7 @@
       '$CP $DOC_DIR/$DL_DIR/* $TEMP_DIR/cytoscape.js/$DL_DIR',
     ]) ) )
 
-<<<<<<< HEAD
-    .pipe( shell( replaceShellVars([
-=======
     .pipe( $.shell( replaceShellVars([
->>>>>>> d696aad8
       '$GIT add -A',
       '$GIT commit -a -m "updating list of builds"',
       '$GIT push origin'
@@ -526,7 +493,7 @@
 });
 
 gulp.task('docsdemodl', function(){
-<<<<<<< HEAD
+
   var docmaker = require('./documentation/docmaker.json');
 
   var demos = docmaker.sections.filter(function(s){
@@ -541,10 +508,10 @@
     return prevDs.concat( currDs );
   }, []);
 
-  return download( demos )
-    .pipe( unzip() )
-
-    .pipe( rename(function( path ){
+  return $.download( demos )
+    .pipe( $.unzip() )
+
+    .pipe( $.rename(function( path ){
       // console.log(path)
 
       var match = path.dirname.match(/^(.+)\-master$/);
@@ -554,40 +521,8 @@
       }
     }) )
 
-    .pipe( replace(/".*cytoscape(\.min){0,1}\.js"/, '"../../js/cytoscape.min.js"') )
-
-=======
-
-  var docmaker = require('./documentation/docmaker.json');
-
-  var demos = docmaker.sections.filter(function(s){
-    return s.demos != null || s.demo != null;
-  }).map(function( s ){
-    return s.demos || [ s.demo ];
-  }).map(function( ds ){
-    return ds.map(function(d){
-      return 'https://gist.github.com/' + d.id + '/download';
-    });
-  }).reduce(function(prevDs, currDs){
-    return prevDs.concat( currDs );
-  }, []);
-
-  return $.download( demos )
-    .pipe( $.unzip() )
-
-    .pipe( $.rename(function( path ){
-      // console.log(path)
-
-      var match = path.dirname.match(/^(.+)\-master$/);
-
-      if( match ){
-        path.dirname = match[1];
-      }
-    }) )
-
     .pipe( $.replace(/".*cytoscape(\.min){0,1}\.js"/, '"../../js/cytoscape.min.js"') )
 
->>>>>>> d696aad8
     .pipe( gulp.dest('documentation/demos') )
   ;
 });
@@ -634,11 +569,7 @@
 ]) ));
 
 gulp.task('publish', ['pubprep'], function(next){
-<<<<<<< HEAD
-  runSequence('tag', 'docspush', 'npm', 'spm', 'meteor', next);
-=======
   runSequence('confver', 'tag', 'docspush', 'npm', 'spm', 'meteor', next);
->>>>>>> d696aad8
 });
 
 gulp.task('tag', $.shell.task( replaceShellVars([
@@ -654,11 +585,7 @@
       '$CP $DOC_DIR/* $TEMP_DIR/cytoscape.js',
     ]) ) )
 
-<<<<<<< HEAD
-    .pipe( shell( replaceShellVars([
-=======
     .pipe( $.shell( replaceShellVars([
->>>>>>> d696aad8
       '$GIT add -A',
       '$GIT commit -a -m "updating docs to $VERSION"',
       '$GIT push origin'
@@ -674,11 +601,7 @@
       '$CP $DOC_DIR/* $TEMP_DIR/cytoscape.js/unstable',
     ]) ) )
 
-<<<<<<< HEAD
-    .pipe( shell( replaceShellVars([
-=======
     .pipe( $.shell( replaceShellVars([
->>>>>>> d696aad8
       '$GIT add -A',
       '$GIT commit -a -m "updating unstable docs to $VERSION"',
       '$GIT push origin'
@@ -719,17 +642,6 @@
 gulp.task('watch', function(next){
   $.livereload.listen();
 
-<<<<<<< HEAD
-  var testWatcher = gulp.watch('test/*.js', ['testlist']);
-  testWatcher.on('added deleted', function(event){
-    console.log('File ' + event.path + ' was ' + event.type + ', updating test refs in pages...');
-  });
-
-  var watcher = gulp.watch(paths.sources, ['concat']);
-  watcher.on('change', function(event){
-    console.log('File ' + event.path + ' was changed, building...');
-  });
-=======
   gulp.watch('test/*.js', ['testlist'])
     .on('added deleted', function( event ){
       console.log('File ' + event.path + ' was ' + event.type + ', updating test refs in pages...');
@@ -752,7 +664,6 @@
   rebuild();
 
   b.on('update', rebuild);
->>>>>>> d696aad8
 
   next();
 });
