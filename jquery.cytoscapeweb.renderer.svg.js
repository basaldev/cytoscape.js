(function($){
	
	$.fn.svgattr = function(attrName, val){
		
		var container = $(this).parents("svg:first").parent();
		var svg = container.svg('get'); 
		
		if( val !== undefined ){
			// set
			var obj = {};
			obj[attrName] = val;
			svg.change( $(this)[0], obj );
		}
		
	};
	
})(jQuery);

$(function(){
	
	// TODO add more styles
	var defaults = {
		nodes: {
			fillColor: "#888",
			fillOpacity: 1,
			borderColor: "#666",
			borderOpacity: 1,
			borderWidth: 0,
			borderStyle: "solid",
			height: 10,
			width: 10,
			shape: "ellipse",
			cursor: "pointer",
			visibility: "visible",
			labelValign: "middle",
			labelHalign: "middle",
			labelText: "",
			labelFillColor: "#000",
			labelOutlineColor: "#666",
			labelOutlineWidth: 0,
			labelFontSize: "inherit",
			labelFontStyle: "normal",
			labelFontDecoration: "none", 
			labelFontVariant: "italic", 
			labelFontFamily: "Arial",
			labelFontWeight: "bold",
			labelOutlineOpacity: 1,
			labelFillOpacity: 1,
			selected: {
				fillColor: "#222",
				borderColor: "#000"
			}
		},
		edges: {
			color: "#ccc",
			opacity: 1,
			width: 1,
			style: "solid",
			cursor: "pointer",
			visibility: "visible",
			targetArrowShape: "triangle",
			selected: {
				color: "#666"
			}
		},
		global: {
			panCursor: "grabbing",
			selectionFillColor: "#ccc",
			selectionOpacity: 0.5,
			selectionBorderColor: "#888",
			selectionBorderWidth: 1
		}
	};
	
	var lineStyles = {};
	
	var registerLineStyle = SvgRenderer.prototype.registerLineStyle = function(style){
		lineStyles[ style.name.toLowerCase() ] = style;
		style.name = style.name.toLowerCase();
		
		$.cytoscapeweb("debug", "SVG renderer registered line style with name `%s` and definition %o", style.name, style);
	};
	
	registerLineStyle({
		name: "solid",
		array: undefined
	});
	
	registerLineStyle({
		name: "dot",
		array: [1, 5]
	});
	
	registerLineStyle({
		name: "longdash",
		array: [10, 2]
	});
	
	registerLineStyle({
		name: "dash",
		array: [5, 5]
	});
	
	var arrowShapes = {};
	
	var registerArrowShape = SvgRenderer.prototype.registerArrowShape = function(shape){
		arrowShapes[ shape.name.toLowerCase() ] = shape;
		shape.name = shape.name.toLowerCase();
		
		$.cytoscapeweb("debug", "SVG renderer registered edge arrow shape with name `%s` and definition %o", shape.name, shape);
	};
	
	// use this as an example for adding more node shapes
	registerArrowShape({
		// name of the shape
		name: "triangle",
		
		// generate the shape svg
		svg: function(svg, parent, edge, nodeInterP, controlPoint, style){
		
			console.log(svg, parent, edge, nodeInterP, controlPoint, style);
		
			var lineWidth = edge._private.style.width;
			var arrowWidth = 5;
			
			var width = Math.max(arrowWidth, arrowWidth * Math.sqrt(lineWidth));
            width = Math.max(width, 1.5 * lineWidth);
            var height = 2 * width;
            
            var orth1 = geometry.getOrthogonalPoint(nodeInterP, controlPoint, width/2, height);
            var orth2 = geometry.getOrthogonalPoint(nodeInterP, controlPoint, -width/2, height);
            
			var pointByNode = controlPoint;
			var leftPoint = [orth1.x, orth1.y];
			var rightPoint = [orth2.x, orth2.y];
		
			return svg.polygon(edge._private.svgGroup, [ pointByNode, leftPoint, rightPoint ]);
		},
		
		// update unique style attributes for this shape
		// see http://keith-wood.name/svgRef.html for api reference
		update: function(svg, parent, node, position, style){
			// TODO
		},
		
		// 2D shape in intersection lib
		intersectionShape: Polygon
	});
	
	var nodeShapes = {};
	
	var registerNodeShape = SvgRenderer.prototype.registerNodeShape = function(shape){
		nodeShapes[ shape.name.toLowerCase() ] = shape;
		shape.name = shape.name.toLowerCase();
		
		$.cytoscapeweb("debug", "SVG renderer registered shape with name `%s` and definition %o", shape.name, shape);
	};
	
	// use this as an example for adding more node shapes
	registerNodeShape({
		// name of the shape
		name: "ellipse",
		
		// generate the shape svg
		svg: function(svg, parent, node, position, style){
			return svg.ellipse(parent, position.x, position.y, style.width, style.height);
		},
		
		// update unique style attributes for this shape
		// see http://keith-wood.name/svgRef.html for api reference
		update: function(svg, parent, node, position, style){
			svg.change(node._private.svg, {
				cx: position.x,
				cy: position.y,
				rx: style.width / 2,
				ry: style.height / 2
			});
		},
		
		// 2D shape in intersection lib
		intersectionShape: Ellipse
	});
	
	registerNodeShape({
		name: "rectangle",
		svg: function(svg, parent, node, position, style){
			return svg.rect(parent, position.x - style.width/2, position.y - style.height/2, style.width, style.height);
		},
		update: function(svg, parent, node, position, style){
			svg.change(node._private.svg, {
				x: position.x - style.width/2,
				y: position.y - style.height/2,
				width: style.width,
				height: style.height
			});
		},
		
		intersectionShape: Rectangle
	});
	
	registerNodeShape({
		name: "roundrectangle",
		svg: function(svg, parent, node, position, style){
			return svg.rect(parent, position.x - style.width/2, position.y - style.height/2, style.width, style.height, style.width/4, style.height/4);
		},
		update: function(svg, parent, node, position, style){
			svg.change(node._private.svg, {
				x: position.x - style.width/2,
				y: position.y - style.height/2,
				width: style.width,
				height: style.height
			});
		},
		
		intersectionShape: Rectangle
	});
	
	registerNodeShape({
		name: "triangle",
		svg: function(svg, parent, node, position, style){
			return svg.polygon(parent,
					           [ 
					             [position.x,                 position.y - style.height/2], 
					             [position.x + style.width/2, position.y + style.height/2],
					             [position.x - style.width/2, position.y + style.height/2]
					           ]);
		},
		update: function(svg, parent, node, position, style){
			svg.change(node._private.svg, {
				points: [ 
			             [position.x,                 position.y - style.height/2], 
			             [position.x + style.width/2, position.y + style.height/2],
			             [position.x - style.width/2, position.y + style.height/2]
			           ]
			});
		},
		
		intersectionShape: Polygon
	});
	
	function visibility(v){
		if( v != null && typeof v == typeof "" && ( v == "hidden" || v == "visible" ) ){
			return v;
		} else {
			$.cytoscapeweb("error", "SVG renderer does not recognise %o as a valid visibility", v);
		}
	};
	
	function percent(p){
		if( p != null && typeof p == typeof 1 && !isNaN(p) &&  0 <= p && p <= 1 ){
			return p;
		} else {
			$.cytoscapeweb("error", "SVG renderer does not recognise %o as a valid percent (should be between 0 and 1)", p);
		}
	}
	
	function color(c){
		if( c != null && typeof c == typeof "" && $.Color(c) != "" ){
			return $.Color(c).toHEX();
		} else {
			$.cytoscapeweb("error", "SVG renderer does not recognise %o as a valid colour", c);
		}
	}
	
	function number(n){
		if( n != null && typeof n == typeof 1 && !isNaN(n) ){
			return n;
		} else {
			$.cytoscapeweb("error", "SVG renderer does not recognise %o as a valid number", n);
		}
	}
	
	function nodeShape(name){
		var ret = nodeShapes[ name.toLowerCase() ];
		
		if( ret == null ){
			$.cytoscapeweb("error", "SVG renderer does not recognise %s as a valid node shape", name);
		}
		
		return ret;
	}
	
	function arrowShape(name){
		var ret = arrowShapes[ name.toLowerCase() ];
		
		if( ret == null ){
			$.cytoscapeweb("error", "SVG renderer does not recognise %s as a valid edge arrow shape", name);
		}
		
		return ret;
	}
	
	function lineStyle(name){
		var ret = lineStyles[ name.toLowerCase() ];
		
		if( ret == null ){
			$.cytoscapeweb("error", "SVG renderer does not recognise %s as a valid line style", name);
		}
		
		return ret;
	}
	
	function labelHalign(a){
		if( a != null && typeof a == typeof "" && ( a == "left" || a == "right" || a == "middle" ) ){
			return a;
		} else {
			$.cytoscapeweb("error", "SVG renderer does not recognise %o as a valid label horizonal alignment", a);
		}	
	}
	
	function labelValign(a){
		if( a != null && typeof a == typeof "" && ( a == "top" || a == "bottom" || a == "middle" ) ){
			return a;
		} else {
			$.cytoscapeweb("error", "SVG renderer does not recognise %o as a valid label vertical alignment", a);
		}	
	}
	
	function cursor(name){
		if( name == "grab" ){
			if( $.browser.webkit ){
				return "-webkit-grab";
			} else if( $.browser.mozilla ){
				return "-moz-grab";
			} else {
				return "move";
			}
		} else if( name == "grabbing" ){
			if( $.browser.webkit ){
				return "-webkit-grabbing";
			} else if( $.browser.mozilla ){
				return "-moz-grabbing";
			} else {
				return "move";
			}
		} else {
			return name;
		}
	}
	
	function SvgRenderer(options){
		$.cytoscapeweb("debug", "Creating SVG renderer with options (%o)", options);
		this.options = options;
		this.style = $.extend(true, {}, defaults, options.style);
		
		$.cytoscapeweb("debug", "SVG renderer is using style (%o)", this.style);
	}
	
	SvgRenderer.prototype.init = function(callback){
		var container = $(this.options.selector);
		var svg = container.svg('get'); 
		var self = this;
		
		this.container = container;
		this.svg = svg;
		this.cy = this.options.cytoscapeweb;
		
		if( svg != null ){
			svg.clear(true);	
		} else {
			container.css({
				padding: "0 !important"
			});
			
			container.svg({
				onLoad: function(s){
					
					self.scale = 1;
					self.translation = { x: 0, y: 0 };
					
					container.find("svg").css("overflow", "hidden"); // fixes ie overflow
					
					self.transformTouchEvent(window, "touchmove", "mousemove");
					
					svg = s;
					self.svg = svg;
					
					self.edgesGroup = svg.group();
					self.nodesGroup = svg.group();
					self.svgRoot = $(self.nodesGroup).parents("svg:first")[0];
					
					self.selectedElements = self.cy.collection();
					
					$(self.edgesGroup).svgattr("class", "cw-edges");
					$(self.nodesGroup).svgattr("class", "cw-nodes");
					
					self.defs = self.svg.defs();
					
					
					self.makeBackgroundInteractive();
					
					callback();
				}
			});
		}
	};
	
	SvgRenderer.prototype.offsetFix = function(e){
		var self = this;
		
		// firefox fix :(
		if( e.offsetX == null || e.offsetY == null ){
			e.offsetX = e.clientX - $(self.options.selector).offset().left;
			e.offsetY = e.clientY - $(self.options.selector).offset().top;
		}
	};
	
	SvgRenderer.prototype.makeBackgroundInteractive = function(){
		
		var self = this;
		
		var svgDomElement = self.svgRoot;
		var panDelay = 150;
		
		self.shiftDown = false;
		$(window).bind("keydown keyup", function(e){
			self.shiftDown = e.shiftKey;
		});
		
		$(svgDomElement).bind("mousedown", function(mousedownEvent){

			if( mousedownEvent.target == svgDomElement || $(mousedownEvent.target).parents("g:last")[0] == self.edgesGroup ){
				mousedownEvent.preventDefault();
				
				self.offsetFix(mousedownEvent);
				
				var selectionSquare = null;
				var selectionBounds = {};
				
				var panning = false;
				var selecting = true;
				
				var originX = mousedownEvent.pageX;
				var originY = mousedownEvent.pageY;
				
				var selectOriginX = mousedownEvent.offsetX;
				var selectOriginY = mousedownEvent.offsetY;
				var selectDx = 0;
				var selectDy = 0;
				
				var panDelayTimeout = setTimeout(function(){
					panning = true;
					selecting = false;
					
					self.svg.change(svgDomElement, {
						cursor: cursor(self.style.global.panCursor)
					});
					
					$(self.options.selector).scrollLeft(100);
					
				}, panDelay);
				
				var dragHandler = function(dragEvent){
					clearTimeout(panDelayTimeout);
					
					var dx = dragEvent.pageX - originX;
					var dy = dragEvent.pageY - originY;
					
					// new origin each event
					originX = dragEvent.pageX;
					originY = dragEvent.pageY;
					
					selectDx += dx;
					selectDy += dy;
					
					if( panning ){	
						self.translation.x += dx;
						self.translation.y += dy;
						
						self.pan(self.translation);
					}
					
					if( selecting ){
						if( selectionSquare == null ){
							selectionSquare = self.svg.rect(selectOriginX, selectOriginY, 0, 0, {
								fill: color(self.style.global.selectionFillColor),
								opacity: percent(self.style.global.selectionOpacity),
								stroke: color(self.style.global.selectionBorderColor),
								strokeWidth: number(self.style.global.selectionBorderWidth)
							});
						} else {
							
							var width = Math.abs(selectDx);
							var height = Math.abs(selectDy);
							var x = selectDx >= 0 ? selectOriginX : selectOriginX + selectDx;
							var y = selectDy >= 0 ? selectOriginY : selectOriginY + selectDy;
							
							selectionBounds = {
								x1: x,
								y1: y,
								x2: x + width,
								y2: y + height
							};
							
							self.svg.change(selectionSquare, {
								x: x,
								y: y,
								width: width,
								height: height
							});
						}
					}
				};
				
				$(window).bind("mousemove", dragHandler);
				
				var endHandler = function(mouseupEvent){
					clearTimeout(panDelayTimeout);
					
					$(window).unbind("mousemove", dragHandler);
	
					$(window).unbind("mouseup", endHandler);
					$(window).unbind("blur", endHandler);
					$(svgDomElement).unbind("mouseup", endHandler);
					
					if( panning ){
						self.svg.change(svgDomElement, {
							cursor: null
						});
					}
					
					if( selecting ){
						if( selectionSquare != null ){
							self.selectElementsFromIntersection(selectionSquare, selectionBounds);
							self.svg.remove(selectionSquare);
						} else if( mouseupEvent.target == svgDomElement ){
							self.unselectAll();
						}
					}
					
				};
				
				$(window).bind("mouseup", endHandler);
				$(window).bind("blur", endHandler);
				$(svgDomElement).bind("mouseup", endHandler);
			}
		}).bind("mousewheel", function(e, delta, deltaX, deltaY){
			
			if( $.browser.msie ){
				return; // TODO fix IE bug
			}
			
			self.offsetFix(e);
			
			var point = {
				x: e.offsetX,
				y: e.offsetY
			};
			
			var pan1 = self.pan();
			var zoom1 = self.zoom();
			var zoom2 = zoom1 * (1 + delta);
			
			var pan2 = {
				x: -zoom2/zoom1 * (point.x - pan1.x) + point.x,
				y: -zoom2/zoom1 * (point.y - pan1.y) + point.y
			};
			
			self.transform({
				translation: pan2,
				scale: zoom2
			});	
			
			e.preventDefault();
		});
		
		$(svgDomElement).bind("mousedown mouseup click mouseover mouseout", function(e){
			var event = $.extend({}, e, { cyTarget: self.cy });
			
			self.cy.background().trigger(event);
			
			if( e.type == "mouseover" && e.target != svgDomElement ){
				return;
			}
			
			if( e.type == "mouseout" ){
				var parents = $(e.toElement).parents();
				
				if( e.toElement == svgDomElement ){
					return;
				}
				
				for(var i = 0; i < parents.size(); i++){
					var parent = parents.eq(i);
					if( parent[0] == svgDomElement ){
						return;
					}
				}
			}
			
			self.cy.trigger(event);
		});
		
	};
	
	SvgRenderer.prototype.zoom = function(scale){
		
		if( scale === undefined ){
			return this.scale;
		}
		
		this.transform({
			scale: scale
		});
	};
	
	SvgRenderer.prototype.fit = function(params){
		var elements = params.elements;
		var zoom = params.zoom;
		
		if( elements == null || elements.size() == 0 ){
			elements = this.cy.elements();
		}
		
		if( elements.is(":removed") ){
			$.cytoscapeweb("debug", "SVG renderer does not take into account removed elements when fitting");
			elements = elements.filter(":inside");
		}
		
		$.cytoscapeweb("debug", "Fit SVG renderer to view bounds");
		
		var n = this.nodesGroup.getBBox();
		var e = this.edgesGroup.getBBox();
		
		var x1, y1, x2, y2;
		
		function update(bb){
			var left = bb.x;
			var right = left + bb.width;
			var top = bb.y;
			var bottom = top + bb.height;
			
			if( left < x1 || x1 == null ){
				x1 = left;
			}
			
			if( right > x2 || x2 == null ){
				x2 = right;
			}
			
			if( top < y1 || y1 == null ){
				y1 = top;
			}
			
			if( bottom > y2 || y2 == null ){
				y2 = bottom;
			}
		}
		
		elements.nodes().each(function(){
			var bb = this._private.svgGroup.getBBox();
			update(bb);
		});
		
		// fix for loop edges (their bounding boxes are 2x width and height of path
		// they push the bb up and left
		elements.edges().each(function(){
			var src = this._private.data.source;
			var tgt = this._private.data.target;
			var bb = this._private.svg.getBBox();
			
			if( src == tgt ){
				if( bb.x == e.x ){
					x1 = Math.min(x1 + bb.width/2, n.x);
				}
				
				if( bb.y == e.y ){
					y1 = Math.min(y1 + bb.height/2, n.y);
				}
				
				// TODO check edge labels when added
			} else {
				bb = this._private.svgGroup.getBBox();
				update(bb);
			}
		});
		
		var w = x2 - x1;
		var h = y2 - y1;
		
		var width = this.container.width();
		var height = this.container.height();
		
		var scale = Math.min( width/w, height/h );
		
		if( zoom ){
			this.transform({
				translation: {
					x: -x1 * scale - (w*scale - width)/2,
					y: -y1 * scale - (h*scale - height)/2
				},
				scale: scale
			});
		} else {
			var z = this.scale;
			
			this.transform({
				translation: {
					x: -x1*z + width/2 - (x2-x1)/2*z,
					y: -y1*z + height/2 - (y2-y1)/2*z
				}
			});
		}
		
	};
	
	SvgRenderer.prototype.panBy = function(position){
		$.cytoscapeweb("debug", "Relatively pan SVG renderer with position (%o)", position);
		
		this.transform({
			translation: {
				x: this.translation.x + number(position.x),
				y: this.translation.y + number(position.y)
			}
		});
	};
	
	SvgRenderer.prototype.pan = function(position){
		$.cytoscapeweb("debug", "Pan SVG renderer with position (%o)", position);
		
		if( position === undefined ){
			return {
				x: this.translation.x,
				y: this.translation.y
			};
		}
		
		if( position == null || typeof position != typeof {} ){
			$.cytoscapeweb("error", "You can not pan without specifying a proper position object; `%o` is invalid", position);
			return;
		}
		
		this.transform({
			translation: {
				x: number(position.x),
				y: number(position.y)
			}
		});
	};
	
	SvgRenderer.prototype.transform = function(params){
		var translation = params.translation;
		var scale = params.scale;
		var self = this;
		
		if( translation != null ){
			self.translation = {
				x: translation.x,
				y: translation.y
			};
		}
		
		if( scale != null ){
			self.scale = scale;
		}
		
		function transform(svgElement){
			self.svg.change(svgElement, {
				transform: "translate(" + self.translation.x + "," + self.translation.y + ") scale(" + self.scale + ")"
			});
		}
		
		transform(self.nodesGroup);
		transform(self.edgesGroup);
	};
	
	SvgRenderer.prototype.calculateStyle = function(element){
		var self = this;
		var styleCalculator = self.options.styleCalculator;
		var style = $.extend({}, this.style[element.group()], element._private.bypass);
		
		if( element.selected() ){
			var selected = style.selected;
			delete style.selected;
			
			style = $.extend({}, style, selected);
		} else {
			delete style.selected;
		}
		
		$.each(style, function(styleName, styleVal){
			style[styleName] = styleCalculator.calculate(element, styleVal);
		});
		
		element._private.style = style;
		
		function nullassign(field, replacementField){
			if( style[field] == null ){
				style[field] = style[replacementField];
			}
		}
		
		if( element._private.group == "nodes" ){
		
		} if( element._private.group == "edges" ){
			var source = element.source();
			var target = element.target();
			
			function calculateVisibility(){
				if( source._private.style.visibility == "visible" && target._private.style.visibility == "visible" ){
					return visibility(style.visibility);
				} else {
					return "hidden";
				}
			}
			
			style.visibility = calculateVisibility();
		}
		
		return style;
	};
	
	SvgRenderer.prototype.updateNodePositionFromShape = function(element){
		var style = element._private.style;
		var parent = element._private.svgGroup;
		var position = element._private.position;
		
		nodeShape(style.shape).update(this.svg, parent, element, position, style);
	};
	
	SvgRenderer.prototype.transformTouchEvent = function(domElement, fromEvent, toEvent){
		domElement.addEventListener(fromEvent, function(e){
			var evt = $.extend({}, e);
			evt.type = toEvent;
			
			if( e.touches != null && e.touches[0] != null ){
				evt.pageX = e.touches[0].pageX;
				evt.pageY = e.touches[0].pageY;
				evt.clientX = e.touches[0].clientX;
				evt.clientY = e.touches[0].clientY;
				evt.screenX = e.touches[0].screenX;
				evt.screenY = e.touches[0].screenY;
				evt.layerX = e.touches[0].layerX;
				evt.layerY = e.touches[0].layerY;
			}
			
			e.preventDefault();
			$(domElement).trigger(evt);
			return false;
		});
	};
	
	SvgRenderer.prototype.makeSvgEdgeInteractive = function(element){
		var svgDomElement = element._private.svg;
		var svgCanvas = $(svgDomElement).parents("svg:first")[0];
		var self = this;
		
		$(svgDomElement).bind("mouseup mousedown click", function(e){
			element.trigger(e);
		}).bind("click", function(e){
			self.selectElement(element);
		});
	};
	
	SvgRenderer.prototype.makeSvgNodeLabelInteractive = function(element){
		var svgDomElement = element._private.svgLabel;
		var self = this;
		
		$(svgDomElement).bind("click", function(clickEvent){
			self.offsetFix(clickEvent);
			
			var position = self.modelPoint({
				x: clickEvent.offsetX,
				y: clickEvent.offsetY
			});

		});
	};
	

	SvgRenderer.prototype.makeSvgNodeInteractive = function(element){
		var svgDomElement = element._private.svg;
		var svgCanvas = $(svgDomElement).parents("svg:first")[0];
		var self = this;
		var draggedAfterMouseDown = null;
		
		// you need to prevent default event handling to 
		// prevent built-in browser drag-and-drop etc
		
		$(svgDomElement).bind("mousedown", function(mousedownEvent){
			draggedAfterMouseDown = false;
			
			element.trigger(mousedownEvent);
			
			if( element._private.grabbed || element._private.locked ){
				mousedownEvent.preventDefault();
				return;
			}
			 
			element._private.grabbed = true;
			
			var originX = mousedownEvent.pageX;
			var originY = mousedownEvent.pageY;
			
			var justStartedDragging = true;
			var dragHandler = function(dragEvent){
				
				self.moveToFront(element);
				draggedAfterMouseDown = true;
				
				var dx = (dragEvent.pageX - originX) / self.zoom();
				var dy = (dragEvent.pageY - originY) / self.zoom();
				
				// new origin each event
				originX = dragEvent.pageX;
				originY = dragEvent.pageY;
				
				var elements;
				
				if( element.selected() ){
					elements = self.selectedElements.add(element);
				} else {
					elements = element.collection();
				}
				
				elements.each(function(i, e){
					e._private.position.x += dx;
					e._private.position.y += dy;
				});			
				
				self.updatePosition( elements );
				
				if( justStartedDragging ){
					justStartedDragging = false;
					element.trigger($.extend({}, dragEvent, { type: "dragstart" }));
				} else {
					element.trigger($.extend({}, dragEvent, { type: "drag" }));
				}
				
			};
			
			$(window).bind("mousemove", dragHandler);
			
			var finishedDragging = false;
			var endHandler = function(mouseupEvent){
				
				if( !finishedDragging ){
					finishedDragging = true;
				} else {
					return;
				}
				
				$(window).unbind("mousemove", dragHandler);

				$(window).unbind("mouseup", endHandler);
				$(window).unbind("blur", endHandler);
				$(svgDomElement).unbind("mouseup", endHandler);
				
				element._private.grabbed = false;
				
				element.trigger($.extend({}, mouseupEvent, { type: "dragstop" }));
			};
			
			$(window).bind("mouseup", endHandler);
			$(window).bind("blur", endHandler);
			$(svgDomElement).bind("mouseup", endHandler);
			
			mousedownEvent.preventDefault();
		}).bind("mouseup", function(e){
			element.trigger($.extend({}, e));
			
			if( draggedAfterMouseDown == false ){
				draggedAfterMouseDown = null;
				element.trigger($.extend({}, e, { type: "click" }));
				self.selectElement(element);
			}
		}).bind("mouseover mouseout mousemove", function(e){
			element.trigger($.extend({}, e));
		});
		
	};
	
	SvgRenderer.prototype.modelPoint = function(screenPoint){
		var self = this;
		return {
			x: (screenPoint.x - self.pan().x) / self.zoom(),
			y: (screenPoint.y - self.pan().y) / self.zoom()
		};
	}
	
	SvgRenderer.prototype.renderedPoint = function(modelPoint){
		var self = this;
		return {
			x: modelPoint.x * self.zoom() + self.pan().x,
			y: modelPoint.y * self.zoom() + self.pan().y
		};
	}
	
	SvgRenderer.prototype.renderedPosition = function(element){
		var self = this;
		
		return self.renderedPoint(element._private.position);
	};
	
	SvgRenderer.prototype.hideElements = function(collection){
		collection.each(function(i, element){
			element._private.bypass.visibility = "hidden";
		});
		
		this.updateBypass(collection);
	};
	
	SvgRenderer.prototype.showElements = function(collection){
		collection.each(function(i, element){
			element._private.bypass.visibility = "visible";
		});
		
		this.updateBypass(collection);
	};
	
	SvgRenderer.prototype.elementIsVisible = function(element){
		return element._private.bypass.visibility != "hidden";
	};
	
	SvgRenderer.prototype.renderedDimensions = function(element){
		var self = this;
		
		if( element.isNode() ){
			return {
				height: element._private.style.height * self.zoom(),
				width: element._private.style.width * self.zoom(),
				size: element._private.style.size * self.zoom()
			};
		} else {
			return {
				width: element._private.style.width * self.zoom()
			};
		}
	};
	
	SvgRenderer.prototype.unselectElements = function(collection){
		collection = collection.collection();
		
		collection.unselect();
		this.selectedElements = this.selectedElements.not(collection);
	};
	
	// by drag select
	SvgRenderer.prototype.selectElementsFromIntersection = function(svgSelectionShape, selectionBounds){
		var self = this;
		var toSelect = this.cy.collection();
		var toUnselect = this.cy.collection();
		
		function nodeInside(element){

			// intersect rectangle in the model with the actual node shape in the model
			var shape = nodeShape(element._private.style.shape).intersectionShape;
			var modelRectangleP1 = self.modelPoint({ x: selectionBounds.x1, y: selectionBounds.y1 });
			var modelRectangleP2 = self.modelPoint({ x: selectionBounds.x2, y: selectionBounds.y2 });
			var modelRectangle = self.svg.rect(modelRectangleP1.x, modelRectangleP1.y, modelRectangleP2.x - modelRectangleP1.x, modelRectangleP2.y - modelRectangleP1.y);
			var intersection = Intersection.intersectShapes(new Rectangle(modelRectangle), new shape(element._private.svg));
			self.svg.remove(modelRectangle);
			
			// rendered node
			var zoom = self.zoom();
			var x = element.renderedPosition().x;
			var y = element.renderedPosition().y;
			var w = element.renderedDimensions().width + element._private.style.borderWidth * zoom;
			var h = element.renderedDimensions().height + element._private.style.borderWidth * zoom;
			
			// rendered selection square
			var x1 = selectionBounds.x1;
			var y1 = selectionBounds.y1;
			var x2 = selectionBounds.x2;
			var y2 = selectionBounds.y2;
			
			var centerPointInside = x1 <= x && x <= x2 && y1 <= y && y <= y2;
			var intersects = intersection.points.length > 0;
			
			return centerPointInside || intersects;
		}
		
		this.cy.elements().each(function(i, element){
			if( element.isNode() ){
				if( nodeInside(element) ){
					toSelect = toSelect.add(element);
				}
			} else {
				// if both node center points are inside, then the edge is inside
				if( nodeInside( element.source() ) &&
					nodeInside( element.target() ) ){
					
					toSelect = toSelect.add(element);
				}
				
			}
		});
		
		if( !self.shiftDown ){
			toUnselect = toUnselect.add(
				this.cy.elements().filter(function(i, e){
					return e.selected() && !toSelect.allSame(e);
				})
			);
		}
		
		toUnselect.unselect();
		toSelect.select();
		
		self.selectedElements = self.selectedElements.not(toUnselect);
		self.selectedElements = self.selectedElements.add(toSelect);
		self.moveToFront(toSelect);
		
	};
	
	// by clicking
	SvgRenderer.prototype.selectElement = function(element){
		var self = this;
		
		var toUnselect = self.cy.collection();
		var toSelect = self.cy.collection();
		
		if( !self.shiftDown ){
			toUnselect = toUnselect.add(
				self.cy.elements().filter(function(i, e){
					return e.selected() && !element.same(e);
				})
			);
		}
		
		if( self.shiftDown ){
			if( element.selected() ){
				toUnselect = toUnselect.add(element);
			} else {
				toSelect = toSelect.add(element);
			}
		} else if( !element.selected() ){
			toSelect = toSelect.add(element);
		}
		
		toUnselect.unselect();
		toSelect.select();
		
		self.selectedElements = self.selectedElements.not(toUnselect);
		self.selectedElements = self.selectedElements.add(toSelect);
		self.moveToFront(toSelect);
	};
	
	SvgRenderer.prototype.moveToFront = function(collection){
		collection = collection.collection();
		var self = this;
		
		collection.each(function(i, element){
			self.svg.remove(element._private.svgGroup);
			self.makeSvgElement(element);
			self.updatePosition(collection.closedNeighborhood().edges());
		});
	};
	
	SvgRenderer.prototype.unselectAll = function(){
		this.unselectElements(this.cy.elements());
	};
	
	SvgRenderer.prototype.makeSvgNode = function(element){		
		var p = element._private.position;
		var self = this;
		
		if( p.x == null || p.y == null ){
			$.cytoscapeweb("debug", "SVG renderer is ignoring creating of node `%s` with position (%o, %o)", element._private.data.id, p.x, p.y);
			return;
		}
		
		var svgDomElement;
		var style = this.calculateStyle(element);
		
		var svgDomGroup = this.svg.group(this.nodesGroup);
		element._private.svgGroup = svgDomGroup;
		
		svgDomElement = nodeShape(style.shape).svg(this.svg, svgDomGroup, element, p, style);
		this.makeSvgNodeLabel(element);
		
		this.transformTouchEvent(svgDomElement, "touchstart", "mousedown");
		this.transformTouchEvent(svgDomElement, "touchend", "mouseup");
		
		element._private.svg = svgDomElement;
		$.cytoscapeweb("debug", "SVG renderer made node `%s` with position (%i, %i)", element._private.data.id, p.x, p.y);
		
		this.makeSvgNodeInteractive(element);
		this.updateElementStyle(element, style);
		return svgDomElement;
	};
	
	SvgRenderer.prototype.makeSvgNodeLabel = function(element){
		var self = this;
		
		var x = element._private.position.x;
		var y = element._private.position.y;
		
		element._private.svgLabel = self.svg.text(element._private.svgGroup, x, y, "label init");
	};
	
	SvgRenderer.prototype.positionSvgNodeLabel = function(element){
		var self = this;

		self.svg.change(element._private.svgLabel, {
			x: element._private.position.x,
			y: element._private.position.y
		});
	};
	
	SvgRenderer.prototype.makeSvgEdgePath = function(element){
		var self = this;
		var tgt = element.target();
		var src = element.source();
		var loop = tgt._private.data.id == src._private.data.id;
		var svgPath;
		
		var x1 = src._private.position.x;
		var y1 = src._private.position.y;
		var x2 = tgt._private.position.x;
		var y2 = tgt._private.position.y;
		
		// if the nodes are directly on top of each other, just make a small difference
		// so we don't get bad calculation states (e.g. divide by zero)
		if( x1 == x2 && y1 == y2 ){
			x2++;
			y2++;
		}
		
		var parallelEdges = element.parallelEdges();
		var size = parallelEdges.size();
		var index;
		var curveIndex;
		var curveDistance = 20;
		
<<<<<<< HEAD
		var cp1, cp2;
=======
		parallelEdges.each(function(i, e){
			if( e == element ){
				index = i;
			}
		});
>>>>>>> 20113997
		
		function intersection(node){
			var shape = nodeShape(node._private.style.shape).intersectionShape;
			var intersection = Intersection.intersectShapes(new Path(element._private.svg), new shape(node._private.svg));
			return intersection;
		}
		
		function draw(){
			if( loop ){
				var sh = src._private.style.height;
				var sw = src._private.style.width;
				curveDistance += Math.max(sw, sh);
				
				var h = curveDistance;
		        cp1 = { x: x1, y: y1 - sh/2 - h };
		        cp2 = { x: x1 - sw/2 - h, y: y1 };
				
				curveIndex = index;
				var path = self.svg.createPath();
				svgPath = self.svg.path( element._private.svgGroup, path.move(x1, y1).curveC(cp1.x, cp1.y, cp2.x, cp2.y, x2, y2) );
			} else {
				// edge between 2 nodes
				
				var even = size % 2 == 0;
				if( even ){
					// even
					curveIndex = index - size/2 + (index < size/2 ? 0 : 1); // add one if on positive size (skip 0)
					
					if( curveIndex > 0 ){
						curveIndex -= 0.5;
					} else {
						curveIndex += 0.5;
					}
				} else {
					// odd
					curveIndex = index - Math.floor(size/2);
				}
				
				var curved = curveIndex != 0;
				var path = self.svg.createPath();
				
				if( src._private.data.id > tgt._private.data.id ){
					curveIndex *= -1;
				}
				
				if( curved ){
					cp1 = cp2 = geometry.getOrthogonalPoint({ x: x1, y: y1 }, { x: x2, y: y2 }, curveDistance * curveIndex);
					svgPath = self.svg.path( element._private.svgGroup, path.move(x1, y1).curveQ(cp1.x, cp1.y, x2, y2) );
				} else {
					cp1 = { x: x1, y: y1 };
					cp2 = { x: x2, y: y2 };
					
					svgPath = self.svg.path( element._private.svgGroup, path.move(x1, y1).line(x2, y2) );
				}
			}
			
			element._private.svg = svgPath;
		}
		
		function adjustPosition(){
			
			if( srcInter.points == null || srcInter.points.length == 0 ||  tgtInter.points == null || tgtInter.points.length == 0 ){
				return false;
			}
			
			if( loop ){
				x1 = srcInter.points[0].x;
				y1 = srcInter.points[0].y;
				x2 = tgtInter.points[1].x;
				y2 = tgtInter.points[1].y;
			} else {
				x1 = srcInter.points[0].x;
				y1 = srcInter.points[0].y;
				x2 = tgtInter.points[0].x;
				y2 = tgtInter.points[0].y;
			}
			
			return true;
		}
		
		draw();
		var tgtInter = intersection(tgt);
		var srcInter = intersection(src);
		
		var tgtShape = arrowShape(element._private.style.targetArrowShape).svg(self.svg, element._private.svgGroup, element, tgtInter.points[0], cp1, element._private.style);
		element._private.targetSvg = tgtShape;
			
		var positionAdjusted = adjustPosition();
		
		self.svg.remove(element._private.svg);
		if( positionAdjusted ){
			draw();
		}	
		
	};
	
	SvgRenderer.prototype.makeSvgEdge = function(element){
		var self = this;
		var source = element.source();
		var target = element.target();
					
		var ps = source._private.position;
		var pt = target._private.position;
		
		if( ps.x == null || ps.y == null || pt.x == null || pt.y == null ){
			$.cytoscapeweb("debug", "SVG renderer is ignoring creating of edge `%s` with position (%o, %o, %o, %o)", element._private.data.id, ps.x, ps.y, pt.x, pt.y);
			return;
		}
		
		var style = this.calculateStyle(element);
		
		var svgDomGroup = this.svg.group(this.edgesGroup);
		element._private.svgGroup = svgDomGroup;
		
		// notation: (x1, y1, x2, y2) = (source.x, source.y, target.x, target.y)
		this.makeSvgEdgePath(element);
		
		$.cytoscapeweb("debug", "SVG renderer made edge `%s` with position (%i, %i, %i, %i)", element._private.data.id, ps.x, ps.y, pt.x, pt.y);
		
		this.makeSvgEdgeInteractive(element);
		this.updateElementStyle(element, style);
		return element._private.svg;
	};
	
	SvgRenderer.prototype.makeSvgElement = function(element){
		var svgDomElement;
		
		if( element.group() == "nodes" ){
			svgDomElement = this.makeSvgNode(element);
		} else if( element.group() == "edges" ){
			svgDomElement = this.makeSvgEdge(element);
		}
		
		return svgDomElement;
	};
	
	SvgRenderer.prototype.getSvgElement = function(element){
		if( element._private.svg != null ){
			return element._private.svg;
		} else {
			return this.makeSvgElement(element);
		}
	};
	
	SvgRenderer.prototype.updateSelection = function(collection){
		this.updateElementsStyle(collection);
	};
	
	SvgRenderer.prototype.updateData = function(collection){
		this.updateElementsStyle(collection);
	};
	
	SvgRenderer.prototype.updateMapperBounds = function(collection){
		
		var elements = cy.elements().filter(function(){
			return this.group() == collection[0].group();
		}).not(collection);
		
		this.updateElementsStyle( elements );
	};
	
	SvgRenderer.prototype.updateElementsStyle = function(collection){
		var self = this;
		collection = collection.collection();
		
		// update nodes
		collection.nodes().each(function(i, element){
			self.updateElementStyle(element);
		});
		
		// update edges
		collection.edges().each(function(i, element){
			self.updateElementStyle(element);
		});
		
		// update positions of connected edges but not those already covered by the update for edges above
		collection.nodes().neighborhood().edges().not( collection.edges() ).each(function(i, element){
			self.updatePosition(element);
		});
	};
	
	SvgRenderer.prototype.updateStyle = function(style){
		var collection = this.cy.elements();
		var self = this;
		
		if( style !== undefined ){
			self.style = style;
		}
		
		this.updateElementsStyle(collection);
	};
	
	SvgRenderer.prototype.updateBypass = function(collection){
		var self = this;
		collection = collection.collection();
		
		// update nodes
		collection.nodes().each(function(i, element){
			self.updateElementStyle(element);
		});
		
		// update connected edges
		collection.edges().add( collection.closedNeighborhood().edges() ).each(function(i, edge){
			self.updateElementStyle(edge);
		});
	};
	
	SvgRenderer.prototype.updateElementStyle = function(element, newStyle){
		if( element.isNode() ){
			this.updateNodeStyle(element, newStyle);
		} else if( element.isEdge() ){
			this.updateEdgeStyle(element, newStyle);
		}
	};
	
	SvgRenderer.prototype.updateNodeStyle = function(element, newStyle){
		element._private.style = newStyle != null ? newStyle : this.calculateStyle(element);
		var style = element._private.style;
		
		if( element._private.svg == null ){
			$.cytoscapeweb("error", "SVG renderer can not update style for node `%s` since it has no SVG element", element._private.data.id);
			return;
		}
			
		// TODO add more as more styles are added
		// generic styles go here
		this.svg.change(element._private.svg, {
			"pointer-events": "visible", // if visibility:hidden, no events
			fill: color(style.fillColor),
			fillOpacity: percent(style.fillOpacity),
			stroke: color(style.borderColor),
			strokeWidth: number(style.borderWidth),
			strokeDashArray: lineStyle(style.borderStyle).array,
			strokeOpacity: percent(style.borderOpacity),
			cursor: cursor(style.cursor),
			"visibility": visibility(style.visibility)
		});
		
		// styles for label
		this.svg.change(element._private.svgLabel, {
			"visibility": visibility(style.visibility),
			"pointer-events": "none",
			fill: color(style.labelFillColor),
			fillOpacity: percent(style.labelFillOpacity),
			stroke: color(style.labelOutlineColor),
			strokeWidth: number(style.labelOutlineWidth),
			strokeOpacity: percent(style.labelOutlineOpacity),
			"font-family": style.labelFontFamily,
			"font-weight": style.labelFontWeight,
			"font-style": style.labelFontStyle,
			"text-decoration": style.labelFontDecoration,
			"font-variant": style.labelFontVariant,
			"font-size": style.labelFontSize
		});
		
		element._private.svgLabel.textContent = style.labelText == null ? "" : style.labelText;
		
		var valign = labelValign(style.labelValign);
		var halign = labelHalign(style.labelHalign);
		var spacing = 3;
		var dx = 0;
		var dy = 0;
		
		if( halign == "middle" ){
			this.svg.change(element._private.svgLabel, {
				"text-anchor": "middle"
			});
		} else if( halign == "right" ){
			this.svg.change(element._private.svgLabel, {
				"text-anchor": "start"
			});
			dx = style.width/2 + spacing;
		} else if( halign == "left" ){
			this.svg.change(element._private.svgLabel, {
				"text-anchor": "end"
			});
			dx = -style.width/2 - spacing;
		}
		
		// TODO remove this hack to fix IE when it supports baseline properties properly
		var fontSize = parseInt(window.getComputedStyle(element._private.svgLabel)["fontSize"]);
		var ieFix = $.browser.msie ? fontSize/3 : 0;
	
		if( valign == "middle" ){
			this.svg.change(element._private.svgLabel, {
				"style": "alignment-baseline: central; dominant-baseline: central;"
			});
			dy = 0 + ieFix;
		} else if( valign == "top" ){
			this.svg.change(element._private.svgLabel, {
				"style": "alignment-baseline: normal; dominant-baseline: normal;"	
			});
			dy = -style.height/2 - spacing;
		} else if( valign == "bottom" ){
			this.svg.change(element._private.svgLabel, {
				"style": "alignment-baseline: normal; dominant-baseline: normal;"
			});
			dy = style.height/2 + fontSize;
		}
		
		this.svg.change(element._private.svgLabel, {
			transform: "translate("+ dx +","+ dy +")"
		});
		
		// styles to the group
		this.svg.change(element._private.svgGroup, {
			fillOpacity: percent(style.fillOpacity)
		});
		
		nodeShape(style.shape).update(this.svg, this.nodesGroup, element, element._private.position, style);
		
		$.cytoscapeweb("debug", "SVG renderer collapsed mappers and updated style for node `%s` to %o", element._private.data.id, style);
	};
	
	SvgRenderer.prototype.updateEdgeStyle = function(element, newStyle){
		element._private.style = newStyle != null ? newStyle : this.calculateStyle(element);
		var style = element._private.style;
		
		if( element._private.svg == null ){
			$.cytoscapeweb("error", "SVG renderer can not update style for edge `%s` since it has no SVG element", element._private.data.id);
			return;
		}
		
		// TODO add more as more styles are added
		// generic edge styles go here
		this.svg.change(element._private.svg, {
			"pointer-events": "visible", // on visibility:hidden, no events
			stroke: color(style.color),
			strokeWidth: number(style.width),
			strokeDashArray: lineStyle(style.style).array,
			"stroke-linecap": "round",
			opacity: percent(style.opacity),
			cursor: cursor(style.cursor),
			fill: "none",
			visibility: visibility(style.visibility)
		});
		
		this.svg.change(element._private.targetSvg, {
			fill: color("red")
		});
		
		$.cytoscapeweb("debug", "SVG renderer collapsed mappers and updated style for edge `%s` to %o", element._private.data.id, style);
	};
	
	SvgRenderer.prototype.addElements = function(collection){
		
		var self = this;
		
		collection.nodes().each(function(i, element){
			self.makeSvgElement(element);
		});
		
		collection.edges().each(function(i, element){
			self.makeSvgElement(element);
		});
		
		self.positionEdges( collection.edges().parallelEdges() );

	};
	
	SvgRenderer.prototype.updatePosition = function(collection){
		
		$.cytoscapeweb("debug", "SVG renderer is updating node positions");
		
		collection = collection.collection();
		var container = $(this.options.selector);
		var svg = container.svg('get');
		var self = this;
		var cy = this.options.cytoscapeweb;
		
		// update nodes
		collection.nodes().each(function(i, element){
			var svgEle = self.getSvgElement(element);			
			var p = element._private.position;
			
			self.updateNodePositionFromShape(element);
			self.positionSvgNodeLabel(element);

			$.cytoscapeweb("debug", "SVG renderer is moving node `%s` to position (%o, %o)", element._private.data.id, p.x, p.y);
		});
		
		// update connected edges
		self.positionEdges( collection.closedNeighborhood().edges() );
		
	};
	
	SvgRenderer.prototype.positionEdges = function(edges){
		var self = this;
		
		edges.each(function(i, edge){
			if( edge._private.svgGroup != null ){
				self.svg.remove(edge._private.svgGroup);
			}
			self.makeSvgEdge(edge);
			
			var ps = edge.source()._private.position;
			var pt = edge.target()._private.position;
			
			$.cytoscapeweb("debug", "SVG renderer is moving edge `%s` to position (%o, %o, %o, %o)", edge._private.data.id, ps.x, ps.y, pt.x, pt.y);
		});
	};
	
	SvgRenderer.prototype.removeElements = function(collection){
		$.cytoscapeweb("debug", "SVG renderer is removing elements");
		
		var container = $(this.options.selector);
		var svg = container.svg('get');
		
		collection.each(function(i, element){
			if( element._private.svgGroup != null ){
				svg.remove(element._private.svgGroup);
				delete element._private.svg;
				delete element._private.svgGroup;
				// TODO add delete arrow for edges
			} else {
				$.cytoscapeweb("debug", "Element with group `%s` and ID `%s` has no associated SVG element", element._private.group, element._private.data.id);
			}
		});
	};
	
	SvgRenderer.prototype.notify = function(params){
		var container = $(params.selector);
	
		$.cytoscapeweb("debug", "Notify SVG renderer with params (%o)", params);
		
		if( params.type == null ){
			$.cytoscapeweb("error", "The SVG renderer should be notified with a `type` field");
			return;
		}
		
		var self = this;
		switch( params.type ){
			case "load":
				self.init(function(){
					self.addElements( params.collection );
					container.trigger("rendered");
				});
				break;
		
			case "add":
				this.addElements( params.collection );
				break;
			
			case "remove":
				this.removeElements( params.collection );
				break;
			
			case "position":
				this.updatePosition( params.collection );
				break;
			
			case "style":
				this.updateStyle( params.style );
				break;
				
			case "bypass":
				this.updateBypass( params.collection );
				break;
				
			case "data":
				this.updateData( params.collection );
				break;
			
			case "mapperbounds":
				this.updateMapperBounds( params.collection );
				break;
				
			case "select":
			case "unselect":
				this.updateSelection( params.collection );
				break;
				
			default:
				$.cytoscapeweb("debug", "The SVG renderer doesn't consider the `%s` event", params.type);
				break;
		}
	};
	
	SvgRenderer.prototype.coordinateSystem = function(){
		return "cartesian";
	};
	
	SvgRenderer.prototype.dimensions = function(){
		return 2;
	};
	
	function SvgExporter(options){
		this.options = options;
		this.cy = options.cy;
		this.renderer = options.renderer;
		
		if( this.renderer.name() != "svg" ){
			$.cytoscapeweb("error", "The SVG exporter can be used only if the SVG renderer is used");
		}
	}
	
	SvgExporter.prototype.run = function(){
		return $(this.options.selector).svg("get").toSVG();
	};
	

	var geometry = {};
	
	geometry.getOrthogonalPoint = function(p1, p2, h, d){
		
		var diff = { x: p1.x-p2.x, y: p1.y-p2.y };
	    var normal = geometry.getNormalizedPoint({ x: diff.y, y: -diff.x }, 1);
	    
	    var ratio;
	    if( d == undefined ){
	    	ratio = 0.5;
	    } else {
	    	ratio = d/geometry.distance(p1, p2);
	    }
	    
	    var mid = { x: (p1.x + p2.x)*ratio, y: (p1.y + p2.y)*ratio };
	    
	    return {x: mid.x + normal.x * h, y: mid.y + normal.y * h};
	
	};
	
	geometry.distance = function(p1, p2){
		return Math.sqrt( (p2.x - p1.x)*(p2.x - p1.x) + (p2.y - p1.y)*(p2.y - p1.y) );
	};
	
	geometry.getNormalizedPoint = function(p, newLength){
		var currentLength = Math.sqrt(p.x*p.x + p.y*p.y);
		var factor = newLength / currentLength;
		
		return {
			x: p.x * factor,
			y: p.y * factor
		};
	};
	
	$.cytoscapeweb("renderer", "svg", SvgRenderer);
	$.cytoscapeweb("exporter", "svg", SvgExporter);
	
});<|MERGE_RESOLUTION|>--- conflicted
+++ resolved
@@ -58,7 +58,6 @@
 			style: "solid",
 			cursor: "pointer",
 			visibility: "visible",
-			targetArrowShape: "triangle",
 			selected: {
 				color: "#666"
 			}
@@ -99,52 +98,6 @@
 	registerLineStyle({
 		name: "dash",
 		array: [5, 5]
-	});
-	
-	var arrowShapes = {};
-	
-	var registerArrowShape = SvgRenderer.prototype.registerArrowShape = function(shape){
-		arrowShapes[ shape.name.toLowerCase() ] = shape;
-		shape.name = shape.name.toLowerCase();
-		
-		$.cytoscapeweb("debug", "SVG renderer registered edge arrow shape with name `%s` and definition %o", shape.name, shape);
-	};
-	
-	// use this as an example for adding more node shapes
-	registerArrowShape({
-		// name of the shape
-		name: "triangle",
-		
-		// generate the shape svg
-		svg: function(svg, parent, edge, nodeInterP, controlPoint, style){
-		
-			console.log(svg, parent, edge, nodeInterP, controlPoint, style);
-		
-			var lineWidth = edge._private.style.width;
-			var arrowWidth = 5;
-			
-			var width = Math.max(arrowWidth, arrowWidth * Math.sqrt(lineWidth));
-            width = Math.max(width, 1.5 * lineWidth);
-            var height = 2 * width;
-            
-            var orth1 = geometry.getOrthogonalPoint(nodeInterP, controlPoint, width/2, height);
-            var orth2 = geometry.getOrthogonalPoint(nodeInterP, controlPoint, -width/2, height);
-            
-			var pointByNode = controlPoint;
-			var leftPoint = [orth1.x, orth1.y];
-			var rightPoint = [orth2.x, orth2.y];
-		
-			return svg.polygon(edge._private.svgGroup, [ pointByNode, leftPoint, rightPoint ]);
-		},
-		
-		// update unique style attributes for this shape
-		// see http://keith-wood.name/svgRef.html for api reference
-		update: function(svg, parent, node, position, style){
-			// TODO
-		},
-		
-		// 2D shape in intersection lib
-		intersectionShape: Polygon
 	});
 	
 	var nodeShapes = {};
@@ -275,16 +228,6 @@
 		
 		if( ret == null ){
 			$.cytoscapeweb("error", "SVG renderer does not recognise %s as a valid node shape", name);
-		}
-		
-		return ret;
-	}
-	
-	function arrowShape(name){
-		var ret = arrowShapes[ name.toLowerCase() ];
-		
-		if( ret == null ){
-			$.cytoscapeweb("error", "SVG renderer does not recognise %s as a valid edge arrow shape", name);
 		}
 		
 		return ret;
@@ -536,10 +479,6 @@
 			}
 		}).bind("mousewheel", function(e, delta, deltaX, deltaY){
 			
-			if( $.browser.msie ){
-				return; // TODO fix IE bug
-			}
-			
 			self.offsetFix(e);
 			
 			var point = {
@@ -863,7 +802,9 @@
 				x: clickEvent.offsetX,
 				y: clickEvent.offsetY
 			});
-
+			
+			//var intersection = Intersection.intersectShapes(new Rectangle(svgSelectionShape), new Path(element._private.svg));
+			
 		});
 	};
 	
@@ -1212,8 +1153,10 @@
 		
 		// if the nodes are directly on top of each other, just make a small difference
 		// so we don't get bad calculation states (e.g. divide by zero)
-		if( x1 == x2 && y1 == y2 ){
+		if( x1 == x2 ){
 			x2++;
+		}
+		if( y1 == y2 ){
 			y2++;
 		}
 		
@@ -1223,109 +1166,79 @@
 		var curveIndex;
 		var curveDistance = 20;
 		
-<<<<<<< HEAD
-		var cp1, cp2;
-=======
 		parallelEdges.each(function(i, e){
 			if( e == element ){
 				index = i;
 			}
 		});
->>>>>>> 20113997
-		
-		function intersection(node){
-			var shape = nodeShape(node._private.style.shape).intersectionShape;
-			var intersection = Intersection.intersectShapes(new Path(element._private.svg), new shape(node._private.svg));
-			return intersection;
-		}
-		
-		function draw(){
-			if( loop ){
-				var sh = src._private.style.height;
-				var sw = src._private.style.width;
-				curveDistance += Math.max(sw, sh);
-				
-				var h = curveDistance;
-		        cp1 = { x: x1, y: y1 - sh/2 - h };
-		        cp2 = { x: x1 - sw/2 - h, y: y1 };
-				
-				curveIndex = index;
-				var path = self.svg.createPath();
-				svgPath = self.svg.path( element._private.svgGroup, path.move(x1, y1).curveC(cp1.x, cp1.y, cp2.x, cp2.y, x2, y2) );
+		
+		if( loop ){
+			var sh = src._private.style.height;
+			var sw = src._private.style.width;
+			curveDistance += Math.max(sw, sh);
+			
+			var h = curveDistance;
+	        var cp1 = { x: x1, y: y1 - sh/2 - h };
+	        var cp2 = { x: x1 - sw/2 - h, y: y1 };
+			
+			curveIndex = index;
+			var path = self.svg.createPath();
+			svgPath = self.svg.path( element._private.svgGroup, path.move(x1, y1).curveC(cp1.x, cp1.y, cp2.x, cp2.y, x2, y2) );
+		} else {
+			// edge between 2 nodes
+			
+			var even = size % 2 == 0;
+			if( even ){
+				// even
+				curveIndex = index - size/2 + (index < size/2 ? 0 : 1); // add one if on positive size (skip 0)
+				
+				if( curveIndex > 0 ){
+					curveIndex -= 0.5;
+				} else {
+					curveIndex += 0.5;
+				}
 			} else {
-				// edge between 2 nodes
-				
-				var even = size % 2 == 0;
-				if( even ){
-					// even
-					curveIndex = index - size/2 + (index < size/2 ? 0 : 1); // add one if on positive size (skip 0)
-					
-					if( curveIndex > 0 ){
-						curveIndex -= 0.5;
-					} else {
-						curveIndex += 0.5;
-					}
-				} else {
-					// odd
-					curveIndex = index - Math.floor(size/2);
-				}
-				
-				var curved = curveIndex != 0;
-				var path = self.svg.createPath();
-				
-				if( src._private.data.id > tgt._private.data.id ){
-					curveIndex *= -1;
-				}
-				
-				if( curved ){
-					cp1 = cp2 = geometry.getOrthogonalPoint({ x: x1, y: y1 }, { x: x2, y: y2 }, curveDistance * curveIndex);
-					svgPath = self.svg.path( element._private.svgGroup, path.move(x1, y1).curveQ(cp1.x, cp1.y, x2, y2) );
-				} else {
-					cp1 = { x: x1, y: y1 };
-					cp2 = { x: x2, y: y2 };
-					
-					svgPath = self.svg.path( element._private.svgGroup, path.move(x1, y1).line(x2, y2) );
-				}
-			}
-			
-			element._private.svg = svgPath;
-		}
-		
-		function adjustPosition(){
-			
-			if( srcInter.points == null || srcInter.points.length == 0 ||  tgtInter.points == null || tgtInter.points.length == 0 ){
-				return false;
-			}
-			
-			if( loop ){
-				x1 = srcInter.points[0].x;
-				y1 = srcInter.points[0].y;
-				x2 = tgtInter.points[1].x;
-				y2 = tgtInter.points[1].y;
+				// odd
+				curveIndex = index - Math.floor(size/2);
+			}
+			
+			var curved = curveIndex != 0;
+			var path = self.svg.createPath();
+			
+			if( src._private.data.id > tgt._private.data.id ){
+				curveIndex *= -1;
+			}
+			
+			if( curved ){
+				var cp = self.getOrthogonalPoint({ x: x1, y: y1 }, { x: x2, y: y2 }, curveDistance * curveIndex);
+				svgPath = self.svg.path( element._private.svgGroup, path.move(x1, y1).curveQ(cp.x, cp.y, x2, y2) );
 			} else {
-				x1 = srcInter.points[0].x;
-				y1 = srcInter.points[0].y;
-				x2 = tgtInter.points[0].x;
-				y2 = tgtInter.points[0].y;
-			}
-			
-			return true;
-		}
-		
-		draw();
-		var tgtInter = intersection(tgt);
-		var srcInter = intersection(src);
-		
-		var tgtShape = arrowShape(element._private.style.targetArrowShape).svg(self.svg, element._private.svgGroup, element, tgtInter.points[0], cp1, element._private.style);
-		element._private.targetSvg = tgtShape;
-			
-		var positionAdjusted = adjustPosition();
-		
-		self.svg.remove(element._private.svg);
-		if( positionAdjusted ){
-			draw();
-		}	
-		
+				svgPath = self.svg.path( element._private.svgGroup, path.move(x1, y1).line(x2, y2) );
+			}
+		}
+		
+		element._private.svg = svgPath;
+	};
+	
+	SvgRenderer.prototype.getOrthogonalPoint = function(p1, p2, h){
+		
+		var diff = { x: p1.x-p2.x, y: p1.y-p2.y };
+	    var normal = this.getNormalizedPoint({ x: diff.y, y: -diff.x }, 1);
+	    
+	    var mid = { x: (p1.x + p2.x)/2, y: (p1.y + p2.y)/2 };
+	    
+	    return {x: mid.x + normal.x * h, y: mid.y + normal.y * h};
+	
+	};
+	
+	SvgRenderer.prototype.getNormalizedPoint = function(p, newLength){
+		var currentLength = Math.sqrt(p.x*p.x + p.y*p.y);
+		var factor = newLength / currentLength;
+		
+		return {
+			x: p.x * factor,
+			y: p.y * factor
+		};
 	};
 	
 	SvgRenderer.prototype.makeSvgEdge = function(element){
@@ -1732,41 +1645,6 @@
 		return $(this.options.selector).svg("get").toSVG();
 	};
 	
-
-	var geometry = {};
-	
-	geometry.getOrthogonalPoint = function(p1, p2, h, d){
-		
-		var diff = { x: p1.x-p2.x, y: p1.y-p2.y };
-	    var normal = geometry.getNormalizedPoint({ x: diff.y, y: -diff.x }, 1);
-	    
-	    var ratio;
-	    if( d == undefined ){
-	    	ratio = 0.5;
-	    } else {
-	    	ratio = d/geometry.distance(p1, p2);
-	    }
-	    
-	    var mid = { x: (p1.x + p2.x)*ratio, y: (p1.y + p2.y)*ratio };
-	    
-	    return {x: mid.x + normal.x * h, y: mid.y + normal.y * h};
-	
-	};
-	
-	geometry.distance = function(p1, p2){
-		return Math.sqrt( (p2.x - p1.x)*(p2.x - p1.x) + (p2.y - p1.y)*(p2.y - p1.y) );
-	};
-	
-	geometry.getNormalizedPoint = function(p, newLength){
-		var currentLength = Math.sqrt(p.x*p.x + p.y*p.y);
-		var factor = newLength / currentLength;
-		
-		return {
-			x: p.x * factor,
-			y: p.y * factor
-		};
-	};
-	
 	$.cytoscapeweb("renderer", "svg", SvgRenderer);
 	$.cytoscapeweb("exporter", "svg", SvgExporter);
 	
