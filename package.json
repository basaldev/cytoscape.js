--- conflicted
+++ resolved
@@ -83,11 +83,7 @@
     "test:modules:debug": "mocha inspect -r esm test/modules",
     "travis": "run-s build test:build test:modules lint",
     "docs": "run-s docs:build docs:js",
-<<<<<<< HEAD
-    "docs:js": "cpy build/cytoscape.*.js documentation/js",
-=======
     "docs:js": "cpy --flat build/cytoscape.min.js documentation/js",
->>>>>>> 4639c6cf
     "docs:build": "node documentation/docmaker.js",
     "docs:push": "gh-pages -d documentation",
     "benchmark": "run-s benchmark:all",
