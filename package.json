{
<<<<<<< HEAD
	"name": "cytoscape",
	"description": "A JavaScript graph library for analysis and visualisation",
	"version": "2.1.1",
	"license": "LGPL",
	"engines": {
		"node": ">=0.6"
	},
	"repository": {
		"type": "git",
		"url": "https://github.com/cytoscape/cytoscape.js.git"
	},
	"bugs": {
		"url": "https://github.com/cytoscape/cytoscape.js/issues"
	},
	"author": {
		"name": "Max Franz",
		"email": "maxkfranz@gmail.com",
		"url": "http://maxfranz.com"
	},
	"contributors": [
		{
			"name": "Christian Lopes",
			"email": "chrtannus@gmail.com"
		},
		{
			"name": "Yue Dong",
			"email": "oryato@gmail.com"
		},
		{
			"name": "Onur Sumer",
			"email": "s.onur.sumer@gmail.com"
		},
		{
			"name": "Gerardo Huck",
			"email": "gerardohuck@gmail.com"
		},
		{
			"name": "Alexandr Truhin (bumbu)",
			"email": "bmbalex@gmail.com"
		}
	],
	"keywords": [
		"graph",
		"theory",
		"visualisation",
		"visualization",
		"analysis"
	],
	"main": "releases/2.1.1/cytoscape.js",
	"scripts": {
	},
	"devDependencies": {
		"chai": "~1.9.0",
		"mocha": "~1.17.1"
	}
=======
  "name": "cytoscape",
  "description": "A JavaScript graph library for analysis and visualisation",
  "version": "2.2.0+snapshot",
  "license": "LGPL",
  "engines": {
    "node": ">=0.6"
  },
  "repository": {
    "type": "git",
    "url": "https://github.com/cytoscape/cytoscape.js.git"
  },
  "bugs": {
    "url": "https://github.com/cytoscape/cytoscape.js/issues"
  },
  "author": {
    "name": "Max Franz",
    "email": "maxkfranz@gmail.com",
    "url": "http://maxfranz.com"
  },
  "contributors": [
    {
      "name": "Christian Lopes",
      "email": "chrtannus@gmail.com"
    },
    {
      "name": "Yue Dong",
      "email": "oryato@gmail.com"
    },
    {
      "name": "Onur Sumer",
      "email": "s.onur.sumer@gmail.com"
    },
    {
      "name": "Gerardo Huck",
      "email": "gerardohuck@gmail.com"
    },
    {
      "name": "Alexandr Truhin (bumbu)",
      "email": "bmbalex@gmail.com"
    }
  ],
  "keywords": [
    "graph",
    "theory",
    "visualisation",
    "visualization",
    "analysis"
  ],
  "main": "dist/cytoscape.js",
  "scripts": {},
  "devDependencies": {
    "chai": "~1.9.0",
    "mocha": "~1.17.1",
    "gulp-mocha": "~0.4.1",
    "gulp": "~3.5.2",
    "gulp-tap": "~0.1.1",
    "gulp-clean": "~0.2.4",
    "gulp-concat": "~2.1.7",
    "gulp-uglify": "~0.2.1",
    "gulp-replace": "~0.2.0",
    "gulp-inject": "~0.4.1",
    "gulp-zip": "~0.1.2",
    "marked": "~0.3.1"
  }
>>>>>>> 8dc2f670
}<|MERGE_RESOLUTION|>--- conflicted
+++ resolved
@@ -1,61 +1,4 @@
 {
-<<<<<<< HEAD
-	"name": "cytoscape",
-	"description": "A JavaScript graph library for analysis and visualisation",
-	"version": "2.1.1",
-	"license": "LGPL",
-	"engines": {
-		"node": ">=0.6"
-	},
-	"repository": {
-		"type": "git",
-		"url": "https://github.com/cytoscape/cytoscape.js.git"
-	},
-	"bugs": {
-		"url": "https://github.com/cytoscape/cytoscape.js/issues"
-	},
-	"author": {
-		"name": "Max Franz",
-		"email": "maxkfranz@gmail.com",
-		"url": "http://maxfranz.com"
-	},
-	"contributors": [
-		{
-			"name": "Christian Lopes",
-			"email": "chrtannus@gmail.com"
-		},
-		{
-			"name": "Yue Dong",
-			"email": "oryato@gmail.com"
-		},
-		{
-			"name": "Onur Sumer",
-			"email": "s.onur.sumer@gmail.com"
-		},
-		{
-			"name": "Gerardo Huck",
-			"email": "gerardohuck@gmail.com"
-		},
-		{
-			"name": "Alexandr Truhin (bumbu)",
-			"email": "bmbalex@gmail.com"
-		}
-	],
-	"keywords": [
-		"graph",
-		"theory",
-		"visualisation",
-		"visualization",
-		"analysis"
-	],
-	"main": "releases/2.1.1/cytoscape.js",
-	"scripts": {
-	},
-	"devDependencies": {
-		"chai": "~1.9.0",
-		"mocha": "~1.17.1"
-	}
-=======
   "name": "cytoscape",
   "description": "A JavaScript graph library for analysis and visualisation",
   "version": "2.2.0+snapshot",
@@ -120,5 +63,4 @@
     "gulp-zip": "~0.1.2",
     "marked": "~0.3.1"
   }
->>>>>>> 8dc2f670
 }