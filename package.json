--- conflicted
+++ resolved
@@ -1,10 +1,6 @@
 {
   "name": "cytoscape",
-<<<<<<< HEAD
-  "version": "2.3.16",
-=======
   "version": "2.4.0-unstable",
->>>>>>> 627b993f
   "license": "LGPL-3.0+",
   "description": "Graph theory (a.k.a. network) library for analysis and visualisation",
   "homepage": "http://js.cytoscape.org",
@@ -69,30 +65,14 @@
   "main": "dist/cytoscape.js",
   "scripts": {
     "test": "./node_modules/gulp/bin/gulp.js test",
-<<<<<<< HEAD
-    "sniper": "biojs-sniper ." 
-  },
-  "devDependencies": {
-=======
     "sniper": "biojs-sniper ."
   },
   "devDependencies": {
     "benchmark": "^1.0.0",
->>>>>>> 627b993f
     "biojs-sniper": "^0.1.1",
     "bluebird": "^2.0.2",
     "browserify": "^6.3.2",
     "chai": "^1.9.0",
-<<<<<<< HEAD
-    "gulp": "^3.5.2",
-    "gulp-clean": "^0.2.4",
-    "gulp-concat": "^2.2.0",
-    "gulp-cssmin": "^0.1.4",
-    "gulp-htmlmin": "^0.1.2",
-    "gulp-inject": "^0.4.1",
-    "gulp-jshint": "^1.5.5",
-    "gulp-mocha": "^0.4.1",
-=======
     "del": "^1.1.1",
     "gulp": "^3.5.2",
     "gulp-benchmark": "^1.1.1",
@@ -105,16 +85,11 @@
     "gulp-jshint": "^1.5.5",
     "gulp-mocha": "^2.0.1",
     "gulp-rename": "^1.2.2",
->>>>>>> 627b993f
     "gulp-replace": "^0.2.0",
     "gulp-shell": "^0.2.4",
     "gulp-tap": "^0.1.1",
     "gulp-uglify": "^1.1.0",
-<<<<<<< HEAD
-    "gulp-zip": "^0.1.2",
-=======
     "gulp-zip": "^3.0.0",
->>>>>>> 627b993f
     "handlebars": "^1.3.0",
     "highlight.js": "^8.0.0",
     "jshint-stylish": "^0.2.0",
@@ -122,12 +97,6 @@
     "marked": "^0.3.1",
     "mocha": "^1.17.1",
     "run-sequence": "^0.3.6",
-<<<<<<< HEAD
-    "vinyl-source-stream": "^1.0.0"
-  },
-  "sniper": {
-    "js": ["http://ajax.googleapis.com/ajax/libs/jquery/1/jquery.min.js", "/build/cytoscape.browserify.js"],
-=======
     "vinyl-paths": "^1.0.0",
     "vinyl-source-stream": "^1.0.0"
   },
@@ -136,7 +105,6 @@
       "http://ajax.googleapis.com/ajax/libs/jquery/1/jquery.min.js",
       "/build/cytoscape.browserify.js"
     ],
->>>>>>> 627b993f
     "first": "images"
   },
   "spm": {
