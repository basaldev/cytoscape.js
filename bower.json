--- conflicted
+++ resolved
@@ -1,8 +1,5 @@
 {
   "name": "cytoscape",
-<<<<<<< HEAD
-  "version": "2.2.14",
-=======
   "version": "2.3.0-unstable",
   "license": "LGPL-3.0+",
   "description": "An open-source JavaScript graph theory (a.k.a. network) library for analysis and visualisation",
@@ -58,7 +55,6 @@
     "bower", 
     "jquery"
   ],
->>>>>>> f363102c
   "main": "dist/cytoscape.js",
   "ignore": [
     "documentation",
