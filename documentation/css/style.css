--- conflicted
+++ resolved
@@ -579,11 +579,7 @@
 	padding: 0;
 	margin: 0;
 	color: inherit;
-<<<<<<< HEAD
-	border-bottom: 2px solid rgba(65, 131, 196, 0.333);
-=======
 	border-bottom: 2px solid rgba(65, 131, 196, 0.5);
->>>>>>> 627b993f
 	text-decoration: none;
 	border-radius: 0.125em;
 	cursor: pointer;
@@ -591,11 +587,7 @@
 
 a.light,
 a.toclink {
-<<<<<<< HEAD
-	border-bottom: 2px solid rgba(65, 131, 196, 0.166);
-=======
 	border-bottom: 2px solid rgba(65, 131, 196, 0.2);
->>>>>>> 627b993f
 }
 
 .button {
