$( loadCy = function(){

//<demo>

// initialise cytoscape.js on a html dom element with some options:
cy = cytoscape( options = {
  container: document.getElementById('cy'),

  minZoom: 0.5,
  maxZoom: 2,

  // style can be specified as plain JSON, a stylesheet string (probably a CSS-like
  // file pulled from the server), or in a functional format
  style: [
    {
      selector: 'node',
      css: {
        'content': 'data(name)',
        'font-family': 'helvetica',
        'font-size': 14,
        'text-outline-width': 3,
        'text-outline-color': '#888',
        'text-valign': 'center',
        'color': '#fff',
        'width': 'mapData(weight, 30, 80, 20, 50)',
        'height': 'mapData(height, 0, 200, 10, 45)',
        'border-color': '#fff'
      }
    },

    {
      selector: ':selected',
      css: {
        'background-color': '#000',
        'line-color': '#000',
        'target-arrow-color': '#000',
        'text-outline-color': '#000'
      }
    },
<<<<<<< HEAD

    {
      selector: 'edge',
      css: {
        'width': 2,
        'target-arrow-shape': 'triangle'
=======

    {
      selector: 'edge',
      css: {
        'width': 2,
        'target-arrow-shape': 'triangle'
      }
    },

    {
      selector: '.foo',
      css: {
        'border-width': 4,
        'border-color': 'red'
>>>>>>> f363102c
      }
    }
  ],

  // specify the elements in the graph
  elements: {
    nodes: [
      { data: { id: 'j', name: 'Jerry', weight: 65, height: 174 } },
      { data: { id: 'e', name: 'Elaine', weight: 48, height: 160 } },
      { data: { id: 'k', name: 'Kramer', weight: 75, height: 185 } },
      { data: { id: 'g', name: 'George', weight: 70, height: 150 } }
    ],

    edges: [
<<<<<<< HEAD
      { data: { source: 'j', target: 'e' } },
      { data: { source: 'j', target: 'k' } },
      { data: { source: 'j', target: 'g' } },

      { data: { source: 'e', target: 'j' } },
      { data: { source: 'e', target: 'k' } },

      { data: { source: 'k', target: 'j' } },
      { data: { source: 'k', target: 'e' } },
      { data: { source: 'k', target: 'g' } },

      { data: { source: 'g', target: 'j' } }
=======
      { data: { source: 'j', target: 'e', id: 'je' } },
      { data: { source: 'j', target: 'k', id: 'jk' } },
      { data: { source: 'j', target: 'g', id: 'jg' } },

      { data: { source: 'e', target: 'j', id: 'ej' } },
      { data: { source: 'e', target: 'k', id: 'ek' } },

      { data: { source: 'k', target: 'j', id: 'kj' } },
      { data: { source: 'k', target: 'e', id: 'ke' } },
      { data: { source: 'k', target: 'g', id: 'kg' } },

      { data: { source: 'g', target: 'j', id: 'gj' } }
>>>>>>> f363102c
    ],
  },

  
  ready: function(){
    // when layout has set initial node positions etc
  }
} );

//</demo>

} );<|MERGE_RESOLUTION|>--- conflicted
+++ resolved
@@ -37,14 +37,6 @@
         'text-outline-color': '#000'
       }
     },
-<<<<<<< HEAD
-
-    {
-      selector: 'edge',
-      css: {
-        'width': 2,
-        'target-arrow-shape': 'triangle'
-=======
 
     {
       selector: 'edge',
@@ -59,7 +51,6 @@
       css: {
         'border-width': 4,
         'border-color': 'red'
->>>>>>> f363102c
       }
     }
   ],
@@ -74,20 +65,6 @@
     ],
 
     edges: [
-<<<<<<< HEAD
-      { data: { source: 'j', target: 'e' } },
-      { data: { source: 'j', target: 'k' } },
-      { data: { source: 'j', target: 'g' } },
-
-      { data: { source: 'e', target: 'j' } },
-      { data: { source: 'e', target: 'k' } },
-
-      { data: { source: 'k', target: 'j' } },
-      { data: { source: 'k', target: 'e' } },
-      { data: { source: 'k', target: 'g' } },
-
-      { data: { source: 'g', target: 'j' } }
-=======
       { data: { source: 'j', target: 'e', id: 'je' } },
       { data: { source: 'j', target: 'k', id: 'jk' } },
       { data: { source: 'j', target: 'g', id: 'jg' } },
@@ -100,7 +77,6 @@
       { data: { source: 'k', target: 'g', id: 'kg' } },
 
       { data: { source: 'g', target: 'j', id: 'gj' } }
->>>>>>> f363102c
     ],
   },
 
