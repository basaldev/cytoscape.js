{
<<<<<<< HEAD
  "version": "2.1.1",
=======
  "version": "snapshot-1394561428167",
>>>>>>> 8dc2f670
  "jqueryVersion": "1.4",

  "templates": {
    "TODO": "we are not using function templates yet but it might be nice"
  },

  "sections": [
    { "name": "Introduction", "md": "intro" },

    { "name": "Notation", "md": "notation" },

    { "name": "Performance", "md": "performance" },

    { "name": "Selectors", "md": "selectors" },

    { "name": "Style", "md": "style" },

    { "name": "Events", "md": "events" },

    { "name": "Layouts", "md": "layouts" },

    { "name": "Plugins", "md": "plugins" },

    {
      "name": "Core",
      "md": "core/core",

      "sections": [
        { "name": "Initialisation", "md": "core/init" },

        {
          "name": "Graph manipulation",
          "fns": [
            {
              "name": "cy.add",
              "descr": "Add elements to the graph and return them.",
              "formats": [
                { "descr": "Add a specified element to the graph.", "args": [ { "name": "eleObj", "descr": "A plain object that specifies the element." } ] },
                { "descr": "Add the specified elements to the graph.", "args": [ { "name": "eleObjs", "descr": "An array of elements specified by plain objects." } ] },
                { "descr": "Add the specified elements to the graph.", "args": [ { "name": "eles", "descr": "A collection of elements." } ] }
              ],
              "md": "core/add"
            },

            {
              "name": "cy.remove",
              "descr": "Remove elements from the graph and return them.",
              "formats": [
                { "descr": "Remove the specified elements.", "args": [ { "name": "eles", "descr": "A collection of elements to remove." } ] },
                { "descr": "Remove elements in the graph matching the specified selector.", "args": [ { "name": "selector", "descr": "Elements matching this selector are removed." } ] }
              ],
              "md": "core/remove"
            },

            {
              "name": "cy.load",
              "descr": "Load a graph.",
              "formats": [
                { "args": [
                  { "name": "eleObjs", "descr": "An array of plain objects that specify the elements to load." },
                  { "name": "load", "descr": "A callback function called when the graph has loaded.", "optional": true },
                  { "name": "done", "descr": "A callback function called after the graph is loaded and just after the layout finishes.", "optional": true }
                ] }
              ],
              "md": "core/load"
            },

            {
              "name": "cy.batchData",
              "descr": "Update several data fields for several elements all at once (in batch).",
              "formats": [
                { "args": [
                  { "name": "map", "descr": "Element IDs mapped to data to set." }
                ] }
              ],
              "md": "core/batchData"
            },

            {
              "name": "cy.collection",
              "descr": "Return a new, empty collection.",
              "md": "core/collection"
            },

            {
              "name": "cy.$",
              "descr": "Get elements in the graph matching a selector or a filter function.",
              "formats": [
                {
                  "name": "cy.$",
                  "descr": "Get elements in the graph matching the specified selector.",
                  "args": [ { "name": "selector", "descr": "The selector the elements should match." } ]
                },

                {
                  "name": "cy.elements",
                  "descr": "Get elements in the graph matching the specified selector.",
                  "args": [ { "name": "selector", "descr": "The selector the elements should match." } ]
                },

                {
                  "name": "cy.nodes",
                  "descr": "Get nodes in the graph matching the specified selector.",
                  "args": [ { "name": "selector", "descr": "The selector the nodes should match." } ]
                },

                {
                  "name": "cy.edges",
                  "descr": "Get edges in the graph matching the specified selector.",
                  "args": [ { "name": "selector", "descr": "The selector the edges should match." } ]
                },

                {
                  "name": "cy.filter",
                  "descr": "Get elements in the graph matching the specified selector.",
                  "args": [ { "name": "selector", "descr": "The selector the elements should match." } ]
                },

                {
                  "name": "cy.filter",
                  "descr": "Get elements in the graph matching the specified filter function.",
                  "args": [
                    { 
                      "name": "function(i, ele)", 
                      "descr": "The filter function that returns true for elements that should be returned.",
                      "fields": [
                        { "name": "i", "descr": "The counter used for iteration over the elements in the graph." },
                        { "name": "ele", "descr": "The current element under consideration for filtering." }
                      ]
                    }
                  ]
                }
              ],
              "md": "core/elements"
            }
          ]
        },

        { 
          "name": "Viewport manipulation",

          "fns": [
            {
              "name": "cy.center", 
              "descr": "Pan the graph to the centre of a collection.",
              "formats": [
                { "descr": "Centre on all elements in the graph." },
                { "descr": "Centre on the specified elements.", "args": [ { "name": "eles", "descr": "The collection to centre upon." } ] }
              ],
              "md": "core/center"
            },

            {
              "name": "cy.fit", 
              "descr": "Pan and zooms the graph to fit to a collection.",
              "formats": [
                { "descr": "Fit to all elements in the graph." },
                {
                  "descr": "Fit to the specified elements.", 
                  "args": [ { "name": "eles", "descr": "The collection to fit to.", "optional": true }, { "name": "padding", "descr": "An amount of padding (in pixels) to have around the graph", "optional": true } ] 
                }
              ],
              "md": "core/fit"
            },

            {
              "name": "cy.reset", 
              "descr": "Reset the graph to the default zoom level and panning position.",
              "formats": [
                { "descr": "Resets the zoom and pan." }
              ],
              "md": "core/reset"
            },

            {
              "name": "cy.pan", 
              "descr": "Get or set the panning position of the graph.",
              "formats": [
                { "descr": "Get the current panning position." },
                { "descr": "Set the current panning position.", "args": [ { "name": "renderedPosition", "descr": "The rendered position to pan the graph to." } ] }
              ],
              "md": "core/pan"
            },

            {
              "name": "cy.panBy", 
              "descr": "Relatively pan the graph by a specified rendered position vector.",
              "formats": [
                { "args": [ { "name": "renderedPosition", "descr": "The rendered position vector to pan the graph by." } ] }
              ],
              "md": "core/panBy"
            },

            {
              "name": "cy.panningEnabled",
              "descr": "Get or set whether panning is enabled.",
              "formats": [
                {
                  "descr": "Get whether panning is enabled."
                },

                {
                  "descr": "Set whether panning is enabled.",
                  "args": [
                    { "name": "bool", "descr": "A truthy value enables panning; a falsey value disables it." }
                  ]
                }
              ]
            },

            {
              "name": "cy.userPanningEnabled",
              "descr": "Get or set whether panning by user events (e.g. dragging the graph background) is enabled.",
              "formats": [
                {
                  "descr": "Get whether user panning is enabled."
                },

                {
                  "descr": "Set whether user panning is enabled.",
                  "args": [
                    { "name": "bool", "descr": "A truthy value enables user panning; a falsey value disables it." }
                  ]
                }
              ]
            },

            {
              "name": "cy.zoom", 
              "descr": "Get or set the zoom level of the graph.",
              "formats": [
                { "descr": "Get the zoom level." },
                { "descr": "Set the zoom level.", "args": [ { "name": "level", "descr": "The zoom level to set." } ] },
                {
                  "descr": "Set the zoom level.",
                  "args": [
                    { 
                      "name": "options",
                      "descr": "The options for zooming.",
                      "fields": [
                        { "name": "level", "descr": "The zoom level to set." },
                        { "name": "position", "descr": "The position about which to zoom." },
                        { "name": "renderedPosition", "descr": "The rendered position about which to zoom." }
                      ]
                    }
                  ]
                }
              ],
              "md": "core/zoom"
            },

            {
              "name": "cy.zoomingEnabled",
              "descr": "Get or set whether zooming is enabled.",
              "formats": [
                {
                  "descr": "Get whether zooming is enabled."
                },

                {
                  "descr": "Set whether zooming is enabled.",
                  "args": [
                    { "name": "bool", "descr": "A truthy value enables zooming; a falsey value disables it." }
                  ]
                }
              ]
            },

            {
              "name": "cy.userZoomingEnabled",
              "descr": "Get or set whether zooming by user events (e.g. mouse wheel, pinch-to-zoom) is enabled.",
              "formats": [
                {
                  "descr": "Get whether user zooming is enabled."
                },

                {
                  "descr": "Set whether user zooming is enabled.",
                  "args": [
                    { "name": "bool", "descr": "A truthy value enables user zooming; a falsey value disables it." }
                  ]
                }
              ]
            },

            {
              "name": "cy.minZoom",
              "descr": "Get or set the minimum zoom level.",
              "formats": [
                {
                  "descr": "Get the minimum zoom level."
                },

                {
                  "descr": "Set the minimum zoom level.",
                  "args": [
                    { "name": "zoom", "descr": "The new minimum zoom level to use." }
                  ]
                }
              ]
            },

            {
              "name": "cy.maxZoom",
              "descr": "Get or set the maximum zoom level.",
              "formats": [
                {
                  "descr": "Get the maximum zoom level."
                },

                {
                  "descr": "Set the maximum zoom level.",
                  "args": [
                    { "name": "zoom", "descr": "The new maximum zoom level to use." }
                  ]
                }
              ]
            },

            {
              "name": "cy.boxSelectionEnabled",
              "descr": "Get or set whether box selection is enabled.",
              "formats": [
                {
                  "descr": "Get whether box selection is enabled."
                },

                {
                  "descr": "Set whether box selection is enabled.",
                  "args": [
                    { "name": "bool", "descr": "A truthy value enables box selection; a falsey value disables it." }
                  ]
                }
              ]
            },

            {
              "name": "cy.forceRender",
              "descr": "Force the renderer to redraw (i.e. draw a new frame).",
              "md": "core/forceRender"
            }
          ]

        },

        {
          "name": "Events",

          "fns": [
            {
              "name": "cy.on",
              "descr": "Bind to events that occur in the graph.",
              "formats": [
                {
                  "args": [
                    { "name": "events", "descr": "A space separated list of event names." },
                    { "name": "selector", "descr": "A selector to specify elements for which the handler is triggered.", "optional": true },
                    { "name": "data", "descr": "A plain object which is passed to the handler in the event object argument.", "optional": true },
                    { "name": "function(evt)", "descr": "The handler function that is called when one of the specified events occurs.", "fields": [ { "name": "evt", "descr": "The event object." } ] }
                  ]
                },

                {
                  "args": [
                    { "name": "eventsMap", "descr": "A map of event names to handler functions." },
                    { "name": "selector", "descr": "A selector to specify elements for which the handler is triggered.", "optional": true },
                    { "name": "data", "descr": "A plain object which is passed to the handler in the event object argument.", "optional": true }
                  ]
                }
              ],
              "md": "core/on"
            },

            {
              "name": "cy.one",
              "descr": "Bind to events that occur in the graph, and trigger the handler only once.",
              "formats": [
                {
                  "args": [
                    { "name": "events", "descr": "A space separated list of event names." },
                    { "name": "selector", "descr": "A selector to specify elements for which the handler is triggered.", "optional": true },
                    { "name": "data", "descr": "A plain object which is passed to the handler in the event object argument.", "optional": true },
                    { "name": "function(evt)", "descr": "The handler function that is called when one of the specified events occurs.", "fields": [ { "name": "evt", "descr": "The event object." } ] }
                  ]
                },

                {
                  "args": [
                    { "name": "eventsMap", "descr": "A map of event names to handler functions." },
                    { "name": "selector", "descr": "A selector to specify elements for which the handler is triggered.", "optional": true },
                    { "name": "data", "descr": "A plain object which is passed to the handler in the event object argument.", "optional": true }
                  ]
                }
              ],
              "md": "core/one"
            },

            {
              "name": "cy.off",
              "descr": "Remove event handlers.",
              "formats": [
                {
                  "args": [
                    { "name": "events", "descr": "A space separated list of event names." },
                    { "name": "selector", "descr": "The same selector used to bind to the events.", "optional": true },
                    { "name": "handler", "descr": "A reference to the handler function to remove.", "optional": true }
                  ]
                },

                {
                  "args": [
                    { "name": "eventsMap", "descr": "A map of event names to handler functions to remove." },
                    { "name": "selector", "descr": "The same selector used to bind to the events.", "optional": true }
                  ]
                }
              ],
              "md": "core/off"
            },

            {
              "name": "cy.trigger",
              "descr": "Trigger one or more events.",
              "formats": [
                {
                  "args": [
                    { "name": "events", "descr": "A space separated list of event names to trigger." },
                    { "name": "extraParams", "descr": "An array of additional parameters to pass to the handler.", "optional": true }
                  ]
                }
              ],
              "md": "core/trigger"
            },

            {
              "name": "cy.initrender",
              "descr": "Get whether the initial render event has occurred (useful for plugins etc).",
              "md": "core/initrender"
            }


          ]
        },

        {
          "name": "Visuals",

          "fns": [
            {
              "name": "cy.layout",
              "descr": "Position elements in the graph with a layout.",
              "formats": [
                {
                  "args": [
                    {
                      "name": "options",
                      "descr": "The layout options."
                    }
                  ]
                }
              ],
              "md": "core/layout"
            },

            {
              "name": "cy.style",
              "descr": "Get the entry point to modify the visual style of the graph after initialisation.",
              "md": "core/style"
            }
          ]
        },

        {
          "name": "Export",

          "fns": [
            {
              "name": "cy.png",
              "descr": "Export the current graph view as a PNG image in Base64 representation.",
              "formats": [
                {
                  "args": [
                    {
                      "name": "options",
                      "descr": "The export options.",
                      "fields": [
                        { "name": "bg", "descr": "The background colour of the image (transparent by default)." },
                        { "name": "full", "descr": "Whether to export the current viewport view (false, default) or the entire graph (true)." }
                      ]
                    }
                  ]
                }
              ]
            },

            {
              "name": "cy.json",
              "descr": "Export the graph as JSON, the same format used at initialisation.",
              "md": "core/json"
            }
          ]
        }


      ]
    },

    {
      "name": "Collection",
      "md": "collection/collection",
      "sections": [
        {
          "name": "Graph manipulation",
          "fns": [
            {
              "name": "eles.remove",
              "descr": "Remove the elements from the graph.",
              "md": "collection/remove"
            },

            {
              "name": "ele.removed",
              "descr": "Get whether the element has been removed from the graph."
            },

            {
              "name": "ele.inside",
              "descr": "Get whether the element is inside the graph (i.e. not removed)."
            },

            {
              "name": "eles.restore",
              "descr": "Put removed elements back into the graph.",
              "md": "collection/restore"
            }
          ]
        },

        {
          "name": "Data",
          "fns": [
            {
              "name": "eles.data",
              "descr": "Read and write developer-defined data associated with the elements.",
              "formatsSameFn": true,
              "formats": [
                {
                  "name": "ele.data",
                  "descr": "Get all data for the element."
                },

                {
                  "name": "ele.data",
                  "descr": "Get a particular data field for the element.",
                  "args": [ { "name": "name", "descr": "The name of the field to get." } ]
                },

                {
                  "name": "ele.data",
                  "descr": "Set a particular data field for the element.",
                  "args": [
                    { "name": "name", "descr": "The name of the field to set." },
                    { "name": "value", "descr": "The value to set for the field." }
                  ]
                },

                {
                  "name": "ele.data",
                  "descr": "Update multiple data fields at once via an object.",
                  "args": [
                    { "name": "obj", "descr": "The object containing name-value pairs to update data fields." }
                  ]
                }
              ],
              "md": "collection/data"
            },

            {
              "name": "eles.removeData",
              "descr": "Remove developer-defined data associated with the elements.",
              "formats": [
                { "descr": "Removes all mutable data fields for the elements." },
                {
                  "descr": "Removes the specified mutable data fields for the elements.",
                  "args": [
                    { "name": "names", "descr": "A space-separated list of fields to delete." }
                  ]
                }
              ],
              "md": "collection/removeData"
            },

            {
              "name": "ele.id",
              "descr": "A shortcut to get the ID of an element."
            },

            {
              "name": "ele.json",
              "descr": "Get the element's plain JavaScript object representation.",
              "md": "collection/json"
            },

            {
              "name": "eles.jsons",
              "descr": "Get an array of the plain JavaScript object representation of all elements in the collection.",
              "md": "collection/jsons"
            },

            {
              "name": "ele.group",
              "descr": "Get the group string that defines the type of the element.",
              "md": "collection/group"
            },

            {
              "name": "ele.isNode",
              "descr": "Get whether the element is a node."
            },

            {
              "name": "ele.isEdge",
              "descr": "Get whether the element is an edge."
            },

            {
              "name": "edge.isLoop",
              "descr": "Get whether the edge is a loop (i.e. source same as target)."
            }

          ]
        },

        {
          "name": "Metadata",
          "fns": [
            {
              "name": "node.degree",
              "formats": [
                {
                  "name": "node.degree",
                  "descr": "Get the degree of a node.",
                  "args": [
                    { "name": "includeLoops", "descr": "A boolean, indicating whether loops are to be included in degree calculations." }
                  ]
                },

                {
                  "name": "node.indegree",
                  "descr": "Get the indegree of a node.",
                  "args": [
                    { "name": "includeLoops", "descr": "A boolean, indicating whether loops are to be included in degree calculations." }
                  ]
                },

                {
                  "name": "node.outdegree",
                  "descr": "Get the outdegree of a node.",
                  "args": [
                    { "name": "includeLoops", "descr": "A boolean, indicating whether loops are to be included in degree calculations." }
                  ]
                },

                {
                  "name": "nodes.totalDegree",
                  "descr": "Get the total degree of a collection of nodes.",
                  "args": [
                    { "name": "includeLoops", "descr": "A boolean, indicating whether loops are to be included in degree calculations." }
                  ]
                },

                {
                  "name": "nodes.minDegree",
                  "descr": "Get the minimum degree of the nodes in the collection.",
                  "args": [
                    { "name": "includeLoops", "descr": "A boolean, indicating whether loops are to be included in degree calculations." }
                  ]
                },

                {
                  "name": "nodes.maxDegree",
                  "descr": "Get the maximum degree of the nodes in the collection.",
                  "args": [
                    { "name": "includeLoops", "descr": "A boolean, indicating whether loops are to be included in degree calculations." }
                  ]
                },

                {
                  "name": "nodes.minIndegree",
                  "descr": "Get the minimum indegree of the nodes in the collection.",
                  "args": [
                    { "name": "includeLoops", "descr": "A boolean, indicating whether loops are to be included in degree calculations." }
                  ]
                },

                {
                  "name": "nodes.maxIndegree",
                  "descr": "Get the maximum indegree of the nodes in the collection.",
                  "args": [
                    { "name": "includeLoops", "descr": "A boolean, indicating whether loops are to be included in degree calculations." }
                  ]
                },

                {
                  "name": "nodes.minOutdegree",
                  "descr": "Get the minimum outdegree of the nodes in the collection.",
                  "args": [
                    { "name": "includeLoops", "descr": "A boolean, indicating whether loops are to be included in degree calculations." }
                  ]
                },

                {
                  "name": "nodes.maxOutdegree",
                  "descr": "Get the maximum outdegree of the nodes in the collection.",
                  "args": [
                    { "name": "includeLoops", "descr": "A boolean, indicating whether loops are to be included in degree calculations." }
                  ]
                }
              ],
              "md": "collection/degree"
            }
          ]
        },

        {
          "name": "Position & dimensions",
          "fns": [
            {
              "name": "node.position",
              "descr": "Get or set the position of a node.",
              "formats": [
                {
                  "descr": "Get the entire position object."
                },

                {
                  "descr": "Get the value of a specified position dimension.",
                  "args": [
                    { "name": "dimension", "descr": "The position dimension to get." }
                  ]
                },

                {
                  "descr": "Set the value of a specified position dimension.",
                  "args": [
                    { "name": "dimension", "descr": "The position dimension to set." },
                    { "name": "value", "descr": "The value to set to the dimension." }
                  ]
                },

                {
                  "descr": "Set the position using name-value pairs in the specified object.",
                  "args": [
                    { "name": "pos", "descr": "An object specifying name-value pairs representing dimensions to set." }
                  ]
                }
              ],
              "md": "collection/position"
            },

            {
              "name": "nodes.positions",
              "descr": "Set the positions of several nodes with a function.",
              "formats": [
                {
                  "args": [
                    { 
                      "name": "fn(i, ele)", 
                      "descr": "A callback function that returns the position to set for each element.",
                      "fields": [
                        { "name": "i", "descr": "The index of the element when iterating over the elements in the collection." },
                        { "name": "ele", "descr": "The element being iterated over for which the function should return a position to set." }
                      ]
                    }
                  ]
                }
              ]
            },

            {
              "name": "node.renderedPosition",
              "descr": "Get or set the rendered (on-screen) position of a node.",
              "formats": [
                {
                  "descr": "Get the entire rendered position object."
                },

                {
                  "descr": "Get the value of a specified rendered posisition dimension.",
                  "args": [
                    { "name": "dimension", "descr": "The position dimension to get." }
                  ]
                },

                {
                  "descr": "Set the value of a specified rendered posisition dimension.",
                  "args": [
                    { "name": "dimension", "descr": "The position dimension to set." },
                    { "name": "value", "descr": "The value to set to the dimension." }
                  ]
                },

                {
                  "descr": "Set the rendered position using name-value pairs in the specified object.",
                  "args": [
                    { "name": "pos", "descr": "An object specifying name-value pairs representing dimensions to set." }
                  ]
                }
              ]
            },

            {
              "name": "ele.width",
              "descr": "Get the width of the element.",
              "formats": [
                { "name": "ele.width", "descr": "Get the width of the element." },
                { "name": "ele.outerWidth", "descr": "Get the outer width of the element (includes width & border)." },
                { "name": "ele.renderedWidth", "descr": "Get the width of the element in rendered dimensions." },
                { "name": "ele.renderedOuterWidth", "descr": "Get the outer width of the element (includes width & border) in rendered dimensions." }
              ]
            },

            {
              "name": "ele.height",
              "descr": "Get the height of the element.",
              "formats": [
                { "name": "ele.height", "descr": "Get the height of the element." },
                { "name": "ele.outerHeight", "descr": "Get the outer height of the element (includes height & border)." },
                { "name": "ele.renderedHeight", "descr": "Get the height of the element in rendered dimensions." },
                { "name": "ele.renderedOuterHeight", "descr": "Get the outer height of the element (includes height & border) in rendered dimensions." }
              ]
            },

            {
              "name": "eles.boundingBox",
              "descr": "Get the bounding box of the elements.",
              "formats": [
                { 
                  "name": "ele.boundingBox", 
                  "descr": "Get the bounding box of the elements in model coordinates.",
                  "args": [
                    { 
                      "name": "options", 
                      "descr": "An object containing options for the function.",
                      "fields": [
                        { "name": "includeNodes", "descr": "A boolean indicating whether to include nodes in the bounding box." },
                        { "name": "includeEdges", "descr": "A boolean indicating whether to include edges in the bounding box." },
                        { "name": "includeLabels", "descr": "A boolean indicating whether to include labels in the bounding box." }
                      ]
                    }
                  ]
                },
                {
                  "name": "ele.renderedBoundingBox",
                  "descr": "Get the bounding box of the elements in rendered coordinates.",
                  "args": [
                    { 
                      "name": "options", 
                      "descr": "An object containing options for the function.",
                      "fields": [
                        { "name": "includeNodes", "descr": "A boolean indicating whether to include nodes in the bounding box." },
                        { "name": "includeEdges", "descr": "A boolean indicating whether to include edges in the bounding box." },
                        { "name": "includeLabels", "descr": "A boolean indicating whether to include labels in the bounding box." }
                      ]
                    }
                  ]
                }
              ],
              "md": "collection/boundingBox"
            },

            {
              "name": "node.grabbed",
              "descr": "Get whether a node is currently grabbed, meaning the user has hold of the node."
            },

            {
              "name": "node.grabbable",
              "descr": "Get whether the user can grab a node."
            },

            {
              "name": "nodes.grabify",
              "descr": "Allow the user to grab the nodes."
            },

            {
              "name": "nodes.ungrabify",
              "descr": "Disallow the user to grab the nodes."
            },
            
            {
              "name": "node.locked",
              "descr": "Get whether a node is locked, meaning that its position can not be changed."
            },

            {
              "name": "nodes.lock",
              "descr": "Lock the nodes such that their positions can not be changed."
            },

            {
              "name": "nodes.unlock",
              "descr": "Unlock the nodes such that their positions can be changed."
            },

            {
              "name": "ele.active",
              "descr": "Gets whether the element is active (e.g. on user tap, grab, etc)."
            }

          ]
        },

        {
          "name": "Selection",
          "fns": [
            {
              "name": "ele.selected",
              "descr": "Get whether the element is selected."
            },

            {
              "name": "eles.select",
              "descr": "Make the elements selected (NB other elements outside the collection are not affected)."
            },

            {
              "name": "eles.unselect",
              "descr": "Make the elements not selected (NB other elements outside the collection are not affected)."
            },

            {
              "name": "ele.selectable",
              "descr": "Get whether the element's selection state is mutable."
            },

            {
              "name": "eles.selectify",
              "descr": "Make the selection states of the elements mutable."
            },

            {
              "name": "eles.unselectify",
              "descr": "Make the selection states of the elements immutable."
            }
          ]
        },

        {
          "name": "Events",
          "fns": [
            {
              "name": "eles.on",
              "descr": "Bind to events that occur on the elements.",
              "formats": [
                {
                  "args": [
                    { "name": "events", "descr": "A space separated list of event names." },
                    { "name": "selector", "descr": "A delegate selector to specify child elements for which the handler is triggered.", "optional": true },
                    { "name": "data", "descr": "A plain object which is passed to the handler in the event object argument.", "optional": true },
                    { "name": "function(evt)", "descr": "The handler function that is called when one of the specified events occurs.", "fields": [ { "name": "evt", "descr": "The event object." } ] }
                  ]
                },

                {
                  "args": [
                    { "name": "eventsMap", "descr": "A map of event names to handler functions." },
                    { "name": "selector", "descr": "A delegate selector to specify child elements for which the handler is triggered.", "optional": true },
                    { "name": "data", "descr": "A plain object which is passed to the handler in the event object argument.", "optional": true }
                  ]
                }
              ],
              "md": "collection/on"
            },

            {
              "name": "eles.one",
              "descr": "Bind a callback function that is triggered once per event per element.",
              "formats": [
                {
                  "args": [
                    { "name": "events", "descr": "A space separated list of event names." },
                    { "name": "selector", "descr": "A delegate selector to specify child elements for which the handler is triggered.", "optional": true },
                    { "name": "data", "descr": "A plain object which is passed to the handler in the event object argument.", "optional": true },
                    { "name": "function(evt)", "descr": "The handler function that is called when one of the specified events occurs.", "fields": [ { "name": "evt", "descr": "The event object." } ] }
                  ]
                },

                {
                  "args": [
                    { "name": "eventsMap", "descr": "A map of event names to handler functions." },
                    { "name": "selector", "descr": "A delegate selector to specify child elements for which the handler is triggered.", "optional": true },
                    { "name": "data", "descr": "A plain object which is passed to the handler in the event object argument.", "optional": true }
                  ]
                }
              ],
              "md": "collection/one"
            },
            
            {
              "name": "eles.once",
              "descr": "Bind a callback function that is triggered once per event per collection.",
              "formats": [
                {
                  "args": [
                    { "name": "events", "descr": "A space separated list of event names." },
                    { "name": "selector", "descr": "A delegate selector to specify child elements for which the handler is triggered.", "optional": true },
                    { "name": "data", "descr": "A plain object which is passed to the handler in the event object argument.", "optional": true },
                    { "name": "function(evt)", "descr": "The handler function that is called when one of the specified events occurs.", "fields": [ { "name": "evt", "descr": "The event object." } ] }
                  ]
                },

                {
                  "args": [
                    { "name": "eventsMap", "descr": "A map of event names to handler functions." },
                    { "name": "selector", "descr": "A delegate selector to specify child elements for which the handler is triggered.", "optional": true },
                    { "name": "data", "descr": "A plain object which is passed to the handler in the event object argument.", "optional": true }
                  ]
                }
              ],
              "md": "collection/once"
            },

            {
              "name": "eles.off",
              "descr": "Unbind one or more callback functions on the elements.",
              "formats": [
                {
                  "args": [
                    { "name": "events", "descr": "A space separated list of event names." },
                    { "name": "selector", "descr": "The same delegate selector used to bind to the events.", "optional": true },
                    { "name": "handler", "descr": "A reference to the handler function to remove.", "optional": true }
                  ]
                },

                {
                  "args": [
                    { "name": "eventsMap", "descr": "A map of event names to handler functions to remove." },
                    { "name": "selector", "descr": "The same delegate selector used to bind to the events.", "optional": true }
                  ]
                }
              ],
              "md": "collection/off"
            },

            {
              "name": "eles.trigger",
              "descr": "Trigger events on the elements.",
              "formats": [
                {
                  "args": [
                    { "name": "events", "descr": "A space separated list of event names to trigger." },
                    { "name": "extraParams", "descr": "An array of additional parameters to pass to the handler.", "optional": true }
                  ]
                }
              ],
              "md": "collection/trigger"
            }      
          ]
        },

        {
          "name": "Style",
          "fns": [
            {
              "name": "eles.css",
              "descr": "Get the style of the element, or override the style of the elements.",
              "formatsSameFn": true,
              "formats": [
                {
                  "name": "ele.css",
                  "descr": "Get a name-value pair object containing visual style properties and their values for the element."
                },

                {
                  "name": "ele.css",
                  "descr": "Get a particular style property value.",
                  "args": [ { "name": "name", "descr": "The name of the visual style property to get." } ]
                },

                {
                  "name": "eles.css",
                  "descr": "Set the specified visual style property for the elements.",
                  "args": [
                    { "name": "name", "descr": "The name of the property to set." },
                    { "name": "value", "descr": "The value to set to the visual style property." }
                  ]
                },

                {
                  "name": "eles.css",
                  "descr": "Set several visual style properties at once for the elements.",
                  "args": [ { "name": "props", "descr": "An object with name-value pairs representing properties to set on the elements." } ]
                }
              ],
              "md": "collection/css"
            },

            {
              "name": "eles.removeCss",
              "descr": "Removes all overridden style of the elements.",
              "md": "collection/removeCss"
            },

            {
              "name": "ele.renderedCss",
              "descr": "Get the style of the element in rendered dimensions.",
              "formats": [
                {
                  "descr": "Get a name-value pair object containing rendered visual style properties and their values for the element."
                },

                {
                  "descr": "Get a particular rendered style property value.",
                  "args": [ { "name": "name", "descr": "The name of the visual style property to get." } ]
                }
              ],
              "md": "collection/renderedCss"
            },

            {
              "name": "eles.show",
              "descr": "Override the style of the elements such that they are visible (i.e. `display: element`)."
            },

            {
              "name": "eles.hide",
              "descr": "Override the style of the elements such that they are hidden (i.e. `display: none`)."
            },

            {
              "name": "ele.visible",
              "descr": "Get whether the element is visible (i.e. `display: element` and `visibility: visible`).",
              "formats": [
                { "name": "ele.visible", "descr": "Get whether the element is visible." },
                { "name": "ele.hidden", "descr": "Get whether the element is hidden." }
              ]
            },

            {
              "name": "ele.effectiveOpacity",
              "descr": "Get the effective opacity of the element (i.e. on-screen opacity), which takes into consideration parent node opacity.",
              "formats": [
                { "descr": "Get the effective opacity of the element, which takes into consideration parent node opacity." }
              ]
            },

            {
              "name": "ele.transparent",
              "descr": "Get whether the element's effective opacity is completely transparent, which takes into consideration parent node opacity.",
              "formats": [
                { "name": "ele.transparent", "descr": "Get whether the element is transparent." }
              ]
            },

            {
              "name": "eles.addClass",
              "descr": "Add classes to elements.",
              "formats": [
                {
                  "args": [ { "name": "classes", "descr": "A space-separated list of class names to add to the elements." } ]
                }
              ]
            },

            {
              "name": "eles.removeClass",
              "descr": "Remove classes from elements.",
              "formats": [
                {
                  "args": [ { "name": "classes", "descr": "A space-separated list of class names to remove from the elements." } ]
                }
              ]
            },

            {
              "name": "eles.toggleClass",
              "descr": "Toggle whether the elements have the specified classes.",
              "formats": [
                {
                  "args": [
                    { "name": "classes", "descr": "A space-separated list of class names to toggle on the elements." },
                    { "name": "toggle", "descr": "Instead of automatically toggling, adds the classes on truthy values or removes them on falsey values.", "optional": true }
                  ]
                }
              ]
            },

            {
              "name": "ele.hasClass",
              "descr": "Get whether an element has a particular class.",
              "formats": [
                {
                  "args": [ { "name": "className", "descr": "The name of the class to test for." } ]
                }
              ]
            }
          ]
        },

        {
          "name": "Animation",
          "fns": [
            {
              "name": "ele.animated",
              "descr": "Get whether the element is currently being animated."
            },

            {
              "name": "eles.animate",
              "descr": "Animate the elements.",
              "formats": [
                {
                  "args": [
                    { 
                      "name": "props", 
                      "descr": "An object containing the properties to animate.",
                      "fields": [
                        { "name": "position", "descr": "A position to which the elements will be animated." },
                        { "name": "renderedPosition", "descr": "A rendered position to which the elements will be animated." },
                        { "name": "css", "descr": "An object containing name-value pairs of style properties to animate." }
                      ]
                    },

                    {
                      "name": "options",
                      "descr": "An object containing animation options.",
                      "fields": [
                        { "name": "duration", "descr": "The duration of the animation in milliseconds." },
                        { "name": "queue", "descr": "A boolean indicating whether to queue the animation." },
                        { "name": "complete", "descr": "A function to call when the animation is done." },
                        { "name": "step", "descr": "A function to call each time the animation steps." }
                      ]
                    }
                  ]
                }
              ],
              "md": "collection/animate"
            },

            {
              "name": "eles.delay",
              "descr": "Add a delay between animations for the elements.",
              "formats": [
                {
                  "args": [
                    { "name": "duration", "descr": "How long the delay should be in milliseconds." },
                    { "name": "complete", "descr": "A function to call when the delay is complete." }
                  ]
                }
              ]
            },

            {
              "name": "eles.stop",
              "descr": "Stop all animations that are currently running.",
              "formats": [
                {
                  "args": [
                    { "name": "clearQueue", "descr": "A boolean, indicating whether the queue of animations should be emptied." },
                    { "name": "jumpToEnd", "descr": "A boolean, indicating whether the currently-running animations should jump to their ends rather than just stopping midway." }
                  ]
                }
              ]
            },

            {
              "name": "eles.clearQueue",
              "descr": "Remove all queued animations for the elements."
            }
          ]
        },

        {
          "name": "Comparison",
          "fns": [
            {
              "name": "eles.same",
              "descr": "Determine whether this collection contains exactly the same elements as another collection.",
              "formats": [
                {
                  "args": [
                    { "name": "eles", "descr": "The other elements to compare to." }
                  ]
                }
              ]
            },

            {
              "name": "eles.anySame",
              "descr": "Determine whether this collection contains any of the same elements as another collection.",
              "formats": [
                {
                  "args": [
                    { "name": "eles", "descr": "The other elements to compare to." }
                  ]
                }
              ]
            },

            {
              "name": "eles.allAreNeighbors",
              "descr": "Determine whether all elements in the specified collection are in the neighbourhood of the calling collection.",
              "formats": [
                {
                  "args": [
                    { "name": "eles", "descr": "The other elements to compare to." }
                  ]
                }
              ]
            },

            {
              "name": "eles.is",
              "descr": "Determine whether any element in this collection matches a selector.",
              "formats": [
                {
                  "args": [
                    { "name": "selector", "descr": "The selector to match against." }
                  ]
                }
              ]
            },

            {
              "name": "eles.allAre",
              "descr": "Determine whether all elements in the collection match a selector.",
              "formats": [
                {
                  "args": [
                    { "name": "selector", "descr": "The selector to match against." }
                  ]
                }
              ]

            }
          ]
        },

        {
          "name": "Iteration",
          "fns": [
            {
              "name": "eles.size",
              "descr": "Get the number of elements in the collection.",
              "md": "collection/size"
            },

            {
              "name": "eles.empty",
              "descr": "Get whether the collection is empty, meaning it has no elements.",
              "formats": [
                { "name": "eles.empty", "descr": "Get whether the collection is empty." },
                { "name": "eles.nonempty", "descr": "Get whether the collection is non-empty." }
              ]
            },

            {
              "name": "eles.each",
              "descr": "Iterate over the elements in the collection.",
              "formats": [
                {
                  "args": [
                    {
                      "name": "function(i, ele)",
                      "descr": "The function executed each iteration.",
                      "fields": [
                        { "name": "i", "descr": "The index of the element in the collection." },
                        { "name": "ele", "descr": "The element at the current index." }
                      ]
                    }
                  ]
                }
              ],
              "md": "collection/each"
            },

            {
              "name": "eles.eq",
              "descr": "Get an element at a particular index in the collection.",
              "formats": [
                {
                  "args": [
                    { "name": "index", "descr": "The index of the element to get." }
                  ]
                }
              ]
            },

            {
              "name": "eles.slice",
              "descr": "Get a subset of the elements in the collection based on specified indices.",
              "formats": [
                {
                  "args": [
                    { "name": "start", "descr": "An integer that specifies where to start the selection.  The first element has an index of 0.  Use negative numbers to select from the end of an array.", "optional": true },
                    { "name": "end", "descr": "An integer that specifies where to end the selection. If omitted, all elements from the start position and to the end of the array will be selected. Use negative numbers to select from the end of an array.", "optional": true }
                  ]
                }
              ]
            }
          ]
        },

        {
          "name": "Building & filtering",
          "fns": [
            {
              "name": "eles.add",
              "descr": "Get a new collection, resulting from adding the collection with another one",
              "formats": [
                {
                  "args": [
                    { "name": "eles", "descr": "The elements to add." }
                  ]
                },

                {
                  "args": [
                    { "name": "selector", "descr": "Elements in the graph matching this selector are added." }
                  ]
                }
              ]
            },

            {
              "name": "eles.not",
              "descr": "Get a new collection, resulting from the collection without some specified elements.",
              "formats": [
                {
                  "args": [
                    { "name": "eles", "descr": "The elements that will not be in the resultant collection." }
                  ]
                },

                {
                  "args": [
                    { "name": "selector", "descr": "Elements from the calling collection matching this selector will not be in the resultant collection." }
                  ]
                }
              ]
            },

            {
              "name": "eles.intersect",
              "descr": "Get the elements in both this collection and another specified collection.",
              "formats": [
                {
                  "args": [
                    { "name": "eles", "descr": "The elements to intersect with." }
                  ]
                }
              ]
            },

            {
              "name": "eles.filter",
              "descr": "Get a new collection containing elements that are accepted by the specified filter.",
              "formats": [
                {
                  "name": "eles.filter",
                  "descr": "Get the elements that match the specified selector.",
                  "args": [
                    { "name": "selector", "descr": "The selector to match against." }
                  ]
                },

                {
                  "name": "eles.filter",
                  "descr": "Get the elements that match the specified filter function.",
                  "args": [
                    {
                      "name": "function(i, ele)",
                      "descr": "The filter function that returns true for elements to include.",
                      "fields": [
                        { "name": "i", "descr": "The index of the current element being considered." },
                        { "name": "ele", "descr": "The element being considered." }
                      ]
                    }
                  ]
                },

                {
                  "name": "eles.nodes",
                  "descr": "Get the nodes that match the specified selector.",
                  "args": [
                    { "name": "selector", "descr": "The selector to match against." }
                  ]
                },

                {
                  "name": "eles.edges",
                  "descr": "Get the edges that match the specified selector.",
                  "args": [
                    { "name": "selector", "descr": "The selector to match against." }
                  ]
                }
              ]
            }
            
          ]
        },

        {
          "name": "Traversing",
          "fns": [
            {
              "name": "eles.neighborhood",
              "descr": "Get the neighbourhood of the elements.",
              "formats": [
                {
                  "name": "eles.neighborhood",
                  "descr": "Get the open neighbourhood of the elements.",
                  "args": [
                    { "name": "selector", "descr": "An optional selector that is used to filter the resultant collection.", "optional": true }
                  ]
                },

                {
                  "name": "eles.openNeighborhood",
                  "descr": "Get the open neighbourhood of the elements.",
                  "args": [
                    { "name": "selector", "descr": "An optional selector that is used to filter the resultant collection.", "optional": true }
                  ]
                },

                {
                  "name": "eles.closedNeighborhood",
                  "descr": "Get the closed neighbourhood of the elements.",
                  "args": [
                    { "name": "selector", "descr": "An optional selector that is used to filter the resultant collection.", "optional": true }
                  ]
                }
              ],
              "md": "collection/neighborhood"
            },

            {
              "name": "nodes.edgesWith",
              "descr": "Get the edges connecting the collection to another collection.  Direction of the edges does not matter.",
              "formats": [
                {
                  "args": [
                    { "name": "eles", "descr": "The other collection." }
                  ]
                },

                {
                  "args": [
                    { "name": "selector", "descr": "The other collection, specified as a selector which is matched against all elements in the graph." }
                  ]
                }
              ]
            },

            {
              "name": "nodes.edgesTo",
              "descr": "Get the edges coming from the collection (i.e. the source) going to another collection (i.e. the target).",
              "formats": [
                {
                  "args": [
                    { "name": "eles", "descr": "The other collection." }
                  ]
                },

                {
                  "args": [
                    { "name": "selector", "descr": "The other collection, specified as a selector which is matched against all elements in the graph." }
                  ]
                }
              ]
            },

            {
              "name": "edges.connectedNodes",
              "descr": "Get the nodes connected to the edges in the collection.",
              "formats": [
                {
                  "args": [
                    { "name": "selector", "descr": "An optional selector that is used to filter the resultant collection.", "optional": true }
                  ]
                }
              ]
            },

            {
              "name": "nodes.connectedEdges",
              "descr": "Get the edges connected to the nodes in the collection.",
              "formats": [
                {
                  "args": [
                    { "name": "selector", "descr": "An optional selector that is used to filter the resultant collection.", "optional": true }
                  ]
                }
              ]
            },

            {
              "name": "edges.source",
              "descr": "Get source node of this edge.",
              "formats": [
                {
                  "args": [
                    { "name": "selector", "descr": "An optional selector that is used to filter the resultant collection.", "optional": true }
                  ]
                }
              ]
            },

            {
              "name": "edges.sources",
              "descr": "Get source nodes connected to the edges in the collection.",
              "formats": [
                {
                  "args": [
                    { "name": "selector", "descr": "An optional selector that is used to filter the resultant collection.", "optional": true }
                  ]
                }
              ]
            },

            {
              "name": "edges.target",
              "descr": "Get target node of this edge.",
              "formats": [
                {
                  "args": [
                    { "name": "selector", "descr": "An optional selector that is used to filter the resultant collection.", "optional": true }
                  ]
                }
              ]
            },

            {
              "name": "edges.targets",
              "descr": "Get target nodes connected to the edges in the collection.",
              "formats": [
                {
                  "args": [
                    { "name": "selector", "descr": "An optional selector that is used to filter the resultant collection.", "optional": true }
                  ]
                }
              ]
            },

            {
              "name": "edges.parallelEdges",
              "descr": "Get edges parallel to those in the collection.",
              "formats": [
                {
                  "args": [
                    { "name": "selector", "descr": "An optional selector that is used to filter the resultant collection.", "optional": true }
                  ]
                }
              ],
              "md": "collection/parallelEdges"
            },

            {
              "name": "edges.codirectedEdges",
              "descr": "Get edges codirected to those in the collection.",
              "formats": [
                {
                  "args": [
                    { "name": "selector", "descr": "An optional selector that is used to filter the resultant collection.", "optional": true }
                  ]
                }
              ],
              "md": "collection/codirectedEdges"
            }
          ]
        },

        {
          "name": "Algorithms",
          "fns": [
            {
              "name": "eles.breadthFirstSearch",
              "descr": "Perform a breadth-first search within the elements in the collection.",
              "formats": [
                {
                  "args": [
                    { "name": "roots", "descr": "The root nodes (selector or collection) to start the search from." },
                    { "name": "function(i, depth)", "descr": "A handler function that is called when a node is visited in the search.  The handler returns `true` when it finds the desired node, and it returns `false` to cancel the search.", "optional": true, "fields": [
                      { "name": "i", "descr": "The index indicating this node is the ith visited node." },
                      { "name": "depth", "descr": "How many edge hops away this node is from the root nodes." }
                    ] },
                    { "name": "directed", "descr": "A boolean indicating whether the search should only go along edges from source to target (default false).", "optional": true }
                  ]
                }
              ],
              "md": "collection/breadthFirstSearch"
            },

            {
              "name": "eles.depthFirstSearch",
              "descr": "Perform a depth-first search within the elements in the collection.",
              "formats": [
                {
                  "args": [
                    { "name": "roots", "descr": "The root nodes (selector or collection) to start the search from." },
                    { "name": "function(i, depth)", "descr": "A handler function that is called when a node is visited in the search.  The handler returns `true` when it finds the desired node, and it returns `false` to cancel the search.", "optional": true, "fields": [
                      { "name": "i", "descr": "The index indicating this node is the ith visited node." },
                      { "name": "depth", "descr": "How many edge hops away this node is from the root nodes." }
                    ] },
                    { "name": "directed", "descr": "A boolean indicating whether the search should only go along edges from source to target (default false).", "optional": true }
                  ]
                }
              ],
              "md": "collection/depthFirstSearch"
            },

            {
              "name": "eles.dijkstra",
              "descr": "Perform Dijkstra's algorithm on the elements in the collection.  This finds the shortest paths to all other nodes in the collection from the root node.",
              "formats": [
                {
                  "args": [
                    { "name": "root", "descr": "The root node (selector or collection) where the algorithm starts." },
                    { "name": "function()", "descr": "A function that returns the positive numeric weight for `this` edge.", "optional": true },
                    { "name": "directed", "descr": "A boolean indicating whether the algorithm should only go along edges from source to target (default false).", "optional": true }
                  ]
                }
              ],
              "md": "collection/dijkstra"
            },

            {
              "name": "eles.kruskal",
              "descr": "Perform Kruskal's algorithm on the elements in the collection, returning the minimum spanning tree, assuming undirected edges.",
              "formats": [
                {
                  "args": [
                    { "name": "function()", "descr": "A function that returns the positive numeric weight for `this` edge.", "optional": true }
                  ]
                }
              ],
              "md": "collection/kruskal"
            }
          ]
        },

        {
          "name": "Compound nodes",
          "fns": [
            {
              "name": "node.isParent",
              "descr": "Get whether the node is a parent (i.e. a node containing one or more child nodes)"
            },

            {
              "name": "node.isChild",
              "descr": "Get whether the node is a child (i.e. contained within a node)"
            },

            {
              "name": "nodes.parent",
              "descr": "Get the parent node of each node in the collection.",
              "formats": [
                {
                  "args": [
                    { "name": "selector", "descr": "A selector used to filter the resultant collection.", "optional": true }
                  ]
                }
              ]
            },

            {
              "name": "nodes.parents",
              "descr": "Get all ancestor nodes of each node in the collection.",
              "formats": [
                {
                  "args": [
                    { "name": "selector", "descr": "A selector used to filter the resultant collection.", "optional": true }
                  ]
                },

                {
                  "name": "nodes.ancestors",
                  "args": [
                    { "name": "selector", "descr": "A selector used to filter the resultant collection.", "optional": true }
                  ]
                }
              ]
            },

            {
              "name": "nodes.children",
              "descr": "Get all child (direct descendant) nodes of each node in the collection.",
              "formats": [
                {
                  "args": [
                    { "name": "selector", "descr": "A selector used to filter the resultant collection.", "optional": true }
                  ]
                }
              ]
            },

            {
              "name": "nodes.descendants",
              "descr": "Get all descendant (children, children's children, etc.) nodes of each node in the collection.",
              "formats": [
                {
                  "args": [
                    { "name": "selector", "descr": "A selector used to filter the resultant collection.", "optional": true }
                  ]
                }
              ]
            },

            {
              "name": "nodes.siblings",
              "descr": "Get all sibling (same parent) nodes of each node in the collection.",
              "formats": [
                {
                  "args": [
                    { "name": "selector", "descr": "A selector used to filter the resultant collection.", "optional": true }
                  ]
                }
              ]
            }
            
          ]
        }

      ]
    },

    {
      "name": "Architecture",
      "md": "architecture"
    },

    {
      "name": "Extensions",
      "md": "extensions"
    }

  ]
}<|MERGE_RESOLUTION|>--- conflicted
+++ resolved
@@ -1,9 +1,5 @@
 {
-<<<<<<< HEAD
-  "version": "2.1.1",
-=======
   "version": "snapshot-1394561428167",
->>>>>>> 8dc2f670
   "jqueryVersion": "1.4",
 
   "templates": {
