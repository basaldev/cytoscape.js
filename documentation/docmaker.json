{
<<<<<<< HEAD
  "version": "2.4.9",
=======
  "version": "2.5.0",
>>>>>>> d696aad8

  "fnArgLinks": {
    "selector": "#selectors",
    "event": "#events",
    "events": "#events",
    "eleObj": "#notation/elements-json",
    "eleObjs": "#notation/elements-json",
    "elesArray": "#notation/elements-json",
    "elesJson": "#notation/elements-json",
    "eleJson": "#notation/elements-json",
    "ele": "#collection",
    "eles": "#collection",
    "root": "#collection",
    "roots": "#collection",
    "position": "#notation/position",
    "pos": "#notation/position",
    "renderedPosition": "#notation/position",
    "pan": "#notation/position",
    "panBy": "#notation/position",
    "css": "#style",
    "style": "#style",
<<<<<<< HEAD
    "stylesheet": "#style"
=======
    "stylesheet": "#style",
    "easing": "#style/transition-animation",
    "cyJson": "#core/initialisation"
>>>>>>> d696aad8
  },

  "sections": [
    {
      "name": "Demos",
      "md": "demos",
      "demos": [
        { "name": "Cola.js gene-gene graph", "id": "2ebdc40f1c2540de6cf0" },
        { "name": "Tokyo railways", "id": "f64e811fc3311414e083" },
        { "name": "Wine & cheese", "id": "cde4db55e581d10405f5" },
        { "name": "Performance tuning", "id": "57e7cc43342193d9d21a" },
        { "name": "qTip extension", "id": "546dd8ca4872cc87106a" },
        { "name": "Circle layout", "id": "04030586763520be8d7a" },
        { "name": "Concentric layout", "id": "444dc95703caa319c147" },
        { "name": "Grid layout", "id": "f70c9e45c43f40f7dfe1" },
        { "name": "CoSE layout", "id": "7b511e1f48ffd044ad66" },
        { "name": "CoSE Bilkent layout", "id": "6c9907e7896f8ae23f9f" },
        { "name": "Dagre layout", "id": "e52c2fbc0b09edd6ec46" },
        { "name": "Spread layout", "id": "0365589fdb70b58af282" },
        { "name": "Images & breadthfirst layout", "id": "aedff159b0df05ccfaa5" },
        { "name": "Animated BFS", "id": "7e2f4d29ff7ef1a1bba5" },
        { "name": "Edge types", "id": "18504640d9a03c178fff" },
        { "name": "Labels", "id": "2abfc41c86c1e3cb0700" },
        { "name": "Compound nodes", "id": "5b192c88616af2f75344" },
        { "name": "Linkout example", "id": "eb861f83fb741628342f" },
        { "name": "Pie style", "id": "173313aba1f31cae49a5" },
        { "name": "Multiple instances", "id": "310dca83ba6970812dd0" },
        { "name": "Visual style", "id": "b7c65115947d9e0e8ec8" },
        { "name": "Initialisation", "id": "621d51ea7de19608127e" }
      ]
    },

    { "name": "Introduction", "md": "intro" },

    { "name": "Notation", "md": "notation" },

    { "name": "Getting started", "md": "getting-started" },

    {
      "name": "Core",
      "md": "core/core",

      "sections": [
        { "name": "Initialisation", "md": "core/init" },

        {
          "name": "Graph manipulation",
          "fns": [
            {
              "name": "cy.add",
              "descr": "Add elements to the graph and return them.",
              "formats": [
                { "descr": "Add a specified element to the graph.", "args": [ { "name": "eleObj", "descr": "A plain object that specifies the element." } ] },
                { "descr": "Add the specified elements to the graph.", "args": [ { "name": "eleObjs", "descr": "An array of elements specified by plain objects." } ] },
                { "descr": "Add the specified elements to the graph.", "args": [ { "name": "eles", "descr": "A collection of elements." } ] }
              ],
              "md": "core/add"
            },

            {
              "name": "cy.remove",
              "descr": "Remove elements from the graph and return them.",
              "formats": [
                { "descr": "Remove the specified elements.", "args": [ { "name": "eles", "descr": "A collection of elements to remove." } ] },
                { "descr": "Remove elements in the graph matching the specified selector.", "args": [ { "name": "selector", "descr": "Elements matching this selector are removed." } ] }
              ],
              "md": "core/remove"
            },

            {
              "name": "cy.collection",
              "descr": "Return a new collection.",
              "formats": [
                {
                  "descr": "Get an empty collection."
                },

                {
                  "descr": "Get a collection from elements in the graph matching the specified selector.",
                  "args": [
                    { "name": "selector", "descr": "Elements matching this selector are in the returned collection." }
                  ]
                },

                {
                  "descr": "Get a collection from an array of elements.",
                  "args": [
                    { "name": "elesArray", "descr": "The elements in this array are in the returned collection." }
                  ]
                }
              ],
              "md": "core/collection"
            },

            {
              "name": "cy.getElementById",
              "descr": "Get an element from its ID in a very performant way.",
              "formats": [
                { "args": [
                  { "name": "id", "descr": "The ID of the element to get." }
                ] }
              ],
              "md": "core/getElementById"
            },

            {
              "name": "cy.$",
              "descr": "Get elements in the graph matching a selector or a filter function.",
              "formats": [
                {
                  "name": "cy.$",
                  "descr": "Get elements in the graph matching the specified selector.",
                  "args": [ { "name": "selector", "descr": "The selector the elements should match." } ]
                },

                {
                  "name": "cy.elements",
                  "descr": "Get elements in the graph matching the specified selector.",
                  "args": [ { "name": "selector", "descr": "The selector the elements should match." } ]
                },

                {
                  "name": "cy.nodes",
                  "descr": "Get nodes in the graph matching the specified selector.",
                  "args": [ { "name": "selector", "descr": "The selector the nodes should match." } ]
                },

                {
                  "name": "cy.edges",
                  "descr": "Get edges in the graph matching the specified selector.",
                  "args": [ { "name": "selector", "descr": "The selector the edges should match." } ]
                },

                {
                  "name": "cy.filter",
                  "descr": "Get elements in the graph matching the specified selector.",
                  "args": [ { "name": "selector", "descr": "The selector the elements should match." } ]
                },

                {
                  "name": "cy.filter",
                  "descr": "Get elements in the graph matching the specified filter function.",
                  "args": [
                    {
                      "name": "function(i, ele)",
                      "descr": "The filter function that returns true for elements that should be returned.",
                      "fields": [
                        { "name": "i", "descr": "The counter used for iteration over the elements in the graph." },
                        { "name": "ele", "descr": "The current element under consideration for filtering (also accessible as `this`)." }
                      ]
                    }
                  ]
                }
              ],
              "md": "core/elements"
            },

            {
              "name": "cy.batch",
              "descr": "Allow for manipulation of elements without triggering multiple style calculations or multiple redraws.",
              "formats": [
                {
                  "args": [
                    { "name": "function()", "descr": "A callback within which you can make batch updates to elements." }
                  ]
                },

                {
                  "name": "cy.startBatch",
                  "descr": "Starts batching manually (useful for asynchronous cases)."
                },

                {
                  "name": "cy.endBatch",
                  "descr": "Ends batching manually (useful for asynchronous cases)."
                }
              ],
              "md": "core/batch"
            },

            {
              "name": "cy.destroy",
              "descr": "A convenience function to explicitly destroy the instance.",
              "md": "core/destroy"
            },

            {
              "name": "cy.scratch",
              "extFn": true,
              "descr": "Set or get scratchpad data, where temporary or non-JSON data can be stored.  App-level scratchpad data should use namespaces prefixed with underscore, like `'_foo'`.  This is analogous to the more common [`ele.scratch()`](#ele.scratch) but for graph global data.",
              "formats": [
                {
                  "descr": "Get the entire scratchpad object for the core."
                },

                {
                  "descr": "Get the scratchpad at a particular namespace.",
                  "args": [
                    { "name": "namespace", "descr": "A namespace string." }
                  ]
                },

                {
                  "descr": "Set the scratchpad at a particular namespace.",
                  "args": [
                    { "name": "namespace", "descr": "A namespace string." },
                    { "name": "value", "descr": "The value to set at the specified namespace." }
                  ]
                }
              ]
            },

            {
              "name": "cy.removeScratch",
              "extFn": true,
              "descr": "Remove scratchpad data.  You should remove scratchpad data only at your own namespaces.  This is analogous to the more common [`ele.removeScratch()`](#ele.removeScratch) but for graph global data.",
              "formats": [
                {
                  "descr": "Remove the scratchpad data at a particular namespace.",
                  "args": [
                    { "name": "namespace", "descr": "A namespace string." }
                  ]
                }
              ]
            }
          ]
        },

        {
          "name": "Events",

          "fns": [
            {
              "name": "cy.on",
              "pureAliases": ["cy.bind", "cy.listen", "cy.addListener"],
              "descr": "Bind to events that occur in the graph.",
              "formats": [
                {
                  "args": [
                    { "name": "events", "descr": "A space separated list of event names." },
                    { "name": "selector", "descr": "A selector to specify elements for which the handler is triggered.", "optional": true },
                    { "name": "data", "descr": "A plain object which is passed to the handler in the event object argument.", "optional": true },
                    { "name": "function(evt)", "descr": "The handler function that is called when one of the specified events occurs.", "fields": [ { "name": "evt", "descr": "The event object." } ] }
                  ]
                }
              ],
              "md": "core/on"
            },

            {
              "name": "cy.promiseOn",
              "pureAliases": ["cy.pon"],
              "descr": "Get a promise that is resolved with the first of any of the specified events triggered on the graph.",
              "formats": [
                {
                  "args": [
                    { "name": "events", "descr": "A space separated list of event names." },
                    { "name": "selector", "descr": "A selector to specify elements for which the handler is triggered.", "optional": true }
                  ]
                }
              ],
              "md": "core/promiseOn"
            },

            {
              "name": "cy.one",
              "descr": "Bind to events that occur in the graph, and trigger the handler only once.",
              "formats": [
                {
                  "args": [
                    { "name": "events", "descr": "A space separated list of event names." },
                    { "name": "selector", "descr": "A selector to specify elements for which the handler is triggered.", "optional": true },
                    { "name": "data", "descr": "A plain object which is passed to the handler in the event object argument.", "optional": true },
                    { "name": "function(evt)", "descr": "The handler function that is called when one of the specified events occurs.", "fields": [ { "name": "evt", "descr": "The event object." } ] }
                  ]
                }
              ],
              "md": "core/one"
            },

            {
              "name": "cy.off",
              "pureAliases": ["cy.unbind", "cy.unlisten", "cy.removeListener"],
              "descr": "Remove event handlers.",
              "formats": [
                {
                  "args": [
                    { "name": "events", "descr": "A space separated list of event names." },
                    { "name": "selector", "descr": "The same selector used to bind to the events.", "optional": true },
                    { "name": "handler", "descr": "A reference to the handler function to remove.", "optional": true }
                  ]
                }
              ],
              "md": "core/off"
            },

            {
              "name": "cy.trigger",
              "pureAliases": ["cy.emit"],
              "descr": "Trigger one or more events.",
              "formats": [
                {
                  "args": [
                    { "name": "events", "descr": "A space separated list of event names to trigger." },
                    { "name": "extraParams", "descr": "An array of additional parameters to pass to the handler.", "optional": true }
                  ]
                }
              ],
              "md": "core/trigger"
            },

            {
              "name": "cy.initrender",
              "extFn": true,
              "descr": "Get whether the initial render event has occurred (useful for extensions etc).",
              "md": "core/initrender"
            },

            {
              "name": "cy.onRender",
              "descr": "Run a handler function every time a frame is rendered.",
              "formats": [
                {
                  "args": [
                    { "name": "function()", "descr": "The handler function to call on each frame." }
                  ]
                }
              ],
              "md": "core/onRender"
            },

            {
              "name": "cy.offRender",
              "descr": "Remove handlers function bound via `cy.onRender()`.",
              "formats": [
                {
                  "args": [
                    { "name": "handler", "descr": "A reference to the handler function to remove.  All handlers are removed if this is unspecified.", "optional": true }
                  ]
                }
              ],
              "md": "core/offRender"
            },

            {
              "name": "cy.ready",
              "descr": "Run a callback as soon as the graph becomes ready (i.e. data loaded and initial layout completed).  If the graph is already ready, then the callback is called immediately.",
              "formats": [
                {
                  "args": [
                    { "name": "function()", "descr": "The callback run as soon as the graph is ready, inside which `this` refers to the core (`cy`)." }
                  ]
                }
              ]
            }


          ]
        },

        {
          "name": "Viewport manipulation",

          "fns": [
            {
              "name": "cy.center",
              "pureAliases": ["cy.centre"],
              "descr": "Pan the graph to the centre of a collection.",
              "formats": [
                { "descr": "Centre on all elements in the graph." },
                { "descr": "Centre on the specified elements.", "args": [ { "name": "eles", "descr": "The collection to centre upon." } ] }
              ],
              "md": "core/center"
            },

            {
              "name": "cy.fit",
              "descr": "Pan and zooms the graph to fit to a collection.",
              "formats": [
                { "descr": "Fit to all elements in the graph." },
                {
                  "descr": "Fit to the specified elements.",
                  "args": [ { "name": "eles", "descr": "The collection to fit to.", "optional": true }, { "name": "padding", "descr": "An amount of padding (in pixels) to have around the graph", "optional": true } ]
                }
              ],
              "md": "core/fit"
            },

            {
              "name": "cy.reset",
              "descr": "Reset the graph to the default zoom level and panning position.",
              "formats": [
                { "descr": "Resets the zoom and pan." }
              ],
              "md": "core/reset"
            },

            {
              "name": "cy.pan",
              "descr": "Get or set the panning position of the graph.",
              "formats": [
                { "descr": "Get the current panning position." },
                { "descr": "Set the current panning position.", "args": [ { "name": "renderedPosition", "descr": "The rendered position to pan the graph to." } ] }
              ],
              "md": "core/pan"
            },

            {
              "name": "cy.panBy",
              "descr": "Relatively pan the graph by a specified rendered position vector.",
              "formats": [
                { "args": [ { "name": "renderedPosition", "descr": "The rendered position vector to pan the graph by." } ] }
              ],
              "md": "core/panBy"
            },

            {
              "name": "cy.panningEnabled",
              "descr": "Get or set whether panning is enabled.",
              "formats": [
                {
                  "descr": "Get whether panning is enabled."
                },

                {
                  "descr": "Set whether panning is enabled.",
                  "args": [
                    { "name": "bool", "descr": "A truthy value enables panning; a falsey value disables it." }
                  ]
                }
              ],
              "md": "core/panningEnabled"
            },

            {
              "name": "cy.userPanningEnabled",
              "descr": "Get or set whether panning by user events (e.g. dragging the graph background) is enabled.",
              "formats": [
                {
                  "descr": "Get whether user panning is enabled."
                },

                {
                  "descr": "Set whether user panning is enabled.",
                  "args": [
                    { "name": "bool", "descr": "A truthy value enables user panning; a falsey value disables it." }
                  ]
                }
              ],
              "md": "core/userPanningEnabled"
            },

            {
              "name": "cy.zoom",
              "descr": "Get or set the zoom level of the graph.",
              "formats": [
                { "descr": "Get the zoom level." },
                { "descr": "Set the zoom level.", "args": [ { "name": "level", "descr": "The zoom level to set." } ] },
                {
                  "descr": "Set the zoom level.",
                  "args": [
                    {
                      "name": "options",
                      "descr": "The options for zooming.",
                      "fields": [
                        { "name": "level", "descr": "The zoom level to set." },
                        { "name": "position", "descr": "The position about which to zoom." },
                        { "name": "renderedPosition", "descr": "The rendered position about which to zoom." }
                      ]
                    }
                  ]
                }
              ],
              "md": "core/zoom"
            },

            {
              "name": "cy.zoomingEnabled",
              "descr": "Get or set whether zooming is enabled.",
              "formats": [
                {
                  "descr": "Get whether zooming is enabled."
                },

                {
                  "descr": "Set whether zooming is enabled.",
                  "args": [
                    { "name": "bool", "descr": "A truthy value enables zooming; a falsey value disables it." }
                  ]
                }
              ],
              "md": "core/zoomingEnabled"
            },

            {
              "name": "cy.userZoomingEnabled",
              "descr": "Get or set whether zooming by user events (e.g. mouse wheel, pinch-to-zoom) is enabled.",
              "formats": [
                {
                  "descr": "Get whether user zooming is enabled."
                },

                {
                  "descr": "Set whether user zooming is enabled.",
                  "args": [
                    { "name": "bool", "descr": "A truthy value enables user zooming; a falsey value disables it." }
                  ]
                }
              ],
              "md": "core/userZoomingEnabled"
            },

            {
              "name": "cy.minZoom",
              "descr": "Get or set the minimum zoom level.",
              "formats": [
                {
                  "descr": "Get the minimum zoom level."
                },

                {
                  "descr": "Set the minimum zoom level.",
                  "args": [
                    { "name": "zoom", "descr": "The new minimum zoom level to use." }
                  ]
                }
              ]
            },

            {
              "name": "cy.maxZoom",
              "descr": "Get or set the maximum zoom level.",
              "formats": [
                {
                  "descr": "Get the maximum zoom level."
                },

                {
                  "descr": "Set the maximum zoom level.",
                  "args": [
                    { "name": "zoom", "descr": "The new maximum zoom level to use." }
                  ]
                }
              ]
            },

            {
              "name": "cy.viewport",
              "descr": "Set the viewport state (pan & zoom) in one call.",
              "formats": [
                {
                  "args": [
                    { "name": "zoom", "descr": "The zoom level to set." },
                    { "name": "pan", "descr": "The pan to set (a rendered position)." }
                  ]
                }
              ],
              "md": "core/viewport"
            },

            {
              "name": "cy.boxSelectionEnabled",
              "descr": "Get or set whether box selection is enabled.   If enabled along with panning, the user must hold one of shift, control, meta, or alt down to initiate box selection.",
              "formats": [
                {
                  "descr": "Get whether box selection is enabled."
                },

                {
                  "descr": "Set whether box selection is enabled.",
                  "args": [
                    { "name": "bool", "descr": "A truthy value enables box selection; a falsey value disables it." }
                  ]
                }
              ],
              "md": "core/boxSelectionEnabled"
            },

            {
              "name": "cy.width",
              "descr": "Get the on-screen width of the viewport in pixels."
            },

            {
              "name": "cy.height",
              "descr": "Get the on-screen height of the viewport in pixels."
            },

            {
              "name": "cy.extent",
              "descr": "Get the extent of the viewport, a bounding box in model coordinates that lets you know what model positions are visible in the viewport.",
              "md": "core/extent"
            },

            {
              "name": "cy.autolock",
              "descr": "Get or set whether nodes are automatically locked (i.e. if `true`, nodes are locked despite their individual state).",
              "formats": [
                {
                  "descr": "Get whether autolocking is enabled."
                },

                {
                  "descr": "Set whether autolocking is enabled.",
                  "args": [
                    { "name": "bool", "descr": "A truthy value enables autolocking; a falsey value disables it." }
                  ]
                }
              ],
              "md": "core/autolock"
            },

            {
              "name": "cy.autoungrabify",
              "descr": "Get or set whether nodes are automatically ungrabified (i.e. if `true`, nodes are ungrabbale despite their individual state).",
              "formats": [
                {
                  "descr": "Get whether autoungrabifying is enabled."
                },

                {
                  "descr": "Set whether autoungrabifying is enabled.",
                  "args": [
                    { "name": "bool", "descr": "A truthy value enables autoungrabbifying; a falsey value disables it." }
                  ]
                }
              ],
              "md": "core/autoungrabify"
            },

            {
              "name": "cy.autounselectify",
              "descr": "Get or set whether nodes are automatically unselectified (i.e. if `true`, nodes are unselectable despite their individual state).",
              "formats": [
                {
                  "descr": "Get whether autounselectifying is enabled."
                },

                {
                  "descr": "Set whether autounselectifying is enabled.",
                  "args": [
                    { "name": "bool", "descr": "A truthy value enables autounselectifying; a falsey value disables it." }
                  ]
                }
              ],
              "md": "core/autounselectify"
            },

            {
              "name": "cy.forceRender",
              "descr": "Force the renderer to redraw (i.e. draw a new frame).",
              "md": "core/forceRender"
            },

            {
              "name": "cy.resize",
              "pureAliases": ["cy.invalidateDimensions"],
              "descr": "Force the renderer to recalculate the viewport bounds.",
              "md": "core/resize"
            }
          ]

        },

        {
          "name": "Animation",
          "fns": [
            {
              "name": "cy.animated",
              "descr": "Get whether the viewport is currently being animated."
            },

            {
              "name": "cy.animate",
              "descr": "Animate the viewport.",
              "formats": [
                {
                  "args": [
                    {
                      "name": "options",
                      "descr": "An object containing the details of the animation.",
                      "fields": [
                        { "name": "zoom", "descr": "A zoom level to which the graph will be animated." },
                        { "name": "pan", "descr": "A panning position to which the graph will be animated." },
                        { "name": "panBy", "descr": "A relative panning position to which the graph will be animated." },
                        {
                          "name": "fit",
                          "descr": "An object containing fitting options from which the graph will be animated.",
                          "fields": [
                            { "name": "eles", "descr": "Elements or a selector to which the viewport will be fitted." },
                            { "name": "padding", "descr": "Padding to use with the fitting." }
                          ]
                        },
                        {
                          "name": "center",
                          "descr": "An object containing centring options from which the graph will be animated.",
                          "fields": [
                            { "name": "eles", "descr": "Elements or a selector to which the viewport will be centred." }
                          ]
                        },
                        { "name": "duration", "descr": "The duration of the animation in milliseconds." },
                        { "name": "queue", "descr": "A boolean indicating whether to queue the animation." },
                        { "name": "complete", "descr": "A function to call when the animation is done." },
                        { "name": "step", "descr": "A function to call each time the animation steps." },
                        { "name": "easing", "descr": "A [`transition-timing-function`](#style/transition-animation) easing style string that shapes the animation progress curve." }
                      ]
                    }
                  ]
                }
              ],
              "md": "core/animate"
            },

            {
              "name": "cy.animation",
              "descr": "Get an [animation](#animations) of the viewport.",
              "formats": [
                {
                  "args": [
                    {
                      "name": "options",
                      "descr": "An object containing the details of the animation.",
                      "fields": [
                        { "name": "zoom", "descr": "A zoom level to which the graph will be animated." },
                        { "name": "pan", "descr": "A panning position to which the graph will be animated." },
                        { "name": "panBy", "descr": "A relative panning position to which the graph will be animated." },
                        {
                          "name": "fit",
                          "descr": "An object containing fitting options from which the graph will be animated.",
                          "fields": [
                            { "name": "eles", "descr": "Elements or a selector to which the viewport will be fitted." },
                            { "name": "padding", "descr": "Padding to use with the fitting." }
                          ]
                        },
                        {
                          "name": "center",
                          "descr": "An object containing centring options from which the graph will be animated.",
                          "fields": [
                            { "name": "eles", "descr": "Elements or a selector to which the viewport will be centred." }
                          ]
                        },
                        { "name": "duration", "descr": "The duration of the animation in milliseconds." },
                        { "name": "easing", "descr": "A [`transition-timing-function`](#style/transition-animation) easing style string that shapes the animation progress curve." }
                      ]
                    }
                  ]
                }
              ]
            },

            {
              "name": "cy.delay",
              "descr": "Add a delay between animations for the viewport.",
              "formats": [
                {
                  "args": [
                    { "name": "duration", "descr": "How long the delay should be in milliseconds." },
                    { "name": "complete", "descr": "A function to call when the delay is complete." }
                  ]
                }
              ],
              "md": "core/delay"
            },

            {
              "name": "cy.delayAnimation",
              "descr": "Get a delay [animation](#animations) of the viewport.",
              "formats": [
                {
                  "args": [
                    { "name": "duration", "descr": "How long the delay should be in milliseconds." }
                  ]
                }
              ]
            },

            {
              "name": "cy.stop",
              "descr": "Stop all viewport animations that are currently running.",
              "formats": [
                {
                  "args": [
                    { "name": "clearQueue", "descr": "A boolean, indicating whether the queue of animations should be emptied." },
                    { "name": "jumpToEnd", "descr": "A boolean, indicating whether the currently-running animations should jump to their ends rather than just stopping midway." }
                  ]
                }
              ],
              "md": "core/stop"
            },

            {
              "name": "cy.clearQueue",
              "descr": "Remove all queued animations for the viewport."
            }
          ]
        },

        {
          "name": "Layout",
          "fns": [
            {
              "name": "cy.layout",
              "descr": "Run a layout, which algorithmically positions the nodes in the graph.",
              "formats": [
                {
                  "args": [
                    {
                      "name": "options",
                      "descr": "The layout options."
                    }
                  ]
                }
              ],
              "md": "core/layout"
            },

            {
              "name": "cy.makeLayout",
              "pureAliases": ["cy.createLayout"],
              "descr": "Get a new layout, which can be used to algorithmically position the nodes in the graph.",
              "formats": [
                {
                  "args": [
                    {
                      "name": "options",
                      "descr": "The layout options."
                    }
                  ]
                }
              ],
              "md": "core/makeLayout"
            }
          ]
        },

        {
          "name": "Style",

          "fns": [
            {
              "name": "cy.style",
              "descr": "Get the entry point to modify the visual style of the graph after initialisation.",
              "formats": [
                {
                  "descr": "Get the current style object."
                },
                {
                  "descr": "Assign a new stylesheet to replace the existing one.",
                  "args": [
                    {
                      "name": "stylesheet",
                      "descr": "Either a `cytoscape.stylesheet()` object, a string stylesheet, or a JSON stylesheet (the same formats accepted for `options.style` at initialisation)."
                    }
                  ]
                }
              ],
              "md": "core/style"
            }
          ]
        },

        {
          "name": "Export",

          "fns": [
            {
              "name": "cy.png",
              "descr": "Export the current graph view as a PNG image in Base64 representation.",
              "formats": [
                {
                  "args": [
                    {
                      "name": "options",
                      "descr": "The export options.",
                      "fields": [
                        { "name": "bg", "descr": "The background colour of the image (transparent by default)." },
                        { "name": "full", "descr": "Whether to export the current viewport view (`false`, default) or the entire graph (`true`)." },
                        { "name": "scale", "descr": "This value specifies a positive number that scales the size of the resultant image." },
                        { "name": "maxWidth", "descr": "Specifies the scale automatically in combination with `maxHeight` such that the resultant image is no wider than `maxWidth`." },
                        { "name": "maxHeight", "descr": "Specifies the scale automatically in combination with `maxWidth` such that the resultant image is no taller than `maxHeight`." }
                      ]
                    }
                  ]
                }
              ],
              "md": "core/png"
            },

            {
              "name": "cy.jpg",
              "pureAliases": ["cy.jpeg"],
              "descr": "Export the current graph view as a JPG image in Base64 representation.",
              "formats": [
                {
                  "args": [
                    {
                      "name": "options",
                      "descr": "The export options.",
                      "fields": [
                        { "name": "bg", "descr": "The background colour of the image (white by default)." },
                        { "name": "full", "descr": "Whether to export the current viewport view (`false`, default) or the entire graph (`true`)." },
                        { "name": "scale", "descr": "This value specifies a positive number that scales the size of the resultant image." },
                        { "name": "maxWidth", "descr": "Specifies the scale automatically in combination with `maxHeight` such that the resultant image is no wider than `maxWidth`." },
                        { "name": "maxHeight", "descr": "Specifies the scale automatically in combination with `maxWidth` such that the resultant image is no taller than `maxHeight`." }
                      ]
                    }
                  ]
                }
              ],
              "md": "core/jpg"
            },

            {
              "name": "cy.json",
              "descr": "Import or export the graph in the same JSON format used at initialisation.",
              "formats": [
                {
                  "descr": "Export the graph as JSON.",
                  "args": []
                },

                {
                  "descr": "Import the graph as JSON, updating only the fields specified.",
                  "args": [
                    { "name": "cyJson", "descr": "The object with the fields corresponding to the states that should be changed." }
                  ]
                }
              ],
              "md": "core/json"
            }
          ]
        }


      ]
    },

    {
      "name": "Collection",
      "md": "collection/collection",
      "sections": [
        {
          "name": "Graph manipulation",
          "fns": [
            {
              "name": "eles.remove",
              "descr": "Remove the elements from the graph, and return all elements removed by this call.",
              "md": "collection/remove"
            },

            {
              "name": "ele.removed",
              "descr": "Get whether the element has been removed from the graph."
            },

            {
              "name": "ele.inside",
              "descr": "Get whether the element is inside the graph (i.e. not removed)."
            },

            {
              "name": "eles.restore",
              "descr": "Put removed elements back into the graph.",
              "md": "collection/restore"
            },

            {
              "name": "eles.clone",
              "pureAliases": [ "eles.copy" ],
              "descr": "Get a new collection containing clones (i.e. copies) of the elements in the calling collection."
            },

            {
              "name": "eles.move",
              "descr": "Effectively move edges to different nodes or move nodes to different parent node.  The modified (actually new) elements are returned.",
              "formats": [
                {
                  "name": "edges.move",
                  "descr": "Move edges to different nodes.",
                  "args": [ {
                    "name": "location",
                    "descr": "Where the edges are moved.  You can specify a new source, a new target, or both.",
                    "fields": [
                      { "name": "source", "descr": "The ID of the new source node." },
                      { "name": "target", "descr": "The ID of the new target node." }
                    ]
                  } ]
                },

                {
                  "name": "nodes.move",
                  "descr": "Move nodes to different parent node.",
                  "args": [ {
                    "name": "location",
                    "descr": "Where the nodes are moved.",
                    "fields": [
                      { "name": "parent", "descr": "The ID of the new parent node (use `null` for no parent)." }
                    ]
                  } ]
                }
              ],
              "md": "collection/move"
            }
          ]
        },

        {
          "name": "Events",
          "fns": [
            {
              "name": "eles.on",
              "pureAliases": ["eles.bind", "eles.listen", "eles.addListener"],
              "descr": "Bind to events that occur on the elements.",
              "formats": [
                {
                  "args": [
                    { "name": "events", "descr": "A space separated list of event names." },
                    { "name": "selector", "descr": "A delegate selector to specify child elements for which the handler is triggered.", "optional": true },
                    { "name": "data", "descr": "A plain object which is passed to the handler in the event object argument.", "optional": true },
                    { "name": "function(evt)", "descr": "The handler function that is called when one of the specified events occurs.", "fields": [ { "name": "evt", "descr": "The event object." } ] }
                  ]
                }
              ],
              "md": "collection/on"
            },

            {
              "name": "eles.promiseOn",
              "pureAliases": ["eles.pon"],
              "descr": "Get a promise that is resolved with the first of any of the specified events triggered on any of the elements in the collection.",
              "formats": [
                {
                  "args": [
                    { "name": "events", "descr": "A space separated list of event names." },
                    { "name": "selector", "descr": "A selector to specify elements for which the handler is triggered.", "optional": true }
                  ]
                }
              ],
              "md": "collection/promiseOn"
            },

            {
              "name": "eles.one",
              "descr": "Bind a callback function that is triggered once per event per element.",
              "formats": [
                {
                  "args": [
                    { "name": "events", "descr": "A space separated list of event names." },
                    { "name": "selector", "descr": "A delegate selector to specify child elements for which the handler is triggered.", "optional": true },
                    { "name": "data", "descr": "A plain object which is passed to the handler in the event object argument.", "optional": true },
                    { "name": "function(evt)", "descr": "The handler function that is called when one of the specified events occurs.", "fields": [ { "name": "evt", "descr": "The event object." } ] }
                  ]
                }
              ],
              "md": "collection/one"
            },

            {
              "name": "eles.once",
              "descr": "Bind a callback function that is triggered once per event per collection.",
              "formats": [
                {
                  "args": [
                    { "name": "events", "descr": "A space separated list of event names." },
                    { "name": "selector", "descr": "A delegate selector to specify child elements for which the handler is triggered.", "optional": true },
                    { "name": "data", "descr": "A plain object which is passed to the handler in the event object argument.", "optional": true },
                    { "name": "function(evt)", "descr": "The handler function that is called when one of the specified events occurs.", "fields": [ { "name": "evt", "descr": "The event object." } ] }
                  ]
                }
              ],
              "md": "collection/once"
            },

            {
              "name": "eles.off",
              "pureAliases": ["eles.unbind", "eles.unlisten", "eles.removeListener"],
              "descr": "Unbind one or more callback functions on the elements.",
              "formats": [
                {
                  "args": [
                    { "name": "events", "descr": "A space separated list of event names." },
                    { "name": "selector", "descr": "The same delegate selector used to bind to the events.", "optional": true },
                    { "name": "handler", "descr": "A reference to the handler function to remove.", "optional": true }
                  ]
                }
              ],
              "md": "collection/off"
            },

            {
              "name": "eles.trigger",
              "pureAliases": ["eles.emit"],
              "descr": "Trigger events on the elements.",
              "formats": [
                {
                  "args": [
                    { "name": "events", "descr": "A space separated list of event names to trigger." },
                    { "name": "extraParams", "descr": "An array of additional parameters to pass to the handler.", "optional": true }
                  ]
                }
              ],
              "md": "collection/trigger"
            }
          ]
        },

        {
          "name": "Data",
          "fns": [
            {
              "name": "eles.data",
              "pureAliases": [ "eles.attr" ],
              "descr": "Read and write developer-defined data associated with the elements.",
              "formatsSameFn": true,
              "formats": [
                {
                  "name": "ele.data",
                  "descr": "Get all data for the element."
                },

                {
                  "name": "ele.data",
                  "descr": "Get a particular data field for the element.",
                  "args": [ { "name": "name", "descr": "The name of the field to get." } ]
                },

                {
                  "name": "ele.data",
                  "descr": "Set a particular data field for the element.",
                  "args": [
                    { "name": "name", "descr": "The name of the field to set." },
                    { "name": "value", "descr": "The value to set for the field." }
                  ]
                },

                {
                  "name": "ele.data",
                  "descr": "Update multiple data fields at once via an object.",
                  "args": [
                    { "name": "obj", "descr": "The object containing name-value pairs to update data fields." }
                  ]
                }
              ],
              "md": "collection/data"
            },

            {
              "name": "eles.removeData",
              "pureAliases": [ "eles.removeAttr" ],
              "descr": "Remove developer-defined data associated with the elements.",
              "formats": [
                { "descr": "Removes all mutable data fields for the elements." },
                {
                  "descr": "Removes the specified mutable data fields for the elements.",
                  "args": [
                    { "name": "names", "descr": "A space-separated list of fields to delete." }
                  ]
                }
              ],
              "md": "collection/removeData"
            },

            {
              "name": "ele.scratch",
              "extFn": true,
              "descr": "Set or get scratchpad data, where temporary or non-JSON data can be stored.  App-level scratchpad data should use namespaces prefixed with underscore, like `'_foo'`.",
              "formats": [
                {
                  "descr": "Get the entire scratchpad object for the element."
                },

                {
                  "descr": "Get the scratchpad at a particular namespace.",
                  "args": [
                    { "name": "namespace", "descr": "A namespace string." }
                  ]
                },

                {
                  "descr": "Set the scratchpad at a particular namespace.",
                  "args": [
                    { "name": "namespace", "descr": "A namespace string." },
                    { "name": "value", "descr": "The value to set at the specified namespace." }
                  ]
                }
              ],
              "md": "collection/scratch"
            },

            {
              "name": "ele.removeScratch",
              "extFn": true,
              "descr": "Remove scratchpad data.  You should remove scratchpad data only at your own namespaces.",
              "formats": [
                {
                  "descr": "Remove the scratchpad data at a particular namespace.",
                  "args": [
                    { "name": "namespace", "descr": "A namespace string." }
                  ]
                }
              ]
            },

            {
              "name": "ele.id",
              "descr": "A shortcut to get the ID of an element."
            },

            {
              "name": "ele.json",
              "descr": "Get or mutate the element's plain JavaScript object representation.",
              "formats": [
                {
                  "descr": "Get the element's JSON.",
                  "args": []
                },

                {
                  "descr": "Mutate the element's state as specified.",
                  "args": [
                    { "name": "eleJson", "descr": "For each field in the object, the element's state is mutated as specified." }
                  ]
                }
              ],
              "md": "collection/json"
            },

            {
              "name": "eles.jsons",
              "descr": "Get an array of the plain JavaScript object representation of all elements in the collection.",
              "md": "collection/jsons"
            },

            {
              "name": "ele.group",
              "descr": "Get the group string that defines the type of the element.",
              "md": "collection/group"
            },

            {
              "name": "ele.isNode",
              "descr": "Get whether the element is a node."
            },

            {
              "name": "ele.isEdge",
              "descr": "Get whether the element is an edge."
            },

            {
              "name": "edge.isLoop",
              "descr": "Get whether the edge is a loop (i.e. source same as target)."
            },

            {
              "name": "edge.isSimple",
              "descr": "Get whether the edge is simple (i.e. source different than target)."
            }

          ]
        },

        {
          "name": "Metadata",
          "fns": [
            {
              "name": "node.degree",
              "formats": [
                {
                  "name": "node.degree",
                  "descr": "Get the degree of a node.",
                  "args": [
                    { "name": "includeLoops", "descr": "A boolean, indicating whether loops are to be included in degree calculations." }
                  ]
                },

                {
                  "name": "node.indegree",
                  "descr": "Get the indegree of a node.",
                  "args": [
                    { "name": "includeLoops", "descr": "A boolean, indicating whether loops are to be included in degree calculations." }
                  ]
                },

                {
                  "name": "node.outdegree",
                  "descr": "Get the outdegree of a node.",
                  "args": [
                    { "name": "includeLoops", "descr": "A boolean, indicating whether loops are to be included in degree calculations." }
                  ]
                },

                {
                  "name": "nodes.totalDegree",
                  "descr": "Get the total degree of a collection of nodes.",
                  "args": [
                    { "name": "includeLoops", "descr": "A boolean, indicating whether loops are to be included in degree calculations." }
                  ]
                },

                {
                  "name": "nodes.minDegree",
                  "descr": "Get the minimum degree of the nodes in the collection.",
                  "args": [
                    { "name": "includeLoops", "descr": "A boolean, indicating whether loops are to be included in degree calculations." }
                  ]
                },

                {
                  "name": "nodes.maxDegree",
                  "descr": "Get the maximum degree of the nodes in the collection.",
                  "args": [
                    { "name": "includeLoops", "descr": "A boolean, indicating whether loops are to be included in degree calculations." }
                  ]
                },

                {
                  "name": "nodes.minIndegree",
                  "descr": "Get the minimum indegree of the nodes in the collection.",
                  "args": [
                    { "name": "includeLoops", "descr": "A boolean, indicating whether loops are to be included in degree calculations." }
                  ]
                },

                {
                  "name": "nodes.maxIndegree",
                  "descr": "Get the maximum indegree of the nodes in the collection.",
                  "args": [
                    { "name": "includeLoops", "descr": "A boolean, indicating whether loops are to be included in degree calculations." }
                  ]
                },

                {
                  "name": "nodes.minOutdegree",
                  "descr": "Get the minimum outdegree of the nodes in the collection.",
                  "args": [
                    { "name": "includeLoops", "descr": "A boolean, indicating whether loops are to be included in degree calculations." }
                  ]
                },

                {
                  "name": "nodes.maxOutdegree",
                  "descr": "Get the maximum outdegree of the nodes in the collection.",
                  "args": [
                    { "name": "includeLoops", "descr": "A boolean, indicating whether loops are to be included in degree calculations." }
                  ]
                }
              ],
              "md": "collection/degree"
            }
          ]
        },

        {
          "name": "Position & dimensions",
          "fns": [
            {
              "name": "node.position",
              "pureAliases": [ "node.modelPosition", "node.point" ],
              "descr": "Get or set the (model) position of a node.",
              "formats": [
                {
                  "descr": "Get the entire position object."
                },

                {
                  "descr": "Get the value of a specified position dimension.",
                  "args": [
                    { "name": "dimension", "descr": "The position dimension to get." }
                  ]
                },

                {
                  "descr": "Set the value of a specified position dimension.",
                  "args": [
                    { "name": "dimension", "descr": "The position dimension to set." },
                    { "name": "value", "descr": "The value to set to the dimension." }
                  ]
                },

                {
                  "descr": "Set the position using name-value pairs in the specified object.",
                  "args": [
                    { "name": "pos", "descr": "An object specifying name-value pairs representing dimensions to set." }
                  ]
                }
              ],
              "md": "collection/position"
            },

            {
              "name": "nodes.positions",
              "pureAliases": [ "nodes.modelPositions", "nodes.points" ],
              "descr": "Set the (model) positions of several nodes with a function.",
              "formats": [
                {
                  "descr": "Set the positions via a function.",
                  "args": [
                    {
                      "name": "function(i, ele)",
                      "descr": "A callback function that returns the position to set for each element.",
                      "fields": [
                        { "name": "i", "descr": "The index of the element when iterating over the elements in the collection." },
                        { "name": "ele", "descr": "The element being iterated over for which the function should return a position to set." }
                      ]
                    }
                  ]
                },

                {
                  "descr": "Set positions for all nodes based on a single position object.",
                  "args": [
                    { "name": "pos", "descr": "An object specifying name-value pairs representing dimensions to set." }
                  ]
                }
              ],
              "md": "collection/positions"
            },

            {
              "name": "node.renderedPosition",
              "pureAliases": [ "node.renderedPoint" ],
              "descr": "Get or set the rendered (on-screen) position of a node.",
              "formats": [
                {
                  "descr": "Get the entire rendered position object."
                },

                {
                  "descr": "Get the value of a specified rendered posisition dimension.",
                  "args": [
                    { "name": "dimension", "descr": "The position dimension to get." }
                  ]
                },

                {
                  "descr": "Set the value of a specified rendered posisition dimension.",
                  "args": [
                    { "name": "dimension", "descr": "The position dimension to set." },
                    { "name": "value", "descr": "The value to set to the dimension." }
                  ]
                },

                {
                  "descr": "Set the rendered position using name-value pairs in the specified object.",
                  "args": [
                    { "name": "pos", "descr": "An object specifying name-value pairs representing dimensions to set." }
                  ]
                }
              ]
            },

            {
              "name": "node.relativePosition",
              "pureAliases": [ "node.relativePoint" ],
              "descr": "Get or set the position of a node, relative to its compound parent.",
              "formats": [
                {
                  "descr": "Get the entire relative position object."
                },

                {
                  "descr": "Get the value of a specified relative posisition dimension.",
                  "args": [
                    { "name": "dimension", "descr": "The position dimension to get." }
                  ]
                },

                {
                  "descr": "Set the value of a specified relative posisition dimension.",
                  "args": [
                    { "name": "dimension", "descr": "The position dimension to set." },
                    { "name": "value", "descr": "The value to set to the dimension." }
                  ]
                },

                {
                  "descr": "Set the relative position using name-value pairs in the specified object.",
                  "args": [
                    { "name": "pos", "descr": "An object specifying name-value pairs representing dimensions to set." }
                  ]
                }
              ]
            },

            {
              "name": "ele.width",
              "descr": "Get the width of the element.",
              "formats": [
                { "name": "ele.width", "descr": "Get the width of the element." },
                { "name": "ele.outerWidth", "descr": "Get the outer width of the element (includes width & border)." },
                { "name": "ele.renderedWidth", "descr": "Get the width of the element in rendered dimensions." },
                { "name": "ele.renderedOuterWidth", "descr": "Get the outer width of the element (includes width & border) in rendered dimensions." }
              ]
            },

            {
              "name": "ele.height",
              "descr": "Get the height of the element.",
              "formats": [
                { "name": "ele.height", "descr": "Get the height of the element." },
                { "name": "ele.outerHeight", "descr": "Get the outer height of the element (includes height & border)." },
                { "name": "ele.renderedHeight", "descr": "Get the height of the element in rendered dimensions." },
                { "name": "ele.renderedOuterHeight", "descr": "Get the outer height of the element (includes height & border) in rendered dimensions." }
              ]
            },

            {
              "name": "eles.boundingBox",
              "pureAliases": [ "eles.boundingbox" ],
              "descr": "Get the bounding box of the elements.",
              "formats": [
                {
                  "name": "eles.boundingBox",
                  "descr": "Get the bounding box of the elements in model coordinates.",
                  "args": [
                    {
                      "name": "options",
                      "descr": "An object containing options for the function.",
                      "fields": [
                        { "name": "includeNodes", "descr": "A boolean indicating whether to include nodes in the bounding box." },
                        { "name": "includeEdges", "descr": "A boolean indicating whether to include edges in the bounding box." },
                        { "name": "includeLabels", "descr": "A boolean indicating whether to include labels in the bounding box." }
                      ]
                    }
                  ]
                }
              ],
              "md": "collection/boundingBox"
            },

            {
              "name": "eles.renderedBoundingBox",
              "pureAliases": [ "eles.renderedBoundingbox" ],
              "descr": "Get the rendered bounding box of the elements.",
              "formats": [
                {
                  "name": "eles.renderedBoundingBox",
                  "descr": "Get the bounding box of the elements in rendered coordinates.",
                  "args": [
                    {
                      "name": "options",
                      "descr": "An object containing options for the function.",
                      "fields": [
                        { "name": "includeNodes", "descr": "A boolean indicating whether to include nodes in the bounding box." },
                        { "name": "includeEdges", "descr": "A boolean indicating whether to include edges in the bounding box." },
                        { "name": "includeLabels", "descr": "A boolean indicating whether to include labels in the bounding box." }
                      ]
                    }
                  ]
                }
              ],
              "md": "collection/boundingBox"
            },

            {
              "name": "node.grabbed",
              "descr": "Get whether a node is currently grabbed, meaning the user has hold of the node."
            },

            {
              "name": "node.grabbable",
              "descr": "Get whether the user can grab a node."
            },

            {
              "name": "nodes.grabify",
              "descr": "Allow the user to grab the nodes.",
              "md": "collection/grabify"
            },

            {
              "name": "nodes.ungrabify",
              "descr": "Disallow the user to grab the nodes.",
              "md": "collection/ungrabify"
            },

            {
              "name": "node.locked",
              "descr": "Get whether a node is locked, meaning that its position can not be changed."
            },

            {
              "name": "nodes.lock",
              "descr": "Lock the nodes such that their positions can not be changed.",
              "md": "collection/lock"
            },

            {
              "name": "nodes.unlock",
              "descr": "Unlock the nodes such that their positions can be changed.",
              "md": "collection/unlock"
            },

            {
              "name": "ele.active",
              "descr": "Gets whether the element is active (e.g. on user tap, grab, etc)."
            }

          ]
        },

        {
          "name": "Layout",
          "fns": [
            {
              "name": "eles.layout",
              "descr": "Run a layout on the elements in the calling collection, algorithmically positioning the nodes.",
              "formats": [
                {
                  "args": [
                    {
                      "name": "options",
                      "descr": "The layout options."
                    }
                  ]
                }
              ],
              "md": "collection/layout"
            },

            {
              "name": "eles.makeLayout",
              "pureAliases": ["eles.createLayout"],
              "descr": "Get a new layout, which can be used to algorithmically position the nodes in the collection.",
              "formats": [
                {
                  "args": [
                    {
                      "name": "options",
                      "descr": "The layout options."
                    }
                  ]
                }
              ],
              "md": "collection/makeLayout"
            },

            {
              "name": "nodes.layoutPositions",
              "descr": "Position the nodes for a discrete/synchronous layout.",
              "extFn": true,
              "formats": [
                {
                  "args": [
                    {
                      "name": "layout",
                      "descr": "The layout."
                    },
                    {
                      "name": "options",
                      "descr": "The layout options object."
                    },
                    {
                      "name": "function(i, ele)",
                      "descr": "A function that returns the new position for the specified node.",
                      "fields": [
                        { "name": "i", "descr": "The index of the current node while iterating over the nodes in the layout." },
                        { "name": "ele", "descr": "The node being iterated over for which the function should return a position to set." }
                      ]
                    }
                  ]
                }
              ],
              "md": "collection/layout"
            }
          ]
        },

        {
          "name": "Selection",
          "fns": [
            {
              "name": "ele.selected",
              "descr": "Get whether the element is selected."
            },

            {
              "name": "eles.select",
              "descr": "Make the elements selected (NB other elements outside the collection are not affected).",
              "md": "collection/select"
            },

            {
              "name": "eles.unselect",
              "pureAliases": ["eles.deselect"],
              "descr": "Make the elements not selected (NB other elements outside the collection are not affected).",
              "md": "collection/unselect"
            },

            {
              "name": "ele.selectable",
              "descr": "Get whether the element's selection state is mutable."
            },

            {
              "name": "eles.selectify",
              "descr": "Make the selection states of the elements mutable.",
              "md": "collection/selectify"
            },

            {
              "name": "eles.unselectify",
              "descr": "Make the selection states of the elements immutable.",
              "md": "collection/unselectify"
            }
          ]
        },

        {
          "name": "Style",
          "fns": [
            {
              "name": "eles.addClass",
              "descr": "Add classes to elements.",
              "formats": [
                {
                  "args": [ { "name": "classes", "descr": "A space-separated list of class names to add to the elements." } ]
                }
              ],
              "md": "collection/addClass"
            },

            {
              "name": "eles.removeClass",
              "descr": "Remove classes from elements.",
              "formats": [
                {
                  "args": [ { "name": "classes", "descr": "A space-separated list of class names to remove from the elements." } ]
                }
              ],
              "md": "collection/removeClass"
            },

            {
              "name": "eles.toggleClass",
              "descr": "Toggle whether the elements have the specified classes.",
              "formats": [
                {
                  "args": [
                    { "name": "classes", "descr": "A space-separated list of class names to toggle on the elements." },
                    { "name": "toggle", "descr": "Instead of automatically toggling, adds the classes on truthy values or removes them on falsey values.", "optional": true }
                  ]
                }
              ],
              "md": "collection/toggleClass"
            },

            {
              "name": "eles.classes",
              "descr": "Replace the current list of classes on the elements with the specified list.",
              "formats": [
                {
                  "args": [ { "name": "classes", "descr": "A space-separated list of class names that replaces the current class list." } ]
                }
              ],
              "md": "collection/classes"
            },

            {
              "name": "eles.flashClass",
              "descr": "Add classes to the elements, and then remove the classes after a specified duration.",
              "formats": [
                {
                  "args": [
                    { "name": "classes", "descr": "A space-separated list of class names to flash on the elements." },
                    { "name": "duration", "descr": "The duration in milliseconds that the classes should be added on the elements.  After the duration, the classes are removed.", "optional": true }
                  ]
                }
              ],
              "md": "collection/flashClass"
            },

            {
              "name": "ele.hasClass",
              "descr": "Get whether an element has a particular class.",
              "formats": [
                {
                  "args": [ { "name": "className", "descr": "The name of the class to test for." } ]
                }
              ],
              "md": "collection/hasClass"
            },

            {
              "name": "eles.style",
              "pureAliases": [ "eles.css", "eles.bypass" ],
              "descr": "Get the style of the element, or override the style of the elements.",
              "formatsSameFn": true,
              "formats": [
                {
                  "name": "ele.style",
                  "descr": "Get a name-value pair object containing visual style properties and their values for the element."
                },

                {
                  "name": "ele.style",
                  "descr": "Get a particular style property value.",
                  "args": [ { "name": "name", "descr": "The name of the visual style property to get." } ]
                },

                {
                  "name": "eles.style",
                  "descr": "Set the specified visual style property for the elements.",
                  "args": [
                    { "name": "name", "descr": "The name of the property to set." },
                    { "name": "value", "descr": "The value to set to the visual style property." }
                  ]
                },

                {
                  "name": "eles.style",
                  "descr": "Set several visual style properties at once for the elements.",
                  "args": [ { "name": "props", "descr": "An object with name-value pairs representing properties to set on the elements." } ]
                }
              ],
              "md": "collection/style"
            },

            {
              "name": "eles.removeStyle",
              "pureAliases": [ "eles.removeCss", "eles.removeBypass" ],
              "descr": "Removes overridden style of the elements.",
              "formats": [
                {
                  "descr": "Removes all overridden style of the elements."
                },

                {
                  "descr": "Removes particular overridden style properties of the elements.",
                  "args": [ { "name": "names", "descr": "A space-separated list of property names for which overridden styles will be removed." } ]
                }
              ]
            },

            {
              "name": "ele.renderedStyle",
              "pureAliases": [ "eles.renderedCss" ],
              "descr": "Get the style of the element in rendered dimensions.",
              "formats": [
                {
                  "descr": "Get a name-value pair object containing rendered visual style properties and their values for the element."
                },

                {
                  "descr": "Get a particular rendered style property value.",
                  "args": [ { "name": "name", "descr": "The name of the visual style property to get." } ]
                }
              ]
            },

            {
              "name": "ele.visible",
              "descr": "Get whether the element is visible (i.e. `display: element` and `visibility: visible`).",
              "formats": [
                { "name": "ele.visible", "descr": "Get whether the element is visible." },
                { "name": "ele.hidden", "descr": "Get whether the element is hidden." }
              ]
            },

            {
              "name": "ele.effectiveOpacity",
              "descr": "Get the effective opacity of the element (i.e. on-screen opacity), which takes into consideration parent node opacity."
            },

            {
              "name": "ele.transparent",
              "descr": "Get whether the element's effective opacity is completely transparent, which takes into consideration parent node opacity."
            }
          ]
        },

        {
          "name": "Animation",
          "fns": [
            {
              "name": "ele.animated",
              "descr": "Get whether the element is currently being animated."
            },

            {
              "name": "eles.animate",
              "descr": "Animate the elements.",
              "formats": [
                {
                  "args": [
                    {
                      "name": "options",
                      "descr": "An object containing the details of the animation.",
                      "fields": [
                        { "name": "position", "descr": "A position to which the elements will be animated." },
                        { "name": "renderedPosition", "descr": "A rendered position to which the elements will be animated." },
                        { "name": "style", "descr": "An object containing name-value pairs of style properties to animate." },
                        { "name": "duration", "descr": "The duration of the animation in milliseconds." },
                        { "name": "queue", "descr": "A boolean indicating whether to queue the animation." },
                        { "name": "complete", "descr": "A function to call when the animation is done." },
                        { "name": "step", "descr": "A function to call each time the animation steps." },
                        { "name": "easing", "descr": "A [`transition-timing-function`](#style/transition-animation) easing style string that shapes the animation progress curve." }
                      ]
                    }
                  ]
                }
              ],
              "md": "collection/animate"
            },

            {
              "name": "ele.animation",
              "descr": "Get an [animation](#animations) for the element.",
              "formats": [
                {
                  "args": [
                    {
                      "name": "options",
                      "descr": "An object containing the details of the animation.",
                      "fields": [
                        { "name": "position", "descr": "A position to which the elements will be animated." },
                        { "name": "renderedPosition", "descr": "A rendered position to which the elements will be animated." },
                        { "name": "style", "descr": "An object containing name-value pairs of style properties to animate." },
                        { "name": "duration", "descr": "The duration of the animation in milliseconds." },
                        { "name": "easing", "descr": "A [`transition-timing-function`](#style/transition-animation) easing style string that shapes the animation progress curve." }
                      ]
                    }
                  ]
                }
              ]
            },

            {
              "name": "eles.delay",
              "descr": "Add a delay between animations for the elements.",
              "formats": [
                {
                  "args": [
                    { "name": "duration", "descr": "How long the delay should be in milliseconds." },
                    { "name": "complete", "descr": "A function to call when the delay is complete." }
                  ]
                }
              ],
              "md": "collection/delay"
            },

            {
              "name": "ele.delayAnimation",
              "descr": "Get a delay [animation](#animations) for the element.",
              "formats": [
                {
                  "args": [
                    { "name": "duration", "descr": "How long the delay should be in milliseconds." }
                  ]
                }
              ]
            },

            {
              "name": "eles.stop",
              "descr": "Stop all animations that are currently running.",
              "formats": [
                {
                  "args": [
                    { "name": "clearQueue", "descr": "A boolean, indicating whether the queue of animations should be emptied." },
                    { "name": "jumpToEnd", "descr": "A boolean, indicating whether the currently-running animations should jump to their ends rather than just stopping midway." }
                  ]
                }
              ],
              "md": "collection/stop"
            },

            {
              "name": "eles.clearQueue",
              "descr": "Remove all queued animations for the elements."
            }
          ]
        },

        {
          "name": "Comparison",
          "fns": [
            {
              "name": "eles.same",
              "descr": "Determine whether this collection contains exactly the same elements as another collection.",
              "formats": [
                {
                  "args": [
                    { "name": "eles", "descr": "The other elements to compare to." }
                  ]
                }
              ],
              "md": "collection/same"
            },

            {
              "name": "eles.anySame",
              "descr": "Determine whether this collection contains any of the same elements as another collection.",
              "formats": [
                {
                  "args": [
                    { "name": "eles", "descr": "The other elements to compare to." }
                  ]
                }
              ],
              "md": "collection/anySame"
            },

            {
              "name": "eles.allAreNeighbors",
              "pureAliases": ["eles.allAreNeighbours"],
              "descr": "Determine whether all elements in the specified collection are in the neighbourhood of the calling collection.",
              "formats": [
                {
                  "args": [
                    { "name": "eles", "descr": "The other elements to compare to." }
                  ]
                }
              ],
              "md": "collection/allAreNeighbors"
            },

            {
              "name": "eles.is",
              "descr": "Determine whether any element in this collection matches a selector.",
              "formats": [
                {
                  "args": [
                    { "name": "selector", "descr": "The selector to match against." }
                  ]
                }
              ],
              "md": "collection/is"
            },

            {
              "name": "eles.allAre",
              "descr": "Determine whether all elements in the collection match a selector.",
              "formats": [
                {
                  "args": [
                    { "name": "selector", "descr": "The selector to match against." }
                  ]
                }
              ],
              "md": "collection/allAre"
            },

            {
              "name": "eles.some",
              "descr": "Determine whether any element in this collection satisfies the specified test function.",
              "formats": [
                {
                  "args": [
                    {
                      "name": "function(ele, i, eles)",
                      "descr": "The test function that returns truthy values for elements that satisfy the test and falsey values for elements that do not satisfy the test.",
                      "fields": [
                        { "name": "ele", "descr": "The current element." },
                        { "name": "i", "descr": "The index of the current element." },
                        { "name": "eles", "descr": "The collection of elements being tested." }
                      ]
                    },
                    {
                      "name": "thisArg",
                      "descr": "The value for `this` within the test function.",
                      "optional": "true"
                    }
                  ]
                }
              ],
              "md": "collection/some"
            },

            {
              "name": "eles.every",
              "descr": "Determine whether all elements in this collection satisfy the specified test function.",
              "formats": [
                {
                  "args": [
                    {
                      "name": "function(ele, i, eles)",
                      "descr": "The test function that returns truthy values for elements that satisfy the test and falsey values for elements that do not satisfy the test.",
                      "fields": [
                        { "name": "ele", "descr": "The current element." },
                        { "name": "i", "descr": "The index of the current element." },
                        { "name": "eles", "descr": "The collection of elements being tested." }
                      ]
                    },
                    {
                      "name": "thisArg",
                      "descr": "The value for `this` within the test function.",
                      "optional": "true"
                    }
                  ]
                }
              ],
              "md": "collection/every"
            }
          ]
        },

        {
          "name": "Iteration",
          "fns": [
            {
              "name": "eles.size",
              "descr": "Get the number of elements in the collection.",
              "md": "collection/size"
            },

            {
              "name": "eles.empty",
              "descr": "Get whether the collection is empty, meaning it has no elements.",
              "formats": [
                { "name": "eles.empty", "descr": "Get whether the collection is empty." },
                { "name": "eles.nonempty", "descr": "Get whether the collection is nonempty." }
              ]
            },

            {
              "name": "eles.each",
              "descr": "Iterate over the elements in the collection.",
              "formats": [
                {
                  "args": [
                    {
                      "name": "function(i, ele)",
                      "descr": "The function executed each iteration.",
                      "fields": [
                        { "name": "i", "descr": "The index of the element in the collection." },
                        { "name": "ele", "descr": "The element at the current index." }
                      ]
                    }
                  ]
                }
              ],
              "md": "collection/each"
            },

            {
              "name": "eles.forEach",
              "descr": "Iterate over the elements in the collection using an implementation like the native array function namesake.",
              "formats": [
                {
                  "args": [
                    {
                      "name": "function(ele, i, eles)",
                      "descr": "The function executed each iteration.",
                      "fields": [
                        { "name": "ele", "descr": "The current element." },
                        { "name": "i", "descr": "The index of the current element." },
                        { "name": "eles", "descr": "The collection of elements being iterated." }
                      ]
                    },
                    {
                      "name": "thisArg",
                      "descr": "The value for `this` within the iterating function.",
                      "optional": "true"
                    }
                  ]
                }
              ],
              "md": "collection/forEach"
            },

            {
              "name": "eles.eq",
              "descr": "Get an element at a particular index in the collection.",
              "formats": [
                {
                  "args": [
                    { "name": "index", "descr": "The index of the element to get." }
                  ]
                },

                {
                  "name": "eles.first",
                  "descr": "Get the first element in the collection."
                },

                {
                  "name": "eles.last",
                  "descr": "Get the last element in the collection."
                }
              ],
              "md": "collection/eq"
            },

            {
              "name": "eles.slice",
              "descr": "Get a subset of the elements in the collection based on specified indices.",
              "formats": [
                {
                  "args": [
                    { "name": "start", "descr": "An integer that specifies where to start the selection.  The first element has an index of 0.  Use negative numbers to select from the end of an array.", "optional": true },
                    { "name": "end", "descr": "An integer that specifies where to end the selection. If omitted, all elements from the start position and to the end of the array will be selected. Use negative numbers to select from the end of an array.", "optional": true }
                  ]
                }
              ]
            }
          ]
        },

        {
          "name": "Building & filtering",
          "fns": [
            {
              "name": "eles.union",
              "pureAliases": [ "eles.add", "eles.or", "eles['u']", "eles['+']", "eles['|']" ],
              "descr": "Get a new collection, resulting from adding the collection with another one",
              "formats": [
                {
                  "args": [
                    { "name": "eles", "descr": "The elements to add." }
                  ]
                },

                {
                  "args": [
                    { "name": "elesArray", "descr": "An array of elements to add." }
                  ]
                },

                {
                  "args": [
                    { "name": "selector", "descr": "Elements in the graph matching this selector are added." }
                  ]
                }
              ],
              "md": "collection/union"
            },

            {
              "name": "eles.difference",
              "pureAliases": [ "eles.not", "eles.subtract", "eles.relativeComplement", "eles['\\\\']", "eles['!']", "eles['-']" ],
              "descr": "Get a new collection, resulting from the collection without some specified elements.",
              "formats": [
                {
                  "args": [
                    { "name": "eles", "descr": "The elements that will not be in the resultant collection." }
                  ]
                },

                {
                  "args": [
                    { "name": "selector", "descr": "Elements from the calling collection matching this selector will not be in the resultant collection." }
                  ]
                }
              ],
              "md": "collection/difference"
            },

            {
              "name": "eles.absoluteComplement",
              "pureAliases": [ "eles.abscomp", "eles.complement" ],
              "descr": "Get all elements in the graph that are not in the calling collection.",
              "md": "collection/absoluteComplement"
            },

            {
              "name": "eles.intersection",
              "pureAliases": [ "eles.intersect", "eles.and", "eles['n']", "eles['&']", "eles['.']" ],
              "descr": "Get the elements in both this collection and another specified collection.",
              "formats": [
                {
                  "args": [
                    { "name": "eles", "descr": "The elements to intersect with." }
                  ]
                },

                {
                  "args": [
                    { "name": "selector", "descr": "A selector representing the elements to intersect with.  All elements in the graph matching the selector are used as the passed collection." }
                  ]
                }
              ],
              "md": "collection/intersection"
            },

            {
              "name": "eles.symmetricDifference",
              "pureAliases": [ "eles.symdiff", "eles.xor", "eles['^']", "eles['(+)']", "eles['(-)']" ],
              "descr": "Get the elements that are in the calling collection or the passed collection but not in both.",
              "formats": [
                {
                  "args": [
                    { "name": "eles", "descr": "The elements to apply the symmetric difference with." }
                  ]
                },

                {
                  "args": [
                    { "name": "selector", "descr": "A selector representing the elements to apply the symmetric difference with.  All elements in the graph matching the selector are used as the passed collection." }
                  ]
                }
              ],
              "md": "collection/symmetricDifference"
            },

            {
              "name": "eles.diff",
              "descr": "Perform a traditional left/right diff on the two collections.",
              "formats": [
                {
                  "args": [
                    { "name": "eles", "descr": "The elements on the right side of the diff." }
                  ]
                },

                {
                  "args": [
                    { "name": "selector", "descr": "A selector representing the elements on the right side of the diff.  All elements in the graph matching the selector are used as the passed collection." }
                  ]
                }
              ],
              "md": "collection/diff"
            },

            {
              "name": "eles.filter",
              "descr": "Get a new collection containing elements that are accepted by the specified filter.",
              "formats": [
                {
                  "name": "eles.filter",
                  "descr": "Get the elements that match the specified selector.",
                  "args": [
                    { "name": "selector", "descr": "The selector to match against." }
                  ]
                },

                {
                  "name": "eles.filter",
                  "descr": "Get the elements that match the specified filter function.",
                  "args": [
                    {
                      "name": "function(i, ele)",
                      "descr": "The filter function that returns true for elements to include.",
                      "fields": [
                        { "name": "i", "descr": "The index of the current element being considered." },
                        { "name": "ele", "descr": "The element being considered." }
                      ]
                    }
                  ]
                },

                {
                  "name": "eles.nodes",
                  "descr": "Get the nodes that match the specified selector.",
                  "args": [
                    { "name": "selector", "descr": "The selector to match against." }
                  ]
                },

                {
                  "name": "eles.edges",
                  "descr": "Get the edges that match the specified selector.",
                  "args": [
                    { "name": "selector", "descr": "The selector to match against." }
                  ]
                }
              ],
              "md": "collection/filter"
            },

            {
              "name": "eles.filterFn",
              "pureAliases": ["eles.fnFilter", "eles.stdFilter"],
              "descr": "Get a new collection containing elements that are accepted by the specified filter, using an implementation like the standard array namesake.",
              "formats": [
                {
                  "args": [
                    {
                      "name": "function(ele, i, eles)",
                      "descr": "The filter function that returns truthy values for elements to include and falsey values for elements to exclude.",
                      "fields": [
                        { "name": "ele", "descr": "The current element." },
                        { "name": "i", "descr": "The index of the current element." },
                        { "name": "eles", "descr": "The collection of elements being filtered." }
                      ]
                    },
                    {
                      "name": "thisArg",
                      "descr": "The value for `this` within the iterating function.",
                      "optional": "true"
                    }
                  ]
                }
              ],
              "md": "collection/filterFn"
            },

            {
              "name": "eles.sort",
              "descr": "Get a new collection containing the elements sorted by the specified comparison function.",
              "formats": [
                {
                  "args": [
                    { "name": "function(ele1, ele2)", "descr": "The sorting comparison function that returns a negative number for `ele1` before `ele2`, 0 for `ele1` same as `ele2`, or a positive number for `ele1` after `ele2`." }
                  ]
                }
              ],
              "md": "collection/sort"
            },

            {
              "name": "eles.map",
              "descr": "Get an array containing values mapped from the collection.",
              "formats": [
                {
                  "args": [
                    {
                      "name": "function(ele, i, eles)",
                      "descr": "The function that returns the mapped value for each element.",
                      "fields": [
                        { "name": "ele", "descr": "The current element." },
                        { "name": "i", "descr": "The index of the current element." },
                        { "name": "eles", "descr": "The collection of elements being mapped." }
                      ]
                    },
                    {
                      "name": "thisArg",
                      "descr": "The value for `this` within the iterating function.",
                      "optional": "true"
                    }
                  ]
                }
              ],
              "md": "collection/map"
            },

            {
              "name": "eles.min",
              "descr": "Find a minimum value in a collection.",
              "formats": [
                {
                  "args": [
                    {
                      "name": "function(ele, i, eles)",
                      "descr": "The function that returns the value to compare for each element.",
                      "fields": [
                        { "name": "ele", "descr": "The current element." },
                        { "name": "i", "descr": "The index of the current element." },
                        { "name": "eles", "descr": "The collection of elements being searched." }
                      ]
                    },
                    {
                      "name": "thisArg",
                      "descr": "The value for `this` within the iterating function.",
                      "optional": "true"
                    }
                  ]
                }
              ],
              "md": "collection/min"
            },

            {
              "name": "eles.max",
              "descr": "Find a maximum value and the corresponding element.",
              "formats": [
                {
                  "args": [
                    {
                      "name": "function(ele, i, eles)",
                      "descr": "The function that returns the value to compare for each element.",
                      "fields": [
                        { "name": "ele", "descr": "The current element." },
                        { "name": "i", "descr": "The index of the current element." },
                        { "name": "eles", "descr": "The collection of elements being searched." }
                      ]
                    },
                    {
                      "name": "thisArg",
                      "descr": "The value for `this` within the iterating function.",
                      "optional": "true"
                    }
                  ]
                }
              ],
              "md": "collection/max"
            }

          ]
        },

        {
          "name": "Traversing",
          "fns": [
            {
              "name": "eles.neighborhood",
              "descr": "Get the neighbourhood of the elements.",
              "formats": [
                {
                  "name": "eles.neighborhood",
                  "pureAliases": ["eles.neighbourhood"],
                  "descr": "Get the open neighbourhood of the elements.",
                  "args": [
                    { "name": "selector", "descr": "An optional selector that is used to filter the resultant collection.", "optional": true }
                  ]
                },

                {
                  "name": "eles.openNeighborhood",
                  "pureAliases": ["eles.openNeighbourhood"],
                  "descr": "Get the open neighbourhood of the elements.",
                  "args": [
                    { "name": "selector", "descr": "An optional selector that is used to filter the resultant collection.", "optional": true }
                  ]
                },

                {
                  "name": "eles.closedNeighborhood",
                  "pureAliases": ["eles.closedNeighbourhood"],
                  "descr": "Get the closed neighbourhood of the elements.",
                  "args": [
                    { "name": "selector", "descr": "An optional selector that is used to filter the resultant collection.", "optional": true }
                  ]
                }
              ],
              "md": "collection/neighborhood"
            },

            {
              "name": "eles.components",
              "descr": "Get the connected components in the calling collection.  An array of collections is returned, with each collection representing a component."
            },

            {
              "name": "nodes.edgesWith",
              "descr": "Get the edges connecting the collection to another collection.  Direction of the edges does not matter.",
              "formats": [
                {
                  "args": [
                    { "name": "eles", "descr": "The other collection." }
                  ]
                },

                {
                  "args": [
                    { "name": "selector", "descr": "The other collection, specified as a selector which is matched against all elements in the graph." }
                  ]
                }
              ],
              "md": "collection/edgesWith"
            },

            {
              "name": "nodes.edgesTo",
              "descr": "Get the edges coming from the collection (i.e. the source) going to another collection (i.e. the target).",
              "formats": [
                {
                  "args": [
                    { "name": "eles", "descr": "The other collection." }
                  ]
                },

                {
                  "args": [
                    { "name": "selector", "descr": "The other collection, specified as a selector which is matched against all elements in the graph." }
                  ]
                }
              ],
              "md": "collection/edgesTo"
            },

            {
              "name": "edges.connectedNodes",
              "descr": "Get the nodes connected to the edges in the collection.",
              "formats": [
                {
                  "args": [
                    { "name": "selector", "descr": "An optional selector that is used to filter the resultant collection.", "optional": true }
                  ]
                }
              ],
              "md": "collection/connectedNodes"
            },

            {
              "name": "nodes.connectedEdges",
              "descr": "Get the edges connected to the nodes in the collection.",
              "formats": [
                {
                  "args": [
                    { "name": "selector", "descr": "An optional selector that is used to filter the resultant collection.", "optional": true }
                  ]
                }
              ],
              "md": "collection/connectedEdges"
            },

            {
              "name": "edge.source",
              "descr": "Get source node of this edge.",
              "formats": [
                {
                  "args": [
                    { "name": "selector", "descr": "An optional selector that is used to filter the resultant collection.", "optional": true }
                  ]
                }
              ],
              "md": "collection/source"
            },

            {
              "name": "edges.sources",
              "descr": "Get source nodes connected to the edges in the collection.",
              "formats": [
                {
                  "args": [
                    { "name": "selector", "descr": "An optional selector that is used to filter the resultant collection.", "optional": true }
                  ]
                }
              ],
              "md": "collection/sources"
            },

            {
              "name": "edge.target",
              "descr": "Get target node of this edge.",
              "formats": [
                {
                  "args": [
                    { "name": "selector", "descr": "An optional selector that is used to filter the resultant collection.", "optional": true }
                  ]
                }
              ],
              "md": "collection/target"
            },

            {
              "name": "edges.targets",
              "descr": "Get target nodes connected to the edges in the collection.",
              "formats": [
                {
                  "args": [
                    { "name": "selector", "descr": "An optional selector that is used to filter the resultant collection.", "optional": true }
                  ]
                }
              ],
              "md": "collection/targets"
            },

            {
              "name": "edges.parallelEdges",
              "descr": "Get edges parallel to those in the collection.",
              "formats": [
                {
                  "args": [
                    { "name": "selector", "descr": "An optional selector that is used to filter the resultant collection.", "optional": true }
                  ]
                }
              ],
              "md": "collection/parallelEdges"
            },

            {
              "name": "edges.codirectedEdges",
              "descr": "Get edges codirected to those in the collection.",
              "formats": [
                {
                  "args": [
                    { "name": "selector", "descr": "An optional selector that is used to filter the resultant collection.", "optional": true }
                  ]
                }
              ],
              "md": "collection/codirectedEdges"
            },

            {
              "name": "nodes.roots",
              "descr": "From the set of calling nodes, get the nodes which are roots (i.e. no incoming edges, as in a directed acyclic graph).",
              "formats": [
                {
                  "args": [
                    { "name": "selector", "descr": "An optional selector that is used to filter the resultant collection.", "optional": true }
                  ]
                }
              ]
            },

            {
              "name": "nodes.leaves",
              "descr": "From the set of calling nodes, get the nodes which are leaves (i.e. no outgoing edges, as in a directed acyclic graph).",
              "formats": [
                {
                  "args": [
                    { "name": "selector", "descr": "An optional selector that is used to filter the resultant collection.", "optional": true }
                  ]
                }
              ]
            },

            {
              "name": "nodes.outgoers",
              "descr": "Get edges (and their targets) coming out of the nodes in the collection.",
              "formats": [
                {
                  "args": [
                    { "name": "selector", "descr": "An optional selector that is used to filter the resultant collection.", "optional": true }
                  ]
                }
              ],
              "md": "collection/outgoers"
            },

            {
              "name": "nodes.successors",
              "descr": "Recursively get edges (and their targets) coming out of the nodes in the collection (i.e. the outgoers, the outgoers' outgoers, ...).",
              "formats": [
                {
                  "args": [
                    { "name": "selector", "descr": "An optional selector that is used to filter the resultant collection.", "optional": true }
                  ]
                }
              ],
              "md": "collection/successors"
            },

            {
              "name": "nodes.incomers",
              "descr": "Get edges (and their sources) coming into the nodes in the collection.",
              "formats": [
                {
                  "args": [
                    { "name": "selector", "descr": "An optional selector that is used to filter the resultant collection.", "optional": true }
                  ]
                }
              ],
              "md": "collection/incomers"
            },

            {
              "name": "nodes.predecessors",
              "descr": "Recursively get edges (and their sources) coming into the nodes in the collection (i.e. the incomers, the incomers' incomers, ...).",
              "formats": [
                {
                  "args": [
                    { "name": "selector", "descr": "An optional selector that is used to filter the resultant collection.", "optional": true }
                  ]
                }
              ],
              "md": "collection/predecessors"
            }
          ]
        },

        {
          "name": "Algorithms",
          "fns": [
            {
              "name": "eles.breadthFirstSearch",
              "pureAliases": [ "eles.bfs" ],
              "descr": "Perform a breadth-first search within the elements in the collection.",
              "formats": [
                {
                  "args": [
                    { "name": "options", "fields": [
                      { "name": "root", "descr": "The root nodes (selector or collection) to start the search from." },
                      { "name": "visit: function(i, depth, v, e, u)", "descr": "A handler function that is called when a node is visited in the search.  The handler returns `true` when it finds the desired node, and it returns `false` to cancel the search.", "optional": true, "fields": [
                        { "name": "i", "descr": "The index indicating this node is the ith visited node." },
                        { "name": "depth", "descr": "How many edge hops away this node is from the root nodes." },
                        { "name": "v", "descr": "The current node." },
                        { "name": "e", "descr": "The edge connecting the previous node to the current node." },
                        { "name": "u", "descr": "The previous node." }
                      ] },
                      { "name": "directed", "descr": "A boolean indicating whether the algorithm should only go along edges from source to target (default `false`).", "optional": true }
                    ] }
                  ]
                }
              ],
              "md": "collection/breadthFirstSearch"
            },

            {
              "name": "eles.depthFirstSearch",
              "pureAliases": [ "eles.dfs" ],
              "descr": "Perform a depth-first search within the elements in the collection.",
              "formats": [
                {
                  "args": [
                    { "name": "options", "fields": [
<<<<<<< HEAD
                      { "name": "roots", "descr": "The root nodes (selector or collection) to start the search from." },
=======
                      { "name": "root", "descr": "The root nodes (selector or collection) to start the search from." },
>>>>>>> d696aad8
                      { "name": "visit: function(i, depth, v, e, u)", "descr": "A handler function that is called when a node is visited in the search.  The handler returns `true` when it finds the desired node, and it returns `false` to cancel the search.", "optional": true, "fields": [
                        { "name": "i", "descr": "The index indicating this node is the ith visited node." },
                        { "name": "depth", "descr": "How many edge hops away this node is from the root nodes." },
                        { "name": "v", "descr": "The current node." },
                        { "name": "e", "descr": "The edge connecting the previous node to the current node." },
                        { "name": "u", "descr": "The previous node." }
                      ] },
                      { "name": "directed", "descr": "A boolean indicating whether the algorithm should only go along edges from source to target (default `false`).", "optional": true }
                    ] }
                  ]
<<<<<<< HEAD
                },
                {
                  "args": [
                    { "name": "roots", "descr": "The root nodes (selector or collection) to start the search from." },
                    { "name": "function(i, depth, v, e, u)", "descr": "A handler function that is called when a node is visited in the search.  The handler returns `true` when it finds the desired node, and it returns `false` to cancel the search.", "optional": true, "fields": [
                      { "name": "i", "descr": "The index indicating this node is the ith visited node." },
                      { "name": "depth", "descr": "How many edge hops away this node is from the root nodes." },
                      { "name": "v", "descr": "The current node." },
                      { "name": "e", "descr": "The edge connecting the previous node to the current node." },
                      { "name": "u", "descr": "The previous node." }
                    ] },
                    { "name": "directed", "descr": "A boolean indicating whether the search should only go along edges from source to target (default `false`).", "optional": true }
                  ]
=======
>>>>>>> d696aad8
                }
              ],
              "md": "collection/depthFirstSearch"
            },

            {
              "name": "eles.dijkstra",
              "descr": "Perform Dijkstra's algorithm on the elements in the collection.  This finds the shortest paths to all other nodes in the collection from the root node.",
              "formats": [
                {
                  "args": [
                    { "name": "options", "fields": [
                      { "name": "root", "descr": "The root node (selector or collection) where the algorithm starts." },
                      { "name": "weight: function(edge)", "descr": "A function that returns the positive numeric weight for `this` edge.", "optional": true },
                      { "name": "directed", "descr": "A boolean indicating whether the algorithm should only go along edges from source to target (default `false`).", "optional": true }
                    ] }
                  ]
                }
              ],
              "md": "collection/dijkstra"
            },

            {
              "name": "eles.aStar",
              "descr": "Perform the A* search algorithm on the elements in the collection. This finds the shortest path from the root node to the goal node.",
              "formats": [
                {
                  "args": [
                    { "name": "options", "fields": [
                      { "name": "root", "descr": "The root node (selector or collection) where the search starts." },
                      { "name": "goal", "descr": "The goal node (selector or collection) where the search ends." },
                      { "name": "weight: function(edge)", "descr": "A function that returns the positive numeric weight for `this` edge.", "optional": true },
                      { "name": "heuristic: function(node)", "descr": "A function that returns an estimation (cannot be overestimation) on the shortest distance  from the current (`this`) node to the goal.", "optional": true },
                      { "name": "directed", "descr": "A boolean indicating whether the algorithm should only go along edges from source to target (default `false`).", "optional": true }
                    ] }
                  ]
                }
              ],
              "md": "collection/aStar"
            },

            {
              "name": "eles.floydWarshall",
              "descr": "Perform the Floyd Warshall search algorithm on the elements in the collection. This finds the shortest path between all pairs of nodes.",
              "formats": [
                {
                  "args": [
                    { "name": "options", "fields": [
                      { "name": "weight: function(edge)", "descr": "A function that returns the positive numeric weight for `this` edge.", "optional": true },
                      { "name": "directed", "descr": "A boolean indicating whether the algorithm should only go along edges from source to target (default `false`).", "optional": true }
                    ] }
                  ]
                }
              ],
              "md": "collection/floydWarshall"
            },

            {
              "name": "eles.bellmanFord",
              "descr": "Perform the Bellman-Ford search algorithm on the elements in the collection. This finds the shortest path from the starting node to all other nodes in the collection.",
              "formats": [
                {
                  "args": [
                    { "name": "options", "fields": [
                      { "name": "root", "descr": "The root node (selector or collection) where the search starts." },
                      { "name": "weight: function(edge)", "descr": "A function that returns the positive numeric weight for `this` edge.", "optional": true },
                      { "name": "directed", "descr": "A boolean indicating whether the algorithm should only go along edges from source to target (default `false`).", "optional": true }
                    ] }
                  ]
                }
              ],
              "md": "collection/bellmanFord"
            },

            {
              "name": "eles.kruskal",
              "descr": "Perform Kruskal's algorithm on the elements in the collection, returning the minimum spanning tree, assuming undirected edges.",
              "formats": [
                {
                  "args": [
                    { "name": "function(edge)", "descr": "A function that returns the positive numeric weight for `this` edge.", "optional": true }
                  ]
                }
              ],
              "md": "collection/kruskal"
            },

            {
              "name": "eles.kargerStein",
              "descr": "Finds the minimum cut in a graph using the Karger-Stein algorithm. The optimal result is found with a high probability, but without guarantee.",
              "md": "collection/kargerStein"
            },

            {
              "name": "eles.pageRank",
              "descr": "Rank the nodes in the collection using the Page Rank algorithm.",
              "formats": [
                {
                  "args": [
                    { "name": "options", "fields": [
                      { "name": "dampingFactor", "descr": "Numeric parameter for the algorithm.", "optional": true},
                      { "name": "precision", "descr": "Numeric parameter that represents the required precision.", "optional": true },
                      { "name": "iterations", "descr": "Maximum number of iterations to perform.", "optional": true }
                    ] }
                  ]
                }
              ],
              "md": "collection/pageRank"
            },

            {
              "name": "eles.degreeCentrality",
              "pureAliases": ["eles.dc"],
              "descr": "Considering only the elements in the calling collection, calculate the degree centrality of the specified root node.",
              "formats": [
                {
                  "args": [
                    { "name": "options", "fields": [
                      { "name": "root", "descr": "The root node (selector or collection) for which the centrality calculation is made." },
                      { "name": "weight: function(edge)", "descr": "A function that returns the weight for `this` edge.", "optional": true },
                      { "name": "alpha", "descr": "The alpha value for the centrality calculation, ranging on [0, 1].  With value 0 (default), disregards edge weights and solely uses number of edges in the centrality calculation.  With value 1, disregards number of edges and solely uses the edge weights in the centrality calculation.", "optional": true },
                      { "name": "directed", "descr": "A boolean indicating whether the directed indegree and outdegree centrality is calculated (`true`) or whether the undirected centrality is calculated (`false`, default).", "optional": true }
                    ] }
                  ]
                }
              ],
              "md": "collection/degreeCentrality"
            },

            {
              "name": "eles.degreeCentralityNormalized",
              "pureAliases": ["eles.dcn", "eles.degreeCentralityNormalised"],
              "descr": "Considering only the elements in the calling collection, calculate the normalised degree centrality of the nodes.",
              "formats": [
                {
                  "args": [
                    { "name": "options", "fields": [
                      { "name": "weight: function(edge)", "descr": "A function that returns the weight for `this` edge.", "optional": true },
                      { "name": "alpha", "descr": "The alpha value for the centrality calculation, ranging on [0, 1].  With value 0 (default), disregards edge weights and solely uses number of edges in the centrality calculation.  With value 1, disregards number of edges and solely uses the edge weights in the centrality calculation.", "optional": true },
                      { "name": "directed", "descr": "A boolean indicating whether the directed indegree and outdegree centrality is calculated (`true`) or whether the undirected centrality is calculated (`false`, default).", "optional": true }
                    ] }
                  ]
                }
              ],
              "md": "collection/degreeCentralityNormalized"
            },

            {
              "name": "eles.closenessCentrality",
              "pureAliases": ["eles.cc"],
              "descr": "Considering only the elements in the calling collection, calculate the closeness centrality of the specified root node.",
              "formats": [
                {
                  "args": [
                    { "name": "options", "fields": [
                      { "name": "root", "descr": "The root node (selector or collection) for which the centrality calculation is made." },
                      { "name": "weight: function(edge)", "descr": "A function that returns the weight for `this` edge.", "optional": true },
                      { "name": "directed", "descr": "A boolean indicating whether the algorithm operates on edges in a directed manner from source to target (`true`) or whether the algorithm operates in an undirected manner (`false`, default).", "optional": true },
                      { "name": "harmonic", "descr": "A boolean indicating whether the algorithm calculates the harmonic mean (`true`, default) or the arithmetic mean (`false`) of distances.  The harmonic mean is very useful for graphs that are not strongly connected.", "optional": true }
                    ] }
                  ]
                }
              ],
              "md": "collection/closenessCentrality"
            },

            {
              "name": "eles.closenessCentralityNormalized",
              "pureAliases": ["eles.ccn", "eles.closenessCentralityNormalised"],
              "descr": "Considering only the elements in the calling collection, calculate the closeness centrality of the nodes.",
              "formats": [
                {
                  "args": [
                    { "name": "options", "fields": [
                      { "name": "weight: function(edge)", "descr": "A function that returns the weight for `this` edge.", "optional": true },
                      { "name": "directed", "descr": "A boolean indicating whether the algorithm operates on edges in a directed manner from source to target (`true`) or whether the algorithm operates in an undirected manner (`false`, default).", "optional": true },
                      { "name": "harmonic", "descr": "A boolean indicating whether the algorithm calculates the harmonic mean (`true`, default) or the arithmetic mean (`false`) of distances.  The harmonic mean is very useful for graphs that are not strongly connected.", "optional": true }
                    ] }
                  ]
                }
              ],
              "md": "collection/closenessCentralityNormalized"
            },

            {
              "name": "eles.betweennessCentrality",
              "pureAliases": ["eles.bc"],
              "descr": "Considering only the elements in the calling collection, calculate the betweenness centrality of the nodes.",
              "formats": [
                {
                  "args": [
                    { "name": "options", "fields": [
                      { "name": "weight: function(edge)", "descr": "A function that returns the weight for `this` edge.", "optional": true },
                      { "name": "directed", "descr": "A boolean indicating whether the algorithm operates on edges in a directed manner from source to target (`true`) or whether the algorithm operates in an undirected manner (`false`, default).", "optional": true }
                    ] }
                  ]
                }
              ],
              "md": "collection/betweennessCentrality"
            }

          ]
        },

        {
          "name": "Compound nodes",
          "md": "collection/compoundNodes",
          "fns": [
            {
              "name": "node.isParent",
              "descr": "Get whether the node is a compound parent (i.e. a node containing one or more child nodes)"
            },

            {
              "name": "node.isChild",
              "descr": "Get whether the node is a compound child (i.e. contained within a node)"
            },

            {
              "name": "nodes.parent",
              "descr": "Get the compound parent node of each node in the collection.",
              "formats": [
                {
                  "args": [
                    { "name": "selector", "descr": "A selector used to filter the resultant collection.", "optional": true }
                  ]
                }
              ]
            },

            {
              "name": "nodes.parents",
              "pureAliases": ["nodes.ancestors"],
              "descr": "Get all compound ancestor nodes (i.e. parents, parents' parents, etc.) of each node in the collection.",
              "formats": [
                {
                  "args": [
                    { "name": "selector", "descr": "A selector used to filter the resultant collection.", "optional": true }
                  ]
                }
              ]
            },

            {
              "name": "nodes.commonAncestors",
              "descr": "Get all compound ancestors common to all the nodes in the collection, starting with the closest and getting progressively farther.",
              "formats": [
                {
                  "args": [
                    { "name": "selector", "descr": "A selector used to filter the resultant collection.", "optional": true }
                  ]
                }
              ],
              "md": "collection/commonAncestors"
            },

            {
              "name": "nodes.orphans",
              "descr": "Get all orphan (i.e. has no compound parent) nodes in the calling collection.",
              "formats": [
                {
                  "args": [
                    { "name": "selector", "descr": "A selector used to filter the resultant collection.", "optional": true }
                  ]
                }
              ]
            },

            {
              "name": "nodes.nonorphans",
              "descr": "Get all nonorphan (i.e. has a compound parent) nodes in the calling collection.",
              "formats": [
                {
                  "args": [
                    { "name": "selector", "descr": "A selector used to filter the resultant collection.", "optional": true }
                  ]
                }
              ]
            },

            {
              "name": "nodes.children",
              "descr": "Get all compound child (i.e. direct descendant) nodes of each node in the collection.",
              "formats": [
                {
                  "args": [
                    { "name": "selector", "descr": "A selector used to filter the resultant collection.", "optional": true }
                  ]
                }
              ]
            },

            {
              "name": "nodes.descendants",
              "descr": "Get all compound descendant (i.e. children, children's children, etc.) nodes of each node in the collection.",
              "formats": [
                {
                  "args": [
                    { "name": "selector", "descr": "A selector used to filter the resultant collection.", "optional": true }
                  ]
                }
              ]
            },

            {
              "name": "nodes.siblings",
              "descr": "Get all sibling (i.e. same compound parent) nodes of each node in the collection.",
              "formats": [
                {
                  "args": [
                    { "name": "selector", "descr": "A selector used to filter the resultant collection.", "optional": true }
                  ]
                }
              ]
            }

          ]
        }

      ]
    },

    { "name": "Selectors", "md": "selectors" },

    { "name": "Style", "md": "style" },

    { "name": "Events", "md": "events" },

    {
      "name": "Layouts",
      "md": "layout/intro",
      "sections": [
        {
          "md": "layouts/null",
          "layout": {
            "name": "null"
          }
        },

        {
          "md": "layouts/random",
          "layout": {
            "name": "random"
          }
        },

        {
          "md": "layouts/preset",
          "layout": {
            "name": "preset"
          }
        },

        {
          "md": "layouts/grid",
          "layout": {
            "name": "grid"
          }
        },

        {
          "md": "layouts/circle",
          "layout": {
            "name": "circle"
          }
        },

        {
          "md": "layouts/concentric",
          "layout": {
            "name": "concentric"
          }
        },

        {
          "md": "layouts/breadthfirst",
          "layout": {
            "name": "breadthfirst"
          }
        },

        {
          "md": "layouts/cose",
          "layout": {
            "name": "cose"
          }
        },

        {
          "name": "Layout manipulation",
          "md": "layout/manipulation",
          "fns": [
            {
              "name": "layout.run",
              "pureAliases": [ "layout.start" ],
              "descr": "Start running the layout.",
              "md": "layout/run"
            },

            {
              "name": "layout.stop",
              "descr": "Stop running the (asynchronous/discrete) layout.",
              "md": "layout/stop"
            }
          ]
        },

        {
          "name": "Layout events",
          "md": "layout/events",
          "fns": [
            {
              "name": "layout.on",
              "pureAliases": ["layout.bind", "layout.listen", "layout.addListener"],
              "descr": "Bind to events that are emitted by the layout.",
              "formats": [
                {
                  "args": [
                    { "name": "events", "descr": "A space separated list of event names." },
                    { "name": "data", "descr": "A plain object which is passed to the handler in the event object argument.", "optional": true },
                    { "name": "function(evt)", "descr": "The handler function that is called when one of the specified events occurs.", "fields": [ { "name": "evt", "descr": "The event object." } ] }
                  ]
                }
              ],
              "md": "layout/on"
            },

            {
              "name": "layout.promiseOn",
              "pureAliases": ["layout.pon"],
              "descr": "Get a promise that is resolved with the first of any of the specified events triggered on the layout.",
              "formats": [
                {
                  "args": [
                    { "name": "events", "descr": "A space separated list of event names." }
                  ]
                }
              ],
              "md": "layout/promiseOn"
            },

            {
              "name": "layout.one",
              "descr": "Bind to events that are emitted by the layout, and trigger the handler only once.",
              "formats": [
                {
                  "args": [
                    { "name": "events", "descr": "A space separated list of event names." },
                    { "name": "data", "descr": "A plain object which is passed to the handler in the event object argument.", "optional": true },
                    { "name": "function(evt)", "descr": "The handler function that is called when one of the specified events occurs.", "fields": [ { "name": "evt", "descr": "The event object." } ] }
                  ]
                }
              ],
              "md": "layout/one"
            },

            {
              "name": "layout.off",
              "pureAliases": ["layout.unbind", "layout.unlisten", "layout.removeListener"],
              "descr": "Remove event handlers on the layout.",
              "formats": [
                {
                  "args": [
                    { "name": "events", "descr": "A space separated list of event names." },
                    { "name": "handler", "descr": "A reference to the handler function to remove.", "optional": true }
                  ]
                }
              ],
              "md": "layout/off"
            },

            {
              "name": "layout.trigger",
              "pureAliases": ["layout.emit"],
              "descr": "Trigger one or more events on the layout.",
              "formats": [
                {
                  "args": [
                    { "name": "events", "descr": "A space separated list of event names to trigger." },
                    { "name": "extraParams", "descr": "An array of additional parameters to pass to the handler.", "optional": true }
                  ]
                }
              ],
              "md": "layout/trigger"
            }
          ]
        }

      ]
    },

    {
      "name": "Animations",
      "md": "animations",
      "sections": [
        {
          "name": "Animation manipulation",
          "fns": [
            {
              "name": "ani.play",
              "descr": "Requests that the animation be played, starting on the next frame.  If the animation is complete, it restarts from the beginning.",
              "md": "animation/play"
            },

            {
              "name": "ani.playing",
              "descr": "Get whether the animation is currently playing."
            },

            {
              "name": "ani.progress",
              "descr": "Get or set how far along the animation has progressed.",
              "formats": [
                {
                  "name": "ani.progress",
                  "descr": "Get the progress of the animation in percent."
                },
                {
                  "name": "ani.progress",
                  "descr": "Set the progress of the animation in percent.",
                  "args": [
                    { "name": "progress", "descr": "The progress in percent (i.e. between 0 and 1 inclusive) to set to the animation." }
                  ]
                },
                {
                  "name": "ani.time",
                  "descr": "Get the progress of the animation in milliseconds."
                },
                {
                  "name": "ani.time",
                  "descr": "Set the progress of the animation in milliseconds.",
                  "args": [
                    { "name": "time", "descr": "The progress in milliseconds (i.e. between 0 and the duration inclusive) to set to the animation." }
                  ]
                },
                {
                  "name": "ani.rewind",
                  "descr": "Rewind the animation to the beginning."
                },
                {
                  "name": "ani.fastforward",
                  "descr": "Fastforward the animation to the end."
                }
              ],
              "md": "animation/progress"
            },

            {
              "name": "ani.pause",
              "descr": "Pause the animation, maintaining the current progress.",
              "md": "animation/pause"
            },

            {
              "name": "ani.stop",
              "descr": "Stop the animation, maintaining the current progress and removing the animation from any associated queues.",
              "md": "animation/stop"
            },

            {
              "name": "ani.completed",
              "pureAliases": ["ani.complete"],
              "descr": "Get whether the animation has progressed to the end."
            },

            {
              "name": "ani.apply",
              "descr": "Apply the animation at its current progress.",
              "md": "animation/apply"
            },

            {
              "name": "ani.applying",
              "descr": "Get whether the animation is currently applying."
            },

            {
              "name": "ani.reverse",
              "descr": "Reverse the animation such that its starting conditions and ending conditions are reversed.",
              "md": "animation/reverse"
            },

            {
              "name": "ani.promise",
              "descr": "Get a promise that is fulfilled with the specified animation event.",
              "formats": [
                {
                  "descr": "Get a promise that is fulfilled with the next `completed` event."
                },

                {
                  "descr": "Get a promise that is fulfilled with the specified animation event.",
                  "args": [
                    { "name": "animationEvent", "descr": "A string for the event name; `completed` or `complete` for completing the animation or `frame` for the next frame of the animation." }
                  ]
                }
              ],
              "md": "animation/promise"
            }
          ]
        }
      ]
    },

    {
      "name": "Architecture",
      "md": "architecture",
      "demo": { "id": "689efca4fcb0fd05671b", "name": "A diagramme of the architecture of Cytoscape.js, made using Cytoscape.js" }
    },

    {
      "name": "Extensions",
      "md": "extensions"
    },

    { "name": "Performance", "md": "performance" }

  ]
}<|MERGE_RESOLUTION|>--- conflicted
+++ resolved
@@ -1,9 +1,5 @@
 {
-<<<<<<< HEAD
-  "version": "2.4.9",
-=======
   "version": "2.5.0",
->>>>>>> d696aad8
 
   "fnArgLinks": {
     "selector": "#selectors",
@@ -25,13 +21,9 @@
     "panBy": "#notation/position",
     "css": "#style",
     "style": "#style",
-<<<<<<< HEAD
-    "stylesheet": "#style"
-=======
     "stylesheet": "#style",
     "easing": "#style/transition-animation",
     "cyJson": "#core/initialisation"
->>>>>>> d696aad8
   },
 
   "sections": [
@@ -1428,7 +1420,7 @@
               "descr": "Set the (model) positions of several nodes with a function.",
               "formats": [
                 {
-                  "descr": "Set the positions via a function.",
+                  "descr": "Set the positions functionally.",
                   "args": [
                     {
                       "name": "function(i, ele)",
@@ -2811,11 +2803,7 @@
                 {
                   "args": [
                     { "name": "options", "fields": [
-<<<<<<< HEAD
-                      { "name": "roots", "descr": "The root nodes (selector or collection) to start the search from." },
-=======
                       { "name": "root", "descr": "The root nodes (selector or collection) to start the search from." },
->>>>>>> d696aad8
                       { "name": "visit: function(i, depth, v, e, u)", "descr": "A handler function that is called when a node is visited in the search.  The handler returns `true` when it finds the desired node, and it returns `false` to cancel the search.", "optional": true, "fields": [
                         { "name": "i", "descr": "The index indicating this node is the ith visited node." },
                         { "name": "depth", "descr": "How many edge hops away this node is from the root nodes." },
@@ -2826,22 +2814,6 @@
                       { "name": "directed", "descr": "A boolean indicating whether the algorithm should only go along edges from source to target (default `false`).", "optional": true }
                     ] }
                   ]
-<<<<<<< HEAD
-                },
-                {
-                  "args": [
-                    { "name": "roots", "descr": "The root nodes (selector or collection) to start the search from." },
-                    { "name": "function(i, depth, v, e, u)", "descr": "A handler function that is called when a node is visited in the search.  The handler returns `true` when it finds the desired node, and it returns `false` to cancel the search.", "optional": true, "fields": [
-                      { "name": "i", "descr": "The index indicating this node is the ith visited node." },
-                      { "name": "depth", "descr": "How many edge hops away this node is from the root nodes." },
-                      { "name": "v", "descr": "The current node." },
-                      { "name": "e", "descr": "The edge connecting the previous node to the current node." },
-                      { "name": "u", "descr": "The previous node." }
-                    ] },
-                    { "name": "directed", "descr": "A boolean indicating whether the search should only go along edges from source to target (default `false`).", "optional": true }
-                  ]
-=======
->>>>>>> d696aad8
                 }
               ],
               "md": "collection/depthFirstSearch"
