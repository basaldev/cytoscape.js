## Graph model

<<<<<<< HEAD
Cytoscape.js supports many different graph theory usecases.  It supports directed graphs, undirected graphs, mixed graphs, loops, multigraphs, compound graphs, and so on.  
=======
Cytoscape.js supports many different graph theory usecases.  It supports directed graphs, undirected graphs, mixed graphs, loops, multigraphs, compound graphs (a type of hypergraph), and so on.  
>>>>>>> f363102c

We are regularly making additions and enhancements to the library, and we gladly accept [feature requests](https://github.com/cytoscape/cytoscape.js/issues/new) and pull requests.


## Architecture & API

There are two components in the architecture that a developer need concern himself in order to use Cytoscape.js, the core (i.e. a graph instance) and the collection.  In Cytoscape.js, the core is a developer's main entry point into the library.  From the core, a developer can run layouts, alter the viewport, and perform other operations on the graph as a whole.

The core provides several functions to access elements in the graph.  Each of these functions returns a collection, a set of elements in the graph.  Functions are available on collections that allow the developer to filter the collection, perform operations on the collection, traverse the graph about the collection, get data about elements in the collection, and so on.

<span class="important-indicator"></span> Note that a collection is immutible by default, meaning that the set of elements within a collection can not be changed.  The API returns a new collection with different elements when necessary, instead of mutating the existing collection.  This allows the developer to safely use set theory operations on collections, use collections functionally, and so on.


## Functions

There are several types that different functions can be executed on, and the variable names used to denote these types in the documentation are outlined below:

| Shorthand     | Works on                                                |
| ------------- | ------------------------------------------------------- |
| `cy`          | the core                                                |
| `eles`        | a collection of one or more elements (nodes and edges)  |
| `ele`         | a collection of a single element (node or edge)         |
| `nodes`       | a collection of one or more nodes                       |
| `node`        | a collection of a single node                           |
| `edges`       | a collection of one or more edges                       |
| `edge`        | a collection of a single edge                           |

By default, a function returns a reference back to the calling object to allow for chaining (e.g. `obj.fn1().fn2().fn3()`).  Unless otherwise indicated in this documentation, a function is chainable in this manner unless a different return value is specified.  This applies both to the core and to collections.

For functions that return a value, note that calling a singular &mdash; `ele`, `node`, or `edge` &mdash; function on a collection of more than one element will return the expected value for only the first element.


## Position

A node's position refers to the centre point of its bounding box.

There is an important distinction to make for position:  A position may be a _model_ position or a _rendered_ position.

A model position &mdash; as its name suggests &mdash; is the position stored in the model for an element.  An element's model position remains constant, despite changes to zoom and pan.

A rendered position is an on-screen location relative to the viewport.  For example, a rendered position of `{ x: 100, y: 100 }` specifies a point 100 pixels to the right and 100 pixels down from the top-left corner of the viewport.  An element's rendered position naturally changes as zoom and pan changes, because the element's on-screen position in the viewport changes as zooming and panning are applied.  Panning is always measured in rendered coordinates.

In this documentation, "position" refers to model position unless otherwise stated.

## Elements JSON

Examples are given that outline format of the elements JSON used to load elements into Cytoscape.js:

```js
cytoscape({

  container: document.getElementById('cy'),
  
  elements: [
    { // node n1
      group: 'nodes', // 'nodes' for a node, 'edges' for an edge

      // NB: id fields must be strings
      data: { // element data (put dev data here)
        id: 'n1', // mandatory for each element, assigned automatically on undefined
        parent: 'nparent', // indicates the compound node parent id; not defined => no parent
      },

      position: { // the model position of the node (optional on init, mandatory after)
        x: 100,
        y: 100
      },

      selected: false, // whether the element is selected (default false)

      selectable: true, // whether the selection state is mutable (default true)

      locked: false, // when locked a node's position is immutable (default false)

      grabbable: true, // whether the node can be grabbed and moved by the user

      classes: 'foo bar', // a space separated list of class names that the element has

      // NB: you should only use `css` for very special cases; use classes instead
      css: { 'background-color': 'red' } // overriden style properties
    },

    { // node n2
      group: 'nodes',
      data: { id: 'n2' },
      renderedPosition: { x: 200, y: 200 } // can alternatively specify position in rendered on-screen pixels
    },

    { // node n3
      group: 'nodes',
      data: { id: 'n3', parent: 'nparent' },
      position: { x: 123, y: 234 }
    },

    { // node nparent
      group: 'nodes',
      data: { id: 'nparent', position: { x: 200, y: 100 } }
    },

    { // edge e1
      group: 'edges',
      data: {
        id: 'e1',
        source: 'n1', // the source node id (edge comes from this node)
        target: 'n2'  // the target node id (edge goes to this node)
      }
    }
  ],

  layout: {
    name: 'preset'
  },

  // so we can see the ids
  style: [
    {
      selector: 'node',
      css: {
        'content': 'data(id)'
      }
    }
  ]

});
```

<<<<<<< HEAD
=======
You can alternatively specify separate arrays indexed in a object by the group names so you don't have to specify the `group` property over and over for each element:

```js
var cy = cytoscape({
  /* ... */

  container: document.getElementById('cy'),

  elements: {
    nodes: [
      { data: { id: 'foo' } }, // NB no group specified
      
      { data: { id: 'bar' } },
      
      {
        data: { weight: 100 }, // elided id => autogenerated id 
        group: 'nodes',
        position: {
          x: 100,
          y: 100
        },
        classes: 'className1 className2',
        selected: true,
        selectable: true,
        locked: true,
        grabbable: true
      }
    ],

    edges: [
      { data: { id: 'baz', source: 'foo', target: 'bar' } } // NB no group specified
    ]
  }

  /* ... */
});
```

>>>>>>> f363102c
## Compound nodes

Compound nodes are an addition to the traditional graph model.  A compound node contains a number of child nodes, similar to how a HTML DOM element can contain a number of child elements.

<<<<<<< HEAD
Compound nodes are specified via the `parent` field in an element's `data`.  Similar to the `source` and `target` fields of edges, the `parent` field is immutable:  A node's parent can be specified when the node is added to the graph, and after that point, this parent-child relationship can not be changed.  Of course, you can clone an element, modify it, and then add it to the graph to effectively "modify" immutable fields while keeping the graph model consistent.
=======
Compound nodes are specified via the `parent` field in an element's `data`.  Similar to the `source` and `target` fields of edges, the `parent` field is immutable:  A node's parent can be specified when the node is added to the graph, and after that point, this parent-child relationship is immutable.  However, you can effectively move child nodes via [eles.move](#collection/graph-manipulation/eles.move).
>>>>>>> f363102c

As far as the API is concerned, compound nodes are treated just like regular nodes &mdash; except in [explicitly compound functions](#collection/compound-nodes) like `node.parent()`.  This means that traditional graph theory functions like `eles.dijkstra()` and `eles.neighborhood()` do not make special allowances for compound nodes, so you may need to make different calls to the API depending on your usecase.

For instance:

```js
var a = cy.$('#a'); // assume a compound node

// the neighbourhood of `a` contains directly connected elements
var directlyConnected = a.neighborhood();

// you may want everything connected to its descendants instead
// because the descendants "belong" to `a`
var indirectlyConnected = a.add( a.descendants() ).neighborhood();
```<|MERGE_RESOLUTION|>--- conflicted
+++ resolved
@@ -1,10 +1,6 @@
 ## Graph model
 
-<<<<<<< HEAD
-Cytoscape.js supports many different graph theory usecases.  It supports directed graphs, undirected graphs, mixed graphs, loops, multigraphs, compound graphs, and so on.  
-=======
 Cytoscape.js supports many different graph theory usecases.  It supports directed graphs, undirected graphs, mixed graphs, loops, multigraphs, compound graphs (a type of hypergraph), and so on.  
->>>>>>> f363102c
 
 We are regularly making additions and enhancements to the library, and we gladly accept [feature requests](https://github.com/cytoscape/cytoscape.js/issues/new) and pull requests.
 
@@ -131,8 +127,6 @@
 });
 ```
 
-<<<<<<< HEAD
-=======
 You can alternatively specify separate arrays indexed in a object by the group names so you don't have to specify the `group` property over and over for each element:
 
 ```js
@@ -171,16 +165,11 @@
 });
 ```
 
->>>>>>> f363102c
 ## Compound nodes
 
 Compound nodes are an addition to the traditional graph model.  A compound node contains a number of child nodes, similar to how a HTML DOM element can contain a number of child elements.
 
-<<<<<<< HEAD
-Compound nodes are specified via the `parent` field in an element's `data`.  Similar to the `source` and `target` fields of edges, the `parent` field is immutable:  A node's parent can be specified when the node is added to the graph, and after that point, this parent-child relationship can not be changed.  Of course, you can clone an element, modify it, and then add it to the graph to effectively "modify" immutable fields while keeping the graph model consistent.
-=======
 Compound nodes are specified via the `parent` field in an element's `data`.  Similar to the `source` and `target` fields of edges, the `parent` field is immutable:  A node's parent can be specified when the node is added to the graph, and after that point, this parent-child relationship is immutable.  However, you can effectively move child nodes via [eles.move](#collection/graph-manipulation/eles.move).
->>>>>>> f363102c
 
 As far as the API is concerned, compound nodes are treated just like regular nodes &mdash; except in [explicitly compound functions](#collection/compound-nodes) like `node.parent()`.  This means that traditional graph theory functions like `eles.dijkstra()` and `eles.neighborhood()` do not make special allowances for compound nodes, so you may need to make different calls to the API depending on your usecase.
 
