## Background

You may notice that performance starts to degrade on graphs with large numbers of elements.  This happens for several reasons:

* Performance is a function of graph size, so performance decreases as the number of elements increases.
* The rich visual styles that Cytoscape.js supports can be very expensive.  Only drawing circles and straight lines is cheap, but drawing complex graphs is not.
* Edges are particularly expensive to render.  Multigraphs become even more expensive with the need for bezier curve edges.
* Interactivity is expensive.  Being able to pan, pinch-to-zoom, drag nodes around, et cetera is expensive &mdash; especially when having to rerender edges.
* The performance of rendering a (bitmap) canvas is a function of the area that it needs to render.  As such, an increased pixel ratio (as in high density displays, like on iPad) can significantly decrease rendering performance.


## Optimisations

You can get much better performance out of Cytoscape.js by tuning your options, in descending order of significance:

* **Haystacks make fast edges** : Set your edges `curve-style` to `haystack` in your stylesheet.  Haystack edges are straight lines, which are much less expensive to render than `bezier` edges.
* **Batch element modifications** : Use [`cy.batch()`](#core/graph-manipulation/cy.batch) to modify many elements at once.
* The pixel ratio is set for you to `1.0` by default.  If you want crisper rendering at the expense of performance, you can set `initOptions.pixelRatio: 'auto'`.  If you want even greater performance, you can experiment with pixel ratios less than `1.0`, e.g. `initOptions.pixelRatio: 0.666`.
* **Use textured zoom & pan** : Set `textureOnViewport` to `true` in your [initialisation options](#core/initialisation).  Rather than rerendering the entire scene, this makes a texture cache of the viewport at the start of pan and zoom operations, and manipulates that instead.  Makes panning and zooming much smoother for large graphs.
* **Labels** : Drawing labels is expensive.
 * If you can go without them or show them on tap/mouseover, you'll get better performance.
 * Consider not having labels for edges.
 * Consider setting `min-zoomed-font-size` in your style so that when labels are small &mdash; and hard to read anyway &mdash; they are not rendered.  When the labels are at least the size you set (i.e. the user zooms in), they will be visible.
<<<<<<< HEAD
=======
 * Adding background color and borders to your labels makes more shape to draw on the canvas so you might want to remove them
>>>>>>> 627b993f
* **Animations** : You will get better performance without animations.  If using animations anyway:
 * [`eles.flashClass()`](#collection/style/eles.flashClass) is a cheaper alternative than a smooth animation.
 * Try to limit the number of concurrent animating elements.
 * When using transition animations in the style, make sure `transition-property` is defined only for states that you want to animate.  If you have `transition-property` defined in a default state, the animation will try to run more often than if you limit it to particular states you actually want to animate.
<<<<<<< HEAD
* **Simplify edge style** : Use solid edges.  Dotted and dashed edges are much more expensive to draw, so you will get increased performance by not using them.  Edge arrows are also expensive to render, so consider not using them if they do not have any semantic meaning in your graph.
* **Simplify node style** : Keep your node styles simple to improve performance.  
 * Background images are very expensive in certain cases.  The most performant background images are non-repeating (`background-repeat: no-repeat`) and non-clipped (`background-clip: none`).  For simple node shapes like squares or circles, you can use `background-fit` for scaling and preclip your images to simulate software clipping (e.g. with [Gulp](https://github.com/scalableminds/gulp-image-resize) so it's automated).  In lieu of preclipping, you could make clever use of PNGs with transparent backgrounds.
 * Node borders can be slightly expensive, so you can experiment with removing them to see if it makes a noticeable difference for your use case.
=======
* **Functional style property values** : While convenient, functional style property values can be expensive.  Thus, it may be worthwhile to use caching if possible, such as by using the lodash [`_.memoize()`](https://lodash.com/docs#memoize) function.  If your style property value is a simple passthrough or linear mapping, consider using `data()` or `mapData()` instead.
* **Simplify edge style** : Use solid edges.  Dotted and dashed edges are much more expensive to draw, so you will get increased performance by not using them.  Edge arrows are also expensive to render, so consider not using them if they do not have any semantic meaning in your graph.  Opaque edges with arrows are more than twice as fast as semitransparent edges with arrows.
* **Simplify node style** : Keep your node styles simple to improve performance.  
 * Background images are very expensive in certain cases.  The most performant background images are non-repeating (`background-repeat: no-repeat`) and non-clipped (`background-clip: none`).  For simple node shapes like squares or circles, you can use `background-fit` for scaling and preclip your images to simulate software clipping (e.g. with [Gulp](https://github.com/scalableminds/gulp-image-resize) so it's automated).  In lieu of preclipping, you could make clever use of PNGs with transparent backgrounds.
 * Node borders can be slightly expensive, so you can experiment with removing them to see if it makes a noticeable difference for your use case.
* **Set shadow-blur to 0** if you want shadow and offset them to view them since shadow-blur can rapidely decrease performance.
>>>>>>> 627b993f
* **Hide edges during interactivity** : Set `hideEdgesOnViewport` to `true` in your [initialisation options](#core/initialisation).  This makes interactivity a lot less expensive by hiding edges during pan, mouse wheel zoom, pinch-to-zoom, and node drag actions.
* **Hide labels during interactivity** : Set `hideLabelsOnViewport` to `true` in your [initialisation options](#core/initialisation).  This works similarly to hiding edges on viewport operations.

By making these optimisations, you can increase the performance of Cytoscape.js such that you can have high performance graphs several orders of magnitude greater in size.<|MERGE_RESOLUTION|>--- conflicted
+++ resolved
@@ -21,27 +21,17 @@
  * If you can go without them or show them on tap/mouseover, you'll get better performance.
  * Consider not having labels for edges.
  * Consider setting `min-zoomed-font-size` in your style so that when labels are small &mdash; and hard to read anyway &mdash; they are not rendered.  When the labels are at least the size you set (i.e. the user zooms in), they will be visible.
-<<<<<<< HEAD
-=======
  * Adding background color and borders to your labels makes more shape to draw on the canvas so you might want to remove them
->>>>>>> 627b993f
 * **Animations** : You will get better performance without animations.  If using animations anyway:
  * [`eles.flashClass()`](#collection/style/eles.flashClass) is a cheaper alternative than a smooth animation.
  * Try to limit the number of concurrent animating elements.
  * When using transition animations in the style, make sure `transition-property` is defined only for states that you want to animate.  If you have `transition-property` defined in a default state, the animation will try to run more often than if you limit it to particular states you actually want to animate.
-<<<<<<< HEAD
-* **Simplify edge style** : Use solid edges.  Dotted and dashed edges are much more expensive to draw, so you will get increased performance by not using them.  Edge arrows are also expensive to render, so consider not using them if they do not have any semantic meaning in your graph.
-* **Simplify node style** : Keep your node styles simple to improve performance.  
- * Background images are very expensive in certain cases.  The most performant background images are non-repeating (`background-repeat: no-repeat`) and non-clipped (`background-clip: none`).  For simple node shapes like squares or circles, you can use `background-fit` for scaling and preclip your images to simulate software clipping (e.g. with [Gulp](https://github.com/scalableminds/gulp-image-resize) so it's automated).  In lieu of preclipping, you could make clever use of PNGs with transparent backgrounds.
- * Node borders can be slightly expensive, so you can experiment with removing them to see if it makes a noticeable difference for your use case.
-=======
 * **Functional style property values** : While convenient, functional style property values can be expensive.  Thus, it may be worthwhile to use caching if possible, such as by using the lodash [`_.memoize()`](https://lodash.com/docs#memoize) function.  If your style property value is a simple passthrough or linear mapping, consider using `data()` or `mapData()` instead.
 * **Simplify edge style** : Use solid edges.  Dotted and dashed edges are much more expensive to draw, so you will get increased performance by not using them.  Edge arrows are also expensive to render, so consider not using them if they do not have any semantic meaning in your graph.  Opaque edges with arrows are more than twice as fast as semitransparent edges with arrows.
 * **Simplify node style** : Keep your node styles simple to improve performance.  
  * Background images are very expensive in certain cases.  The most performant background images are non-repeating (`background-repeat: no-repeat`) and non-clipped (`background-clip: none`).  For simple node shapes like squares or circles, you can use `background-fit` for scaling and preclip your images to simulate software clipping (e.g. with [Gulp](https://github.com/scalableminds/gulp-image-resize) so it's automated).  In lieu of preclipping, you could make clever use of PNGs with transparent backgrounds.
  * Node borders can be slightly expensive, so you can experiment with removing them to see if it makes a noticeable difference for your use case.
 * **Set shadow-blur to 0** if you want shadow and offset them to view them since shadow-blur can rapidely decrease performance.
->>>>>>> 627b993f
 * **Hide edges during interactivity** : Set `hideEdgesOnViewport` to `true` in your [initialisation options](#core/initialisation).  This makes interactivity a lot less expensive by hiding edges during pan, mouse wheel zoom, pinch-to-zoom, and node drag actions.
 * **Hide labels during interactivity** : Set `hideLabelsOnViewport` to `true` in your [initialisation options](#core/initialisation).  This works similarly to hiding edges on viewport operations.
 
