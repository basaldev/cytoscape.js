<<<<<<< HEAD
The above extensions are a curated list.  To add your extension, please submit a pull request that adds your extension to [the documentation configuration JSON file](https://github.com/cytoscape/cytoscape.js/blob/master/documentation/docmaker.json).  Once pulled in, your extension will be listed with the next publish of the documentation.
=======
The above extensions are a curated list.  To add your extension, [please submit a request](https://github.com/cytoscape/cytoscape.js/issues/new?labels=documentation&title=List%20extension%20:%20%3Cyour%20extension%20name%3E&body=Please%20enter%20your%20Github%20URL%20and%20a%20one-line%20description) that includes your extension's GitHub URL and a one line description.
>>>>>>> f363102c

## API

The API makes it very easy to write an extension, following this format:

```
cytoscape( type, name, extension );
```

The value of `type` can take on the following values:

 * `'core'` : The extension adds a core function.
 * `'collection'` : The extension adds a collection function.
 * `'layout'` : The extension registers a layout prototype.
 * `'renderer'` : The extension registers a renderer prototype.

The `name` argument indicates the name of the extension, which should be a single word in lower case.



## Functions

Functions should be chainable, unless they need to return some other value.  To make a function chainable, make sure to `return this;` at the end of your function.

Here is an example collection function:

```js
cytoscape('collection', 'foo', function( fn ){
  for( var i = 0; i < this.length; i++ ){
    this[i].data('foo', 'bar');
  }

  return this; // chainability
});

cy.elements().foo();
```



## Layouts

A layout modifies the positions of nodes in the graph.  A layout has number of options, which are specific to the particular layout.

Layouts may be blocking if they are fast &mdash; meaning you can execute your code to run after the layout on the line following the layout call.  Layouts may also be continuous, in which case, callback functions are provided to know when the layout finishes.

A layout has two events that must be triggered on the core, including `layoutready` and `layoutstop`:

 * `layoutready` : This is triggered on the core (via `cy.trigger('layoutready')`) when the layout has set the positions on every node at least once.  This lets the core know that the nodes now have valid positions and can be rendered.  It is important to trigger `layoutready` on continuous layouts so that the nodes are shown moving.  For blocking (non-continous) layouts, `layoutready` can just be triggered after the layout is done but before `layoutstop`.

 * `layoutstop` : This is triggered on the core (via `cy.trigger('layoutstop')`) when the layout has finished.  It should be triggered after `layoutready`.  The layout should not change node positions after triggering `layoutstop`.

For an example layout, please refer to the [null layout](https://github.com/cytoscape/cytoscape.js/blob/master/src/extensions/layout.null.js).  The layout just sets each node to position (0, 0), and it is well documented.  The [Cola layout](https://github.com/cytoscape/cytoscape.js/blob/master/src/extensions/layout.cola.js) is a good example of a continuous layout.
 


## Renderers

For an example renderer, please refer to the [canvas renderer](https://github.com/cytoscape/cytoscape.js/tree/master/src/extensions).

The API of the renderer follows the actor model, and so it has a single main entry point, the `notify()` function.  The core uses the `notify()` function to send event objects to the renderer.  The format of the event object is as follows:

 * `event.type` : A string containing the name of the event that has occured.
 * `event.collection` : A collection of elements associated with the event.

If you're interested in writing a custom renderer for Cytoscape.js, please [file an issue](https://github.com/cytoscape/cytoscape.js/issues) for more help if needed.<|MERGE_RESOLUTION|>--- conflicted
+++ resolved
@@ -1,8 +1,4 @@
-<<<<<<< HEAD
-The above extensions are a curated list.  To add your extension, please submit a pull request that adds your extension to [the documentation configuration JSON file](https://github.com/cytoscape/cytoscape.js/blob/master/documentation/docmaker.json).  Once pulled in, your extension will be listed with the next publish of the documentation.
-=======
 The above extensions are a curated list.  To add your extension, [please submit a request](https://github.com/cytoscape/cytoscape.js/issues/new?labels=documentation&title=List%20extension%20:%20%3Cyour%20extension%20name%3E&body=Please%20enter%20your%20Github%20URL%20and%20a%20one-line%20description) that includes your extension's GitHub URL and a one line description.
->>>>>>> f363102c
 
 ## API
 
