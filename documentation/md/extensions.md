The extensions below are a curated list.  To add your extension, [please submit a request](https://github.com/cytoscape/cytoscape.js/issues/new?labels=documentation&title=List%20extension%20:%20%3Cyour%20extension%20name%3E&body=Please%20enter%20your%20Github%20URL%20and%20a%20one-line%20description) that includes your extension's URL and a one line description.


## UI extensions

 * [`cerebralweb`](https://github.com/silviafrias/cerebral-web) : Enable fast and interactive visualisation of molecular interaction networks stratified based on subcellular localisation or other custom annotation.
 * [`cxtmenu`](https://github.com/cytoscape/cytoscape.js-cxtmenu) : A circular context menu that allows for one-swipe commands on the graph.
 * [`edge-editation`](https://github.com/frankiex/cytoscape.js-edge-editation) : Adds handles to nodes and allows creation of different types of edges
 * [`edgehandles`](https://github.com/cytoscape/cytoscape.js-edgehandles) : UI for connecting nodes with edges.
 * [`navigator`](https://github.com/cytoscape/cytoscape.js-navigator) : A bird's eye view widget of the graph.
 * [`noderesize`](https://github.com/curupaco/cytoscape.js-noderesize) : A node resize control.
 * [`panzoom`](https://github.com/cytoscape/cytoscape.js-panzoom) : A panzoom UI widget.
 * [`qtip`](https://github.com/cytoscape/cytoscape.js-qtip) : A wrapper that lets you use qTips on graph elements or the graph background.
 * [`supportimages`](https://github.com/jhonatandarosa/cytoscape.js-supportimages) : Support images on Cytoscape.js.
 * [`toolbar`](https://github.com/bdparrish/cytoscape.js-toolbar) : Allow a user to create a custom toolbar to add next to a Cytoscape core instance.


## Layout extensions

 * [`arbor`](https://github.com/cytoscape/cytoscape.js-arbor) : The Arbor physics simulation layout.  It's a basic physics layout.
 * [`cola`](https://github.com/cytoscape/cytoscape.js-cola) : The Cola.js physics simulation layout.  Cola makes beautiful layout results, it animates very smoothly, and it has great options for controlling the layout.
 * [`cose-bilkent`](https://github.com/cytoscape/cytoscape.js-cose-bilkent) : The CoSE layout by Bilkent with enhanced compound node placement.  CoSE Bilkent gives near-perfect end results.  However, it's more expensive than the version of CoSE directly included with Cytoscape.js.
 * [`dagre`](https://github.com/cytoscape/cytoscape.js-dagre) : The Dagre layout for DAGs and trees.
<<<<<<< HEAD
 * [`spread`](https://github.com/cytoscape/cytoscape.js-spread) : The speedy Spread physics simulation layout.  It tries to use all the viewport space, but it can be configured to produce a tighter result.
=======
 * [`spread`](https://github.com/cytoscape/cytoscape.js-spread) : The speedy Spread physics simulation layout.  It tries to use all the viewport space, but it can be configured to produce a tighter result.  It uses Fruchterman-Reingold initially, and it uses Gansner and North for the spread phase.
>>>>>>> 2fe6747c
 * [`springy`](https://github.com/cytoscape/cytoscape.js-springy) : The Springy physics simulation layout.  It's a basic physics layout.


## API

To register an extension, make the following call: `cytoscape( type, name, extension );`

The value of `type` can take on the following values:

 * `'core'` : The extension adds a core function.
 * `'collection'` : The extension adds a collection function.
 * `'layout'` : The extension registers a layout prototype.
 * `'renderer'` : The extension registers a renderer prototype.

The `name` argument indicates the name of the extension.  For example, `cytoscape( 'collection', 'fooBar', function(){ return 'baz'; } )` registers `eles.fooBar()`.



## Autoscaffolding

There exists [a Slush project for Cytoscape.js](https://github.com/cytoscape/slush-cytoscape-extension) such that the full project scaffolding for a new extension is automatically generated for you.  By following the included instructions, you can easily create Cytoscape.js extensions that are well organised, easily maintained, and published to npm, bower, spm, and meteor.



## Multitasking

Multitasking APIs are built into Cytoscape.js for extensions like layouts --- making layout much faster, for example.  The APIs are pulled in from the [Weaver](http://weaver.js.org) library and put on the `cytoscape` object instead of `weaver`.  For example, you can make a thread via `cytoscape.thread()` instead of the usual `weaver.thread()`.<|MERGE_RESOLUTION|>--- conflicted
+++ resolved
@@ -21,11 +21,7 @@
  * [`cola`](https://github.com/cytoscape/cytoscape.js-cola) : The Cola.js physics simulation layout.  Cola makes beautiful layout results, it animates very smoothly, and it has great options for controlling the layout.
  * [`cose-bilkent`](https://github.com/cytoscape/cytoscape.js-cose-bilkent) : The CoSE layout by Bilkent with enhanced compound node placement.  CoSE Bilkent gives near-perfect end results.  However, it's more expensive than the version of CoSE directly included with Cytoscape.js.
  * [`dagre`](https://github.com/cytoscape/cytoscape.js-dagre) : The Dagre layout for DAGs and trees.
-<<<<<<< HEAD
- * [`spread`](https://github.com/cytoscape/cytoscape.js-spread) : The speedy Spread physics simulation layout.  It tries to use all the viewport space, but it can be configured to produce a tighter result.
-=======
  * [`spread`](https://github.com/cytoscape/cytoscape.js-spread) : The speedy Spread physics simulation layout.  It tries to use all the viewport space, but it can be configured to produce a tighter result.  It uses Fruchterman-Reingold initially, and it uses Gansner and North for the spread phase.
->>>>>>> 2fe6747c
  * [`springy`](https://github.com/cytoscape/cytoscape.js-springy) : The Springy physics simulation layout.  It's a basic physics layout.
 
 
