You can use an extension (e.g. `cy-ext`) as follows with `cytoscape.use()`:

```js
cytoscape.use( require('cy-ext') );
```

Using `import`, the above example would be:

```js
import ext from 'cy-ext';

cytoscape.use( ext );
```

The extensions below are a curated list.  To add your extension, [please submit a request](https://github.com/cytoscape/cytoscape.js/issues/new?labels=documentation&title=List%20extension%20:%20%3Cyour%20extension%20name%3E&body=Please%20enter%20your%20Github%20URL%20and%20a%20one-line%20description) that includes your extension's URL and a one line description.


## UI extensions

 * [`automove`](https://github.com/cytoscape/cytoscape.js-automove) : Automatically update node positions based on specified rules (e.g. synching node movements, constraining movements, etc.)
 * [`autopan-on-drag`](https://github.com/iVis-at-Bilkent/cytoscape.js-autopan-on-drag) : Automatically pan the viewport when nodes are dragged outside of the viewport bounds.
 * [`cerebralweb`](https://github.com/silviafrias/cerebral-web) : Enable fast and interactive visualisation of molecular interaction networks stratified based on subcellular localisation or other custom annotation.
 * [`context-menus`](https://github.com/iVis-at-Bilkent/cytoscape.js-context-menus) : A traditional right click menu
 * [`cxtmenu`](https://github.com/cytoscape/cytoscape.js-cxtmenu) : A circular context menu that allows for one-swipe commands on the graph.
 * [`edge-bend-editing`](https://github.com/iVis-at-Bilkent/cytoscape.js-edge-bend-editing) : UI for editing edge bends (segment edges and bezier edges)
 * [`edge-editation`](https://github.com/frankiex/cytoscape.js-edge-editation) : Adds handles to nodes and allows creation of different types of edges
 * [`edgehandles`](https://github.com/cytoscape/cytoscape.js-edgehandles) : UI for connecting nodes with edges.
 * [`expand-collapse`](https://github.com/iVis-at-Bilkent/cytoscape.js-expand-collapse) : Provides an API for expanding and collapsing compound parent nodes
 * [`grid-guide`](https://github.com/iVis-at-Bilkent/cytoscape.js-grid-guide) : Adds grid and snapping functionality to Cytoscape graphs
 * [`navigator`](https://github.com/cytoscape/cytoscape.js-navigator) : A bird's eye view widget of the graph.
 * [`node-resize`](https://github.com/iVis-at-Bilkent/cytoscape.js-node-resize) : A highly customisable node resizing extension with a traditional UI
 * [`noderesize`](https://github.com/curupaco/cytoscape.js-noderesize) : A minimalistic node resize control.
 * [`panzoom`](https://github.com/cytoscape/cytoscape.js-panzoom) : A panzoom UI widget.
 * [`qtip`](https://github.com/cytoscape/cytoscape.js-qtip) : A wrapper that lets you use qTips on graph elements or the graph background.
 * [`snap-to-grid`](https://github.com/guimeira/cytoscape-snap-to-grid) : Adds snap-to-grid and gridlines to Cytoscape.js graphs.
 * [`supportimages`](https://github.com/jhonatandarosa/cytoscape.js-supportimages) : Support images on Cytoscape.js.
 * [`toolbar`](https://github.com/bdparrish/cytoscape.js-toolbar) : Allow a user to create a custom toolbar to add next to a Cytoscape core instance.


## Layout extensions

 * [`arbor`](https://github.com/cytoscape/cytoscape.js-arbor) : The Arbor physics simulation layout.  It's a basic physics layout.
 * [`cola`](https://github.com/cytoscape/cytoscape.js-cola) : The Cola.js physics simulation layout.  Cola makes beautiful layout results, it animates very smoothly, and it has great options for controlling the layout.
 * [`cose-bilkent`](https://github.com/cytoscape/cytoscape.js-cose-bilkent) : The CoSE layout by Bilkent with enhanced compound node placement.  CoSE Bilkent gives near-perfect end results.  However, it's more expensive than the version of CoSE directly included with Cytoscape.js.
 * [`dagre`](https://github.com/cytoscape/cytoscape.js-dagre) : The Dagre layout for DAGs and trees.
 * [`ngraph.forcelayout`](https://github.com/Nickolasmv/cytoscape-ngraph.forcelayout) : A physics simulation layout that works particularly well on planar graphs.  It is relatively fast.
 * [`polywas`](https://github.com/monprin/polywas) : A layout for GWAS (genome-wide association study) data illustrating inter-locus relationships.
 * [`spread`](https://github.com/cytoscape/cytoscape.js-spread) : The speedy Spread physics simulation layout.  It tries to use all the viewport space, but it can be configured to produce a tighter result.  It uses Fruchterman-Reingold initially, and it uses Gansner and North for the spread phase.
 * [`springy`](https://github.com/cytoscape/cytoscape.js-springy) : The Springy physics simulation layout.  It's a basic physics layout.


## API extensions
 * [`clipboard`](https://github.com/iVis-at-Bilkent/cytoscape.js-clipboard) : Adds copy-paste utilities to Cytoscape.js
 * [`graphml`](https://github.com/iVis-at-Bilkent/cytoscape.js-graphml) : Adds GraphML import and export functionality to Cytoscape.js
 * [`undo-redo`](https://github.com/iVis-at-Bilkent/cytoscape.js-undo-redo) : Adds undo-redo APIs to Cytoscape.js
 * [`view-utilities`](https://github.com/iVis-at-Bilkent/cytoscape.js-view-utilities) : Adds search and highlight APIs to Cytoscape.js


## API

To register an extension, make the following call: `cytoscape( type, name, extension );`

The value of `type` can take on the following values:

 * `'core'` : The extension adds a core function.
 * `'collection'` : The extension adds a collection function.
 * `'layout'` : The extension registers a layout prototype.
 * `'renderer'` : The extension registers a renderer prototype.

The `name` argument indicates the name of the extension.  For example, `cytoscape( 'collection', 'fooBar', function(){ return 'baz'; } )` registers `eles.fooBar()`.



## Autoscaffolding

<<<<<<< HEAD
There exists [a Slush project for Cytoscape.js](https://github.com/cytoscape/slush-cytoscape-extension) such that the full project scaffolding for a new extension is automatically generated for you.  By following the included instructions, you can easily create Cytoscape.js extensions that are well organised, easily maintained, and published to npm and bower.



## Multitasking

Multitasking APIs are built into Cytoscape.js for extensions like layouts --- making layout much faster, for example.  The APIs are pulled in from the [Weaver](http://weaver.js.org) library and put on the `cytoscape` object instead of `weaver`.  For example, you can make a thread via `cytoscape.thread()` instead of the usual `weaver.thread()`.
=======
There exists [a Slush project for Cytoscape.js](https://github.com/cytoscape/slush-cytoscape-extension) such that the full project scaffolding for a new extension is automatically generated for you.  By following the included instructions, you can easily create Cytoscape.js extensions that are well organised, easily maintained, and published to npm, bower, spm, and meteor.
>>>>>>> d9881eb9
<|MERGE_RESOLUTION|>--- conflicted
+++ resolved
@@ -73,14 +73,4 @@
 
 ## Autoscaffolding
 
-<<<<<<< HEAD
-There exists [a Slush project for Cytoscape.js](https://github.com/cytoscape/slush-cytoscape-extension) such that the full project scaffolding for a new extension is automatically generated for you.  By following the included instructions, you can easily create Cytoscape.js extensions that are well organised, easily maintained, and published to npm and bower.
-
-
-
-## Multitasking
-
-Multitasking APIs are built into Cytoscape.js for extensions like layouts --- making layout much faster, for example.  The APIs are pulled in from the [Weaver](http://weaver.js.org) library and put on the `cytoscape` object instead of `weaver`.  For example, you can make a thread via `cytoscape.thread()` instead of the usual `weaver.thread()`.
-=======
-There exists [a Slush project for Cytoscape.js](https://github.com/cytoscape/slush-cytoscape-extension) such that the full project scaffolding for a new extension is automatically generated for you.  By following the included instructions, you can easily create Cytoscape.js extensions that are well organised, easily maintained, and published to npm, bower, spm, and meteor.
->>>>>>> d9881eb9
+There exists [a Slush project for Cytoscape.js](https://github.com/cytoscape/slush-cytoscape-extension) such that the full project scaffolding for a new extension is automatically generated for you.  By following the included instructions, you can easily create Cytoscape.js extensions that are well organised, easily maintained, and published to npm, bower, spm, and meteor.