--- conflicted
+++ resolved
@@ -1,10 +1,6 @@
 ## Details
 
-<<<<<<< HEAD
-This function is merely a convenient way of setting the elements in the graph and applying a layout.  For more control, the developer should use [cy.add()](#core/graph-manipulation/cy.add) and [cy.layout()](#core/layout/cy.layout) etc.
-=======
 This function is merely a convenient way of setting the elements in the graph and applying a layout.  For more control, the developer should use [`cy.add()`](#core/graph-manipulation/cy.add) and [`cy.layout()`](#core/layout/cy.layout) etc.
->>>>>>> 627b993f
 
 Note that `eleObjs` can be specified as an array with each element specifying its `group`, or alternatively, `eleObjs` can be specified as a `group`-indexed map, following the same format as in [initialisation](#core/initialisation) and outlined in the [element JSON format](#notation/elements-json).
 
