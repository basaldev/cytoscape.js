### Initialisation

A graph can be created as follows:

```
var cy = cytoscape({ /* options */ });
```

You can initialise the core without any options.  If you want to use Cytoscape as a visualisation, then a `container` DOM element is required, e.g.:

```js
var cy = cytoscape({
<<<<<<< HEAD
  container: document.getElementById('cy'),
  ready: function(){ console.log('ready') }
});
```

If you are running Cytoscape.js in Node.js or otherwise running it headlessly, you will not specify the `container` option.  When running Cytoscape.js headlessly in the browser, you should specify `options.renderer.name` as `'null'` so that the default canvas renderer is not used to draw the graph.  Outside of the browser (e.g. in Node.js) or if the convenience option `options.headless` is `true`, the null renderer is used by default.

You can alternatively initialise Cytoscape.js on a HTML DOM element using jQuery:

```js
$('#cy').cytoscape({ // for some div with id 'cy'
  ready: function(){
    // you can access the core object API through cy

    console.log('ready');
  }

  // , ...
});
```

The jQuery Cytoscape.js plugin is automatically registered for you on the global `jQuery` instance.  If that's unavailable, you can manually register via `cytoscape.registerJquery( jQuery )`.

This initialises Cytoscape.js and returns back to you your instance of jQuery.  You can continue using jQuery functions, as usual for a jQuery plugin.

For example,

```js
$('#cy').cytoscape(options)
  .css('background', 'red')
  .css('border-color', 'black'); // can use jquery functions on 'cy' div
```

Because this style doesn't give you access to the `cy` object outside of the callback function, there is an option to get the `cy` object from a jQuery selector.

```js
$('#cy').cytoscape(options);
var cy = $('#cy').cytoscape('get'); // now we have a global reference to `cy`
```





### The ready callback

<span class="important-indicator"></span> Part of initialising Cytoscape.js is synchronous and part may be asynchronous.  The potentially asynchronous part is the initial layout, which may be used for setting the initial positions of nodes.  If you use an asynchronous (a.k.a. continuous) layout at initialisation, you may want to use `ready`.  You can guarantee that the initial layout takes no time if you specify all node positions manually in the [elements JSON](#notation/elements-json) and use the `preset` layout &mdash; which does nothing by default.


=======
  container: document.getElementById('cy')
});
```

The following sections go over the options in more detail.
>>>>>>> d696aad8


### Initialisation options

An instance of Cytoscape.js has a number of options that can be set on initialisation.  They are outlined below with their default values.

<span class="important-indicator"></span> Note that everything is optional.  By default, you get an empty graph with the default stylesheet.  Environments outside the browser (e.g. Node.js) are automatically set as headless for convenience.

```
var cy = cytoscape({
  // very commonly used options:
  container: undefined,
  elements: [ /* ... */ ],
  style: [ /* ... */ ],
  layout: { name: 'grid' /* , ... */ },
  ready: function(evt){ /* ... */ },

  // initial viewport state:
  zoom: 1,
  pan: { x: 0, y: 0 },

  // interaction options:
  minZoom: 1e-50,
  maxZoom: 1e50,
  zoomingEnabled: true,
  userZoomingEnabled: true,
  panningEnabled: true,
  userPanningEnabled: true,
  boxSelectionEnabled: false,
  selectionType: 'single',
  touchTapThreshold: 8,
  desktopTapThreshold: 4,
  autolock: false,
  autoungrabify: false,
  autounselectify: false,

  // rendering options:
  headless: false,
  styleEnabled: true,
  hideEdgesOnViewport: false,
  hideLabelsOnViewport: false,
  textureOnViewport: false,
  motionBlur: false,
  motionBlurOpacity: 0.2,
  wheelSensitivity: 1,
  pixelRatio: 1,
  initrender: function(evt){ /* ... */ },
  renderer: { /* ... */ }
});
```


### Very commonly used options

**`container`** : A HTML DOM element in which the graph should be rendered.  This is optional if Cytoscape.js is run headlessly or if you initialise using jQuery (in which case your jQuery object already has an associated DOM element).

**`elements`** : An array of [elements specified as plain objects](#notation/elements-json).  For convenience, this option can alternatively be specified as a promise that resolves to the elements JSON.

**`style`** : The [stylesheet](#style) used to style the graph.  For convenience, this option can alternatively be specified as a promise that resolves to the stylesheet.

**`layout`** : A plain object that specifies layout options.  Which layout is initially run is specified by the `name` field.  Refer to a [layout's documentation](#layouts) for the options it supports.  If you want to specify your node positions yourself in your elements JSON, you can use the `preset` layout &mdash; by default it does not set any positions, leaving your nodes in their current positions (e.g. specified in `options.elements` at initialisation time).

**`ready`** : A callback function that is called when Cytoscape.js has loaded the graph and the layout has specified initial positions of the nodes.  After this point, rendering can happen, the user can interact with the graph, et cetera.


### Initial viewport state

**`zoom`** : The initial zoom level of the graph.  Make sure to disable viewport manipulation options, such as `fit`, in your layout so that it is not overridden when the layout is applied.  You can set **`options.minZoom`** and **`options.maxZoom`** to set restrictions on the zoom level.

**`pan`** : The initial panning position of the graph.  Make sure to disable viewport manipulation options, such as `fit`, in your layout so that it is not overridden when the layout is applied.


### Interaction options

**`minZoom`** : A minimum bound on the zoom level of the graph.  The viewport can not be scaled smaller than this zoom level.

**`maxZoom`** : A maximum bound on the zoom level of the graph.  The viewport can not be scaled larger than this zoom level.

**`zoomingEnabled`** : Whether zooming the graph is enabled, both by user events and programmatically.

**`userZoomingEnabled`** : Whether user events (e.g. mouse wheel, pinch-to-zoom) are allowed to zoom the graph.  Programmatic changes to zoom are unaffected by this option.

**`panningEnabled`** : Whether panning the graph is enabled, both by user events and programmatically.

**`userPanningEnabled`** : Whether user events (e.g. dragging the graph background) are allowed to pan the graph.  Programmatic changes to pan are unaffected by this option.

**`boxSelectionEnabled`** : Whether box selection (i.e. drag a box overlay around, and release it to select) is enabled.  If enabled, the user must taphold to pan the graph.

**`selectionType`** : A string indicating the selection behaviour from user input.  For `'additive'`, a new selection made by the user adds to the set of currently selected elements.  For `'single'`, a new selection made by the user becomes the entire set of currently selected elements (i.e. the previous elements are unselected).

**`touchTapThreshold`** & **`desktopTapThreshold`** : A nonnegative integer that indicates the maximum allowable distance that a user may move during a tap gesture, on touch devices and desktop devices respectively.  This makes tapping easier for users.  These values have sane defaults, so it is not advised to change these options unless you have very good reason for doing so.  Larger values will almost certainly have undesirable consequences.

**`autoungrabify`** : Whether nodes should be ungrabified (not grabbable by user) by default (if `true`, overrides individual node state).

**`autolock`** : Whether nodes should be locked (not draggable at all) by default (if `true`, overrides individual node state).

**`autounselectify`** : Whether nodes should be unselectified (immutable selection state) by default (if `true`, overrides individual element state).


### Rendering options

**`headless`** : A convenience option that initialises the instance to run headlessly.  You do not need to set this in environments that are implicitly headless (e.g. Node.js).  However, it is handy to set `headless: true` if you want a headless instance in a browser.

**`styleEnabled`** : A boolean that indicates whether styling should be used.  For headless (i.e. outside the browser) environments, display is not necessary and so neither is styling necessary &mdash; thereby speeding up your code.  You can manually enable styling in headless environments if you require it for a special case.  Note that it does not make sense to disable style if you plan on rendering the graph.

**`hideEdgesOnViewport`** : When set to `true`, the renderer does not render edges while the viewport is being manipulated.  This makes panning, zooming, dragging, et cetera more responsive for large graphs.

**`hideLabelsOnViewport`** : When set to `true`, the renderer does not render labels while the viewport is being manipulated.  This makes panning, zooming, dragging, et cetera more responsive for large graphs.

**`textureOnViewport`** : When set to `true`, the renderer uses a texture (if supported) during panning and zooming instead of drawing the elements, making large graphs more responsive.

**`motionBlur`** : When set to `true`, the renderer will use a motion blur effect to make the transition between frames seem smoother.  This can significantly increase the perceived performance for a large graphs.

**`motionBlurOpacity`** : When `motionBlur: true`, this value controls the opacity of motion blur frames.  Higher values make the motion blur effect more pronounced.

**`wheelSensitivity`** : Changes the scroll wheel sensitivity when zooming.  This is a multiplicative modifier.  So, a value between 0 and 1 reduces the sensitivity (zooms slower), and a value greater than 1 increases the sensitivity (zooms faster).

**`pixelRatio`** : Overrides the screen pixel ratio with a manually set value (`1.0` or `0.666` recommended, if set).  This can be used to increase performance on high density displays by reducing the effective area that needs to be rendered.  If you want to use the hardware's actual pixel ratio at the expense of performance, you can set `pixelRatio: 'auto'`.

**`initrender`** : A callback function that is called when Cytoscape.js has rendered its first frame.  This is useful for grabbing screenshots etc after initialision, but in general you should use `ready` instead.

**`renderer`** : A plain object containing options for the renderer to be used.  The `options.renderer.name` field specifies which renderer is used.  You need not specify anything for the `renderer` option, unless you want to specify one of the rendering options below:

* **`renderer.name`** : The name of the renderer to use.  By default, the `'canvas'` renderer is used.  If you [build and register](#extensions) your own renderer, then you can specify its name here.<|MERGE_RESOLUTION|>--- conflicted
+++ resolved
@@ -10,63 +10,11 @@
 
 ```js
 var cy = cytoscape({
-<<<<<<< HEAD
-  container: document.getElementById('cy'),
-  ready: function(){ console.log('ready') }
-});
-```
-
-If you are running Cytoscape.js in Node.js or otherwise running it headlessly, you will not specify the `container` option.  When running Cytoscape.js headlessly in the browser, you should specify `options.renderer.name` as `'null'` so that the default canvas renderer is not used to draw the graph.  Outside of the browser (e.g. in Node.js) or if the convenience option `options.headless` is `true`, the null renderer is used by default.
-
-You can alternatively initialise Cytoscape.js on a HTML DOM element using jQuery:
-
-```js
-$('#cy').cytoscape({ // for some div with id 'cy'
-  ready: function(){
-    // you can access the core object API through cy
-
-    console.log('ready');
-  }
-
-  // , ...
-});
-```
-
-The jQuery Cytoscape.js plugin is automatically registered for you on the global `jQuery` instance.  If that's unavailable, you can manually register via `cytoscape.registerJquery( jQuery )`.
-
-This initialises Cytoscape.js and returns back to you your instance of jQuery.  You can continue using jQuery functions, as usual for a jQuery plugin.
-
-For example,
-
-```js
-$('#cy').cytoscape(options)
-  .css('background', 'red')
-  .css('border-color', 'black'); // can use jquery functions on 'cy' div
-```
-
-Because this style doesn't give you access to the `cy` object outside of the callback function, there is an option to get the `cy` object from a jQuery selector.
-
-```js
-$('#cy').cytoscape(options);
-var cy = $('#cy').cytoscape('get'); // now we have a global reference to `cy`
-```
-
-
-
-
-
-### The ready callback
-
-<span class="important-indicator"></span> Part of initialising Cytoscape.js is synchronous and part may be asynchronous.  The potentially asynchronous part is the initial layout, which may be used for setting the initial positions of nodes.  If you use an asynchronous (a.k.a. continuous) layout at initialisation, you may want to use `ready`.  You can guarantee that the initial layout takes no time if you specify all node positions manually in the [elements JSON](#notation/elements-json) and use the `preset` layout &mdash; which does nothing by default.
-
-
-=======
   container: document.getElementById('cy')
 });
 ```
 
 The following sections go over the options in more detail.
->>>>>>> d696aad8
 
 
 ### Initialisation options
