--- conflicted
+++ resolved
@@ -11,13 +11,9 @@
   * AMD/Require.js
   * jQuery
   * npm
-<<<<<<< HEAD
-  * bower
-=======
   * Bower
   * spm
   * Meteor/Atmosphere
->>>>>>> 627b993f
  * Has a full suite of unit tests that can be run in the browser or the terminal
  * Documentation includes live code examples, doubling as an interactive requirements specification; example graphs may also be freely modified in your browser's JS console
  * Fully serialisable and deserialisable via JSON
