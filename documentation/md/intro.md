--- conflicted
+++ resolved
@@ -170,23 +170,6 @@
 [PubMed abstract](http://www.ncbi.nlm.nih.gov/pubmed/26415722)
 
 
-<<<<<<< HEAD
-
-## Citation
-
-To cite Cytoscape.js in a paper, please cite the Oxford Bioinformatics issue:
-
-*Cytoscape.js: a graph theory library for visualisation and analysis*
-
-Franz M, Lopes CT, Huck G, Dong Y, Sumer O, Bader GD
-
-[Bioinformatics (2016) 32 (2): 309-311 first published online September 28, 2015 doi:10.1093/bioinformatics/btv557](http://bioinformatics.oxfordjournals.org/content/32/2/309) ([PDF](http://bioinformatics.oxfordjournals.org/content/32/2/309.full.pdf))
-
-[PubMed abstract](http://www.ncbi.nlm.nih.gov/pubmed/26415722)
-
-
-=======
->>>>>>> 2fe6747c
 
 
 ## Funding
