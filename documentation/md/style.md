--- conflicted
+++ resolved
@@ -6,11 +6,7 @@
 
 ## Format
 
-<<<<<<< HEAD
-The style specified at [initialisation](#core/initialisation) can be in a function format, in a plain JSON format, or in a string format &mdash; the plain JSON format and string formats being more useful if you want to pull down the style from the server.
-=======
 The style specified at [initialisation](#core/initialisation) can be in a function format, in a plain JSON format, or in a string format --- the plain JSON format and string formats being more useful if you want to pull down the style from the server.
->>>>>>> 2fe6747c
 
 
 
@@ -228,12 +224,8 @@
 
  * **`control-point-step-size`** : From the line perpendicular from source to target, this value specifies the distance between successive bezier edges.
  * **`control-point-distance`** : A single value that overrides `control-point-step-size` with a manual value.  Because it overrides the step size, bezier edges with the same value will overlap.  Thus, it's best to use this as a one-off value for particular edges if need be.
-<<<<<<< HEAD
- * **`control-point-weight`** : A single value that weights control points along the line from source to target.  The value usually ranges on [0, 1], with 0 towards the source node and 1 towards the target node &mdash; but larger or smaller values can also be used.
-=======
  * **`control-point-weight`** : A single value that weights control points along the line from source to target.  The value usually ranges on [0, 1], with 0 towards the source node and 1 towards the target node --- but larger or smaller values can also be used.
  * **`edge-distances`** : With value `intersection` (default), the line from source to target for `control-point-weight` is from the outside of the source node's shape to the outside of the target node's shape.  With value `node-position`, the line is from the source position to the target position.  The `node-position` option makes calculating edge points easier &emdash; but it should be used carefully because you can create invalid points that `intersection` would have automatically corrected.
->>>>>>> 2fe6747c
 
 
 ## Unbundled bezier edges
@@ -290,12 +282,6 @@
 
 ## Labels
 
-<<<<<<< HEAD
-Basic font styling:
-
- * **`color`** :  The colour of the element's label.
- * **`label`** : The text to display for an element's label.
-=======
 Label text:
 
  * **`label`** : The text to display for an element's label.
@@ -305,7 +291,6 @@
 Basic font styling:
 
  * **`color`** :  The colour of the element's label.
->>>>>>> 2fe6747c
  * **`text-opacity`** : The opacity of the label text, including its outline.
  * **`font-family`** : A [comma-separated list of font names](https://developer.mozilla.org/en-US/docs/Web/CSS/font-family) to use on the label text.
  * **`font-size`** : The size of the label text.
@@ -323,11 +308,6 @@
  * **`text-halign`** : The vertical alignment of a node's label; may have value `left`, `center`, or `right`.
  * **`text-valign`** : The vertical alignment of a node's label; may have value `top`, `center`, or `bottom`.
 
-<<<<<<< HEAD
-Rotating text:
-
- * **`edge-text-rotation`** : Whether to rotate edge labels as the relative angle of an edge changes; may be `none` for page-aligned labels or `autorotate` for edge-aligned labels.  This works best with left-to-right text.
-=======
 Edge label alignment:
 
  * **`source-text-offset`** : For the source label of an edge, how far from the source node the label should be placed.
@@ -351,7 +331,6 @@
   * Rotations works best with left-to-right text.
  * **`source-text-rotation`** : (For the source label of an edge.)
  * **`target-text-rotation`** : (For the target label of an edge.)
->>>>>>> 2fe6747c
 
 Outline:
 
@@ -379,21 +358,12 @@
  * **`text-border-width`** : The width of the border around the label.
  * **`text-border-style`** : The style of the border around the label; may be `solid`, `dotted`, `dashed`, or `double`.
  * **`text-border-color`** : The colour of the border around the label.
-<<<<<<< HEAD
-
-Interactivity:
-
- * **`min-zoomed-font-size`** : If zooming makes the effective font size of the label smaller than this, then no label is shown.
- * **`text-events`** : Whether events should occur on an element if the label receives an event; may be `yes` or `no`.  You may want a style applied to the text on `:active` so you know the text is activatable.
-
-=======
 
 Interactivity:
 
  * **`min-zoomed-font-size`** : If zooming makes the effective font size of the label smaller than this, then no label is shown.  Note that because of performance optimisations, the label may be shown at font sizes slightly smaller than this value.  This effect is more pronounced at larger screen pixel ratios.  However, it is guaranteed that the label will be shown at sizes equal to or greater than the value specified.
  * **`text-events`** : Whether events should occur on an element if the label receives an event; may be `yes` or `no`.  You may want a style applied to the text on `:active` so you know the text is activatable.
 
->>>>>>> 2fe6747c
 
 
 ## Events
