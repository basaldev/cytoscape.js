--- conflicted
+++ resolved
@@ -22,77 +22,9 @@
 
 		<div class="build-list">
 			
-<<<<<<< HEAD
-				<div class="build"> <a href="cytoscape.js-2.4.9.zip"><span class="icon-download-alt"></span> cytoscape.js-2.4.9.zip</a> </div>
-			
-				<div class="build"> <a href="cytoscape.js-2.4.8.zip"><span class="icon-download-alt"></span> cytoscape.js-2.4.8.zip</a> </div>
-			
-				<div class="build"> <a href="cytoscape.js-2.4.7.zip"><span class="icon-download-alt"></span> cytoscape.js-2.4.7.zip</a> </div>
-			
-				<div class="build"> <a href="cytoscape.js-2.4.6.zip"><span class="icon-download-alt"></span> cytoscape.js-2.4.6.zip</a> </div>
-			
-				<div class="build"> <a href="cytoscape.js-2.4.5.zip"><span class="icon-download-alt"></span> cytoscape.js-2.4.5.zip</a> </div>
-			
-				<div class="build"> <a href="cytoscape.js-2.4.4.zip"><span class="icon-download-alt"></span> cytoscape.js-2.4.4.zip</a> </div>
-			
-				<div class="build"> <a href="cytoscape.js-2.4.3.zip"><span class="icon-download-alt"></span> cytoscape.js-2.4.3.zip</a> </div>
-			
-				<div class="build"> <a href="cytoscape.js-2.4.2.zip"><span class="icon-download-alt"></span> cytoscape.js-2.4.2.zip</a> </div>
-			
-				<div class="build"> <a href="cytoscape.js-2.4.1.zip"><span class="icon-download-alt"></span> cytoscape.js-2.4.1.zip</a> </div>
-=======
 				<div class="build"> <a href="cytoscape.js-2.5.0.zip"><span class="icon-download-alt"></span> cytoscape.js-2.5.0.zip</a> </div>
->>>>>>> d696aad8
 			
 				<div class="build"> <a href="cytoscape.js-2.4.0.zip"><span class="icon-download-alt"></span> cytoscape.js-2.4.0.zip</a> </div>
-			
-				<div class="build"> <a href="cytoscape.js-2.3.16.zip"><span class="icon-download-alt"></span> cytoscape.js-2.3.16.zip</a> </div>
-			
-				<div class="build"> <a href="cytoscape.js-2.3.15.zip"><span class="icon-download-alt"></span> cytoscape.js-2.3.15.zip</a> </div>
-			
-				<div class="build"> <a href="cytoscape.js-2.3.14.zip"><span class="icon-download-alt"></span> cytoscape.js-2.3.14.zip</a> </div>
-			
-				<div class="build"> <a href="cytoscape.js-2.3.13.zip"><span class="icon-download-alt"></span> cytoscape.js-2.3.13.zip</a> </div>
-			
-				<div class="build"> <a href="cytoscape.js-2.3.12.zip"><span class="icon-download-alt"></span> cytoscape.js-2.3.12.zip</a> </div>
-			
-				<div class="build"> <a href="cytoscape.js-2.3.11.zip"><span class="icon-download-alt"></span> cytoscape.js-2.3.11.zip</a> </div>
-			
-				<div class="build"> <a href="cytoscape.js-2.3.10.zip"><span class="icon-download-alt"></span> cytoscape.js-2.3.10.zip</a> </div>
-			
-				<div class="build"> <a href="cytoscape.js-2.3.8.zip"><span class="icon-download-alt"></span> cytoscape.js-2.3.8.zip</a> </div>
-			
-				<div class="build"> <a href="cytoscape.js-2.3.7.zip"><span class="icon-download-alt"></span> cytoscape.js-2.3.7.zip</a> </div>
-			
-				<div class="build"> <a href="cytoscape.js-2.3.6.zip"><span class="icon-download-alt"></span> cytoscape.js-2.3.6.zip</a> </div>
-			
-				<div class="build"> <a href="cytoscape.js-2.3.5.zip"><span class="icon-download-alt"></span> cytoscape.js-2.3.5.zip</a> </div>
-			
-				<div class="build"> <a href="cytoscape.js-2.3.4.zip"><span class="icon-download-alt"></span> cytoscape.js-2.3.4.zip</a> </div>
-			
-				<div class="build"> <a href="cytoscape.js-2.3.3.zip"><span class="icon-download-alt"></span> cytoscape.js-2.3.3.zip</a> </div>
-			
-				<div class="build"> <a href="cytoscape.js-2.3.2.zip"><span class="icon-download-alt"></span> cytoscape.js-2.3.2.zip</a> </div>
-			
-				<div class="build"> <a href="cytoscape.js-2.3.1.zip"><span class="icon-download-alt"></span> cytoscape.js-2.3.1.zip</a> </div>
-			
-				<div class="build"> <a href="cytoscape.js-2.3.0.zip"><span class="icon-download-alt"></span> cytoscape.js-2.3.0.zip</a> </div>
-			
-				<div class="build"> <a href="cytoscape.js-2.2.14.zip"><span class="icon-download-alt"></span> cytoscape.js-2.2.14.zip</a> </div>
-			
-				<div class="build"> <a href="cytoscape.js-2.2.13.zip"><span class="icon-download-alt"></span> cytoscape.js-2.2.13.zip</a> </div>
-			
-				<div class="build"> <a href="cytoscape.js-2.2.12.zip"><span class="icon-download-alt"></span> cytoscape.js-2.2.12.zip</a> </div>
-			
-				<div class="build"> <a href="cytoscape.js-2.2.11.zip"><span class="icon-download-alt"></span> cytoscape.js-2.2.11.zip</a> </div>
-			
-				<div class="build"> <a href="cytoscape.js-2.2.10.zip"><span class="icon-download-alt"></span> cytoscape.js-2.2.10.zip</a> </div>
-			
-				<div class="build"> <a href="cytoscape.js-2.2.9.zip"><span class="icon-download-alt"></span> cytoscape.js-2.2.9.zip</a> </div>
-			
-				<div class="build"> <a href="cytoscape.js-2.2.8.zip"><span class="icon-download-alt"></span> cytoscape.js-2.2.8.zip</a> </div>
-			
-				<div class="build"> <a href="cytoscape.js-2.2.7.zip"><span class="icon-download-alt"></span> cytoscape.js-2.2.7.zip</a> </div>
 			
 				<div class="build"> <a href="cytoscape.js-2.2.6.zip"><span class="icon-download-alt"></span> cytoscape.js-2.2.6.zip</a> </div>
 			
