--- conflicted
+++ resolved
@@ -126,12 +126,6 @@
 }
 
 function populateDemo( demo ){
-<<<<<<< HEAD
-  demo.viewUrl = 'http://jsbin.com/gist/' + demo.id + '?js,output';
-  demo.imgUrl = 'img/demos/' + demo.id + '.png';
-  demo.githubUrl = 'https://gist.github.com/' + demo.id;
-  demo.downloadUrl = 'https://gist.github.com/' + demo.id + '/download';
-=======
   demo.jsbinUrl = 'http://jsbin.com/gist/' + demo.id + '?js,output';
   demo.imgUrl = 'img/demos/' + demo.id + '.png';
   demo.githubUrl = 'https://gist.github.com/' + demo.id;
@@ -154,7 +148,6 @@
 
     fn.processedPureAliases = procdAliases;
   }
->>>>>>> 627b993f
 }
 
 function compileConfig( config ){
