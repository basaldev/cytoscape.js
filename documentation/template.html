<!DOCTYPE html>
<html>
	<head>
		<meta charset="UTF-8">
		<meta http-equiv="content-type" content="text/html;charset=UTF-8">
		<link rel="canonical" href="http://js.cytoscape.org" />
		<meta name="description" content="Graph theory library for analysis and visualisation (compatible with CommonJS/Node.js/Browserify/Webpack, AMD/Require.js, npm, Bower, jspm, Meteor/Atmosphere, jQuery, and plain JS/JavaScript)">
		<meta name="author" content="Max Franz">
		<meta name="robots" content="all" />
		<meta name="viewport" content="user-scalable=no, initial-scale=1, maximum-scale=1, minimal-ui">

		<link rel="shortcut icon" href="img/cytoscape-logo.png" />
		<link rel="shortcut icon" href="img/cytoscape-logo.svg" type="image/svg" />

		<title>Cytoscape.js</title>

		<!-- inject:css -->
		<link rel="stylesheet" href="css/reset.css">
		<link rel="stylesheet" href="css/font-awesome.css">
		<link rel="stylesheet" href="css/highlight/github.css">
		<link rel="stylesheet" href="css/style.css">
		<!-- endinject -->

	</head>

	<body>

		<div id="content">

			<a id="open-navigation" class="activatable plain-link"><span class="fa fa-bars"></span></a>
			<div id="open-navigation-bg"></div>

			<h1 id="top" class="title">Cytoscape.js</h1>
			<div class="subtitle">
				Graph theory (a.k.a. network) library for analysis and visualisation

				<div class="footnote">
					Compatible with
<<<<<<< HEAD
					<a target="_blank" href="http://wiki.commonjs.org/wiki/CommonJS">CommonJS</a>/<a target="_blank" href="http://nodejs.org/">Node.js</a>,
=======
					<a target="_blank" href="http://wiki.commonjs.org/wiki/CommonJS">CommonJS</a>/<a target="_blank" href="http://nodejs.org/">Node.js</a>/<a target="_blank" href="http://browserify.org">Browserify</a>/<a target="_blank" href="https://webpack.github.io">Webpack</a>,
>>>>>>> 2fe6747c
					<a target="_blank" href="http://requirejs.org">AMD/Require.js</a>,
					<a target="_blank" href="http://jquery.com/">jQuery</a>,
					<a target="_blank" href="http://npmjs.org">npm</a>,
					<a target="_blank" href="http://bower.io">Bower</a>,
<<<<<<< HEAD
					<a target="_blank" href="http://spmjs.io">spm</a>,
=======
>>>>>>> 2fe6747c
					<a target="_blank" href="http://jspm.io/">jspm</a>,
					<a target="_blank" href="https://www.meteor.com">Meteor/Atmosphere</a>,
					and plain JS/JavaScript
				</div>
			</div>

			<div class="buttons-subtitle">
				<a class="button green" target="_blank" href="https://github.com/cytoscape/cytoscape.js"><span class="fa fa-github-alt"></span> GitHub</a>

				<a id="download-button" class="button green" href="download/cytoscape.js-{{version}}.zip"><span class="fa fa-download"></span> Download {{version}}</a>
			</div>

			<div class="links">
<<<<<<< HEAD
				<a href="#extensions"><span class="icon-puzzle-piece"></span> Extensions</a> &nbsp;
				<a target="_blank" href="https://twitter.com/cytoscape"><span class="icon-twitter"></span> Twitter</a> &nbsp;
				<a target="_blank" href="https://github.com/cytoscape/cytoscape.js/issues/new"><span class="icon-bug"></span> File an issue or feature request via GitHub</a> (or <a href="mailto:cytoscapejs.issues@gmail.com">via email</a>) &nbsp;
				<a target="_blank" href="http://stackoverflow.com/questions/tagged/cytoscape.js"><span class="icon-question"></span> Previous questions</a> &nbsp;
				<a target="_blank" href="http://stackoverflow.com/questions/ask?tags=cytoscape.js"><span class="icon-comments"></span> Ask a question</a> &nbsp;
				<a target="_blank" href="https://github.com/cytoscape/cytoscape.js/milestones"><span class="icon-calendar"></span> Milestones</a>
=======
				<a href="#extensions"><span class="fa fa-puzzle-piece"></span> Extensions</a> &nbsp;
				<a target="_blank" href="https://twitter.com/cytoscape"><span class="fa fa-twitter"></span> Twitter</a> &nbsp;
				<a target="_blank" href="https://gitter.im/cytoscape/cytoscape.js"><span class="fa fa-comments"></span> Gitter</a> &nbsp;
				<a target="_blank" href="https://github.com/cytoscape/cytoscape.js/issues/new"><span class="fa fa-bug"></span> File an issue or feature request via GitHub</a> (or <a href="mailto:cytoscapejs.issues@gmail.com">via email</a>) &nbsp;
				<a target="_blank" href="http://stackoverflow.com/questions/tagged/cytoscape.js"><span class="fa fa-stack-overflow"></span> Search previous questions via Stack Overflow</a> (or <a target="_blank" href="http://stackoverflow.com/questions/ask?tags=cytoscape.js">ask a different question</a>) &nbsp;
>>>>>>> 2fe6747c
			</div>

			<div class="links likes">
				<span class="like-label">Like Cytoscape.js?</span> &nbsp;
				<form action="https://www.paypal.com/cgi-bin/webscr" method="post" target="_blank">
					<input name="cmd" value="_s-xclick" type="hidden" />
					<input name="hosted_button_id" value="UYUEWUL7FNZ3S" type="hidden" />
					<button type="submit" class="outline">Donate</button>
				</form> &nbsp;
<<<<<<< HEAD
				<a target="_blank" href="https://github.com/cytoscape/cytoscape.js"><span class="icon-star"></span> Star it on GitHub</a> &nbsp;
				<a target="_blank" href="https://twitter.com/intent/tweet?status=Cytoscape.js,%20a%20graph%20%28a.k.a.%20network%29%20library%20for%20analysis%20and%20visualisation%20js.cytoscape.org"><span class="icon-twitter"></span> Share it on Twitter</a> &nbsp;
				<a target="_blank" href="https://plus.google.com/share?url=js.cytoscape.org"><span class="icon-google-plus"></span> Share it on Google+</a>
=======
				<a target="_blank" href="https://github.com/cytoscape/cytoscape.js"><span class="fa fa-star"></span> Star it on GitHub</a> &nbsp;
				<a target="_blank" href="https://twitter.com/intent/tweet?status=Cytoscape.js,%20a%20graph%20%28a.k.a.%20network%29%20library%20for%20analysis%20and%20visualisation%20js.cytoscape.org"><span class="fa fa-twitter"></span> Share it on Twitter</a> &nbsp;
				<a target="_blank" href="https://plus.google.com/share?url=js.cytoscape.org"><span class="fa fa-google-plus"></span> Share it on Google+</a>
>>>>>>> 2fe6747c
				<div class="footnote">Donations are tax deductible to a 501(c)(3) nonprofit organization, The Cytoscape Consoritum, Tax ID: 20-4909879.</div>
			</div>

			<div class="links likes">
<<<<<<< HEAD
				Use Cytoscape.js? &nbsp; <a target="_blank" href="https://github.com/cytoscape/cytoscape.js/issues/914"> <span class="icon-comments"></span> Let us know</a>
=======
				Use Cytoscape.js? &nbsp; <a target="_blank" href="https://github.com/cytoscape/cytoscape.js/issues/914"> <span class="fa fa-comments"></span> Let us know</a>
>>>>>>> 2fe6747c
			</div>

			<!-- enable during gsoc period
			<div class="links likes">
<<<<<<< HEAD
				Are you a student interested in Google Summer of Code? &nbsp; <a target="_blank" href="http://nrnb.org/gsoc.html"><span class="icon-sun"></span> Participate with Cytoscape.js</a>
=======
				Are you a student interested in Google Summer of Code? &nbsp; <a target="_blank" href="http://nrnb.org/gsoc.html"><span class="fa fa-sun"></span> Participate with Cytoscape.js</a>
>>>>>>> 2fe6747c
			</div>
			-->

			<div id="documentation">
			{{#each sections}}
				<h1 id="{{id}}">{{name}} {{{bookmark}}}</h1>

				{{#if html}}
					{{{html}}}
				{{/if}}

				{{#if demo}}

					<div class="gallery-full-demo">
						<div class="gallery-full-padder"></div>

						<a class="gallery-full-link" target="_blank" href="{{demo.viewUrl}}">
							<span class="gallery-full-preview" style="background-image: url('{{demo.imgUrl}}');"></span>
						</a>

						<button class="run"><span class="fa fa-play"></span></button>

					</div>

					{{#if demo.name}}
						<div class="gallery-full-title">
							<span class="gallery-full-name">{{demo.name}}</span>
						</div>
					{{/if}}

				{{/if}}

				{{#if demos}}

					<div class="gallery-demos">
					{{#each demos}}
						<div class="gallery-demo">

							<a class="gallery-link" target="_blank" href="{{viewUrl}}">
								<span class="gallery-preview" style="background-image: url('{{imgUrl}}');"></span>
							</a>

							<div class="gallery-title">
								<span class="gallery-name">{{name}}</span><br />
								<span class="gallery-jsbin">
									<a target="_blank"href="{{jsbinUrl}}"><span class="fa fa-code"></span></a>
								</span>
								<span class="gallery-download">
									<a href="{{downloadUrl}}"><span class="fa fa-download"></span></a>
								</span>
								<span class="gallery-github">
									<a target="_blank" href="{{githubUrl}}"><span class="fa fa-github-alt"></span></a>
								</span>
							</div>

						</div>
					{{/each}}
					</div>

				{{/if}}

				{{#each sections}}
				{{#if fromMd}}
				{{else}}
					<h2 id="{{id}}">{{name}} {{{bookmark}}}</h2>

					{{#if extensions}}
						<ul>
						{{#each extensions}}
							<li><a target="_blank" href="{{url}}"><code>{{name}}</code></a> : {{descr}}</li>
						{{/each}}
						</ul>
					{{/if}}

					{{#if html}}
						{{{html}}}
					{{/if}}

					{{#if layout}}
						<h3>Options</h3>
						<pre><code class="lang-js">{{{layout.optionsFormatted}}}</code></pre>
						<button class="run run-inline-code"><span class="fa fa-play"></span></button>
					{{/if}}

					{{#each fns}}
						<div class="function">
							<div class="name" id="{{id}}">
								<span class="fn-name">{{name}}()</span> {{#if aliases}}et al{{/if}} {{{bookmark}}}
								{{#each altIds}}<span id="{{.}}">&nbsp;</span>{{/each}}
							</div>

							{{#if extFn}}
								<div class="ext-function-note">
									<span class="fa fa-puzzle-piece important"></span> <a href="#extensions">Extension</a> function: This function is intended for use in extensions.
								</div>
							{{/if}}

							{{#if processedPureAliases}}
							<div class="pure-aliases">
								<span class="important-indicator"></span> Aliases:

								{{#each processedPureAliases}}
									<span class="pure-alias">
										<code id="{{id}}" class="pure-alias-name">{{name}}()</code><span class="pure-alias-comma">,</span>
									</span>
								{{/each}}
							</div>
							{{/if}}

							<div class="descr">{{{descr}}}</div>

							{{#if formats}}
							<div class="formats">
								{{#each formats}}
									<div class="format">
										{{#if args}}
											<div class="name">{{name}}( <span class="args-summary">{{#each args}}{{#if optional}} [{{/if}}<span class="comma">,&nbsp;</span>{{{name}}}{{#if optional}}]{{/if}}{{/each}}</span> )</div>
										{{else}}
											<div class="name">{{name}}()</div>
										{{/if}}

										{{#if processedPureAliases}}
										<div class="pure-aliases">
											<span class="important-indicator"></span> Aliases:

											{{#each processedPureAliases}}
												<span class="pure-alias">
													<span id="{{id}}" class="pure-alias-name">{{name}}()</span><span class="pure-alias-comma">,</span>
												</span>
											{{/each}}
										</div>
										{{/if}}

										<div class="descr">{{{descr}}}</div>
										<ul class="args">
											{{#each args}}
												<li>
													<span class="name">{{{linkedName}}}</span>
													{{#if optional}}<span class="optional">[optional]</span>{{/if}}
													<span class="descr">{{{descr}}}</span>

													{{#if fields}}
													<ul class="fields">
														{{#each fields}}
															<li>
																<span class="name">{{{linkedName}}}</span>
																{{#if optional}}<span class="optional">[optional]</span>{{/if}}
																<span class="descr">{{{descr}}}</span>
															</li>

															{{#if fields}}
															<ul class="fields">
																{{#each fields}}
																<li>
																	<span class="name">{{{linkedName}}}</span>
																	{{#if optional}}<span class="optional">[optional]</span>{{/if}}
																	<span class="descr">{{{descr}}}</span>
																</li>
																{{/each}}
															</ul>
															{{/if}}
														{{/each}}
													</ul>
													{{/if}}
												</li>
											{{/each}}
										</ul>
									</div>
								{{/each}}
							</div>
							{{/if}}

							<div class="details">
								{{#if html}}
									{{{html}}}
								{{/if}}
							</div>
						</div>
					{{/each}}

				{{/if}}
				{{/each}}
			{{/each}}
			</div>

			<p><span class="fa fa-sign-blank"></span></p>

		</div>

		<div class="toc-search">
			<input id="toc-input" type="text" placeholder="&#61442; Find sections"></input>
<<<<<<< HEAD
			<a id="toc-clear" class="plain-link"><span class="icon-remove"></span></a>
			<a id="toc-top" href="#top" class="plain-link"><span class="icon-arrow-up"></span></a>
=======
			<a id="toc-clear" class="plain-link"><span class="fa fa-times"></span></a>
			<a id="toc-top" href="#top" class="plain-link"><span class="fa fa-arrow-up"></span></a>
>>>>>>> 2fe6747c
		</div>

		<div id="navigation">
			<div id="toc-sections" class="toc-sections">

				{{#each sections}}
					<div class="section lvl1">
						{{#if sections}}<span class="expander">
							<span class="fa fa-caret-down expanded-icon"></span>
							<span class="fa fa-caret-right collapsed-icon"></span>
						</span>{{/if}}
						<a class="toclink" href="#{{id}}"><span class="fa fa-bookmark bookmark-icon"></span> {{& name}}</a>
					</div>

					{{#each sections}}
						<div class="section lvl2">
							{{#if fns}}<span class="expander">
								<span class="fa fa-caret-down expanded-icon"></span>
								<span class="fa fa-caret-right collapsed-icon"></span>
							</span>{{/if}}
							<a class="toclink" href="#{{id}}"><span class="fa fa-bookmark bookmark-icon"></span> {{& name}}</a>
						</div>

						{{#each fns}}
							<div class="section lvl3"><a class="toclink" href="#{{id}}"><span class="fa fa-bookmark bookmark-icon"></span> {{name}}() {{#if aliases}}et al{{/if}}</a></div>
						{{/each}}
					{{/each}}
				{{/each}}

			</div>

			<p><span class="fa fa-sign-blank"></span></p>
		</div>


		<div id="orphaned-cy-container">
			<div id="cy-etc" class="hidden">
				<div id="cy-arrow">
					<span class="fa fa-arrow-down"></span>
				</div>
				<div id="cy-title"><pre class="content"></pre></div>
				<div id="cy-label" class="hidden"><code>window.cy</code></div>
				<div id="cy" class="hidden"></div>
				<div id="cy-refresh" class="hidden">
					<span class="link plain-link fa fa-refresh"></span>
				</div>
				<div id="cy-show">
					<span class="link plain-link fa fa-plus"></span>
				</div>
				<div id="cy-hide" class="hidden">
					<span class="link plain-link fa fa-minus"></span>
				</div>
			</div>
		</div>


		<!-- inject:js -->
		<script src="js/fastclick.js"></script>
		<script src="js/jquery.js"></script>
		<script src="js/cytoscape.js"></script>
		<script src="js/load.js"></script>
		<script src="js/script.js"></script>
		<!-- endinject -->

		<script type="text/javascript">

		var _gaq = _gaq || [];
		_gaq.push(['_setAccount', 'UA-155159-11']);
		_gaq.push(['_trackPageview']);

		(function() {
		var ga = document.createElement('script'); ga.type = 'text/javascript'; ga.async = true;
		ga.src = ('https:' == document.location.protocol ? 'https://ssl' : 'http://www') + '.google-analytics.com/ga.js';
		var s = document.getElementsByTagName('script')[0]; s.parentNode.insertBefore(ga, s);
		})();

		</script>

	</body>
</html><|MERGE_RESOLUTION|>--- conflicted
+++ resolved
@@ -36,19 +36,11 @@
 
 				<div class="footnote">
 					Compatible with
-<<<<<<< HEAD
-					<a target="_blank" href="http://wiki.commonjs.org/wiki/CommonJS">CommonJS</a>/<a target="_blank" href="http://nodejs.org/">Node.js</a>,
-=======
 					<a target="_blank" href="http://wiki.commonjs.org/wiki/CommonJS">CommonJS</a>/<a target="_blank" href="http://nodejs.org/">Node.js</a>/<a target="_blank" href="http://browserify.org">Browserify</a>/<a target="_blank" href="https://webpack.github.io">Webpack</a>,
->>>>>>> 2fe6747c
 					<a target="_blank" href="http://requirejs.org">AMD/Require.js</a>,
 					<a target="_blank" href="http://jquery.com/">jQuery</a>,
 					<a target="_blank" href="http://npmjs.org">npm</a>,
 					<a target="_blank" href="http://bower.io">Bower</a>,
-<<<<<<< HEAD
-					<a target="_blank" href="http://spmjs.io">spm</a>,
-=======
->>>>>>> 2fe6747c
 					<a target="_blank" href="http://jspm.io/">jspm</a>,
 					<a target="_blank" href="https://www.meteor.com">Meteor/Atmosphere</a>,
 					and plain JS/JavaScript
@@ -62,20 +54,11 @@
 			</div>
 
 			<div class="links">
-<<<<<<< HEAD
-				<a href="#extensions"><span class="icon-puzzle-piece"></span> Extensions</a> &nbsp;
-				<a target="_blank" href="https://twitter.com/cytoscape"><span class="icon-twitter"></span> Twitter</a> &nbsp;
-				<a target="_blank" href="https://github.com/cytoscape/cytoscape.js/issues/new"><span class="icon-bug"></span> File an issue or feature request via GitHub</a> (or <a href="mailto:cytoscapejs.issues@gmail.com">via email</a>) &nbsp;
-				<a target="_blank" href="http://stackoverflow.com/questions/tagged/cytoscape.js"><span class="icon-question"></span> Previous questions</a> &nbsp;
-				<a target="_blank" href="http://stackoverflow.com/questions/ask?tags=cytoscape.js"><span class="icon-comments"></span> Ask a question</a> &nbsp;
-				<a target="_blank" href="https://github.com/cytoscape/cytoscape.js/milestones"><span class="icon-calendar"></span> Milestones</a>
-=======
 				<a href="#extensions"><span class="fa fa-puzzle-piece"></span> Extensions</a> &nbsp;
 				<a target="_blank" href="https://twitter.com/cytoscape"><span class="fa fa-twitter"></span> Twitter</a> &nbsp;
 				<a target="_blank" href="https://gitter.im/cytoscape/cytoscape.js"><span class="fa fa-comments"></span> Gitter</a> &nbsp;
 				<a target="_blank" href="https://github.com/cytoscape/cytoscape.js/issues/new"><span class="fa fa-bug"></span> File an issue or feature request via GitHub</a> (or <a href="mailto:cytoscapejs.issues@gmail.com">via email</a>) &nbsp;
 				<a target="_blank" href="http://stackoverflow.com/questions/tagged/cytoscape.js"><span class="fa fa-stack-overflow"></span> Search previous questions via Stack Overflow</a> (or <a target="_blank" href="http://stackoverflow.com/questions/ask?tags=cytoscape.js">ask a different question</a>) &nbsp;
->>>>>>> 2fe6747c
 			</div>
 
 			<div class="links likes">
@@ -85,33 +68,19 @@
 					<input name="hosted_button_id" value="UYUEWUL7FNZ3S" type="hidden" />
 					<button type="submit" class="outline">Donate</button>
 				</form> &nbsp;
-<<<<<<< HEAD
-				<a target="_blank" href="https://github.com/cytoscape/cytoscape.js"><span class="icon-star"></span> Star it on GitHub</a> &nbsp;
-				<a target="_blank" href="https://twitter.com/intent/tweet?status=Cytoscape.js,%20a%20graph%20%28a.k.a.%20network%29%20library%20for%20analysis%20and%20visualisation%20js.cytoscape.org"><span class="icon-twitter"></span> Share it on Twitter</a> &nbsp;
-				<a target="_blank" href="https://plus.google.com/share?url=js.cytoscape.org"><span class="icon-google-plus"></span> Share it on Google+</a>
-=======
 				<a target="_blank" href="https://github.com/cytoscape/cytoscape.js"><span class="fa fa-star"></span> Star it on GitHub</a> &nbsp;
 				<a target="_blank" href="https://twitter.com/intent/tweet?status=Cytoscape.js,%20a%20graph%20%28a.k.a.%20network%29%20library%20for%20analysis%20and%20visualisation%20js.cytoscape.org"><span class="fa fa-twitter"></span> Share it on Twitter</a> &nbsp;
 				<a target="_blank" href="https://plus.google.com/share?url=js.cytoscape.org"><span class="fa fa-google-plus"></span> Share it on Google+</a>
->>>>>>> 2fe6747c
 				<div class="footnote">Donations are tax deductible to a 501(c)(3) nonprofit organization, The Cytoscape Consoritum, Tax ID: 20-4909879.</div>
 			</div>
 
 			<div class="links likes">
-<<<<<<< HEAD
-				Use Cytoscape.js? &nbsp; <a target="_blank" href="https://github.com/cytoscape/cytoscape.js/issues/914"> <span class="icon-comments"></span> Let us know</a>
-=======
 				Use Cytoscape.js? &nbsp; <a target="_blank" href="https://github.com/cytoscape/cytoscape.js/issues/914"> <span class="fa fa-comments"></span> Let us know</a>
->>>>>>> 2fe6747c
 			</div>
 
 			<!-- enable during gsoc period
 			<div class="links likes">
-<<<<<<< HEAD
-				Are you a student interested in Google Summer of Code? &nbsp; <a target="_blank" href="http://nrnb.org/gsoc.html"><span class="icon-sun"></span> Participate with Cytoscape.js</a>
-=======
 				Are you a student interested in Google Summer of Code? &nbsp; <a target="_blank" href="http://nrnb.org/gsoc.html"><span class="fa fa-sun"></span> Participate with Cytoscape.js</a>
->>>>>>> 2fe6747c
 			</div>
 			-->
 
@@ -303,13 +272,8 @@
 
 		<div class="toc-search">
 			<input id="toc-input" type="text" placeholder="&#61442; Find sections"></input>
-<<<<<<< HEAD
-			<a id="toc-clear" class="plain-link"><span class="icon-remove"></span></a>
-			<a id="toc-top" href="#top" class="plain-link"><span class="icon-arrow-up"></span></a>
-=======
 			<a id="toc-clear" class="plain-link"><span class="fa fa-times"></span></a>
 			<a id="toc-top" href="#top" class="plain-link"><span class="fa fa-arrow-up"></span></a>
->>>>>>> 2fe6747c
 		</div>
 
 		<div id="navigation">
