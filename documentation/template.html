<!DOCTYPE html>
<html>
	<head>
		<meta charset="UTF-8">
		<meta http-equiv="content-type" content="text/html;charset=UTF-8">
		<link rel="canonical" href="http://js.cytoscape.org" />
<<<<<<< HEAD
		<meta name="description" content="An open-source JavaScript graph theory (a.k.a. network) library for analysis and visualisation (compatible with CommonJS/Node.js, AMD/Require.js, Bower, npm, jQuery {{jqueryVersion}}+, and plain JavaScript)">
=======
		<meta name="description" content="Graph theory library for analysis and visualisation (compatible with CommonJS/Node.js, AMD/Require.js, Bower, npm, jQuery, and plain JavaScript)">
>>>>>>> f363102c
		<meta name="author" content="Max Franz">
		<meta name="robots" content="all" />
		<meta name="viewport" content="user-scalable=no, initial-scale=1, maximum-scale=1, minimal-ui">

		<title>Cytoscape.js</title>

		<!-- inject:css -->
		<link rel="stylesheet" href="css/reset.css">
		<link rel="stylesheet" href="css/font-awesome.css">
		<link rel="stylesheet" href="css/highlight/github.css">
		<link rel="stylesheet" href="css/style.css">
		<!-- endinject -->
		
	</head>

	<body>

		<div id="content">

<<<<<<< HEAD
			<h1 id="top" class="title">Cytoscape.js <span class="description">An open-source JavaScript graph theory (a.k.a. network) library for analysis and visualisation (compatible with CommonJS/Node.js, AMD/Require.js, Bower, npm, jQuery {{jqueryVersion}}+, and plain JavaScript)</span><span class="version">{{version}}</span></h1>
			<div class="subtitle">An open-source JavaScript graph theory (a.k.a. network) library for analysis and visualisation (compatible with <a target="_blank" href="http://wiki.commonjs.org/wiki/CommonJS">CommonJS</a>/<a target="_blank" href="http://nodejs.org/">Node.js</a>, <a target="_blank" href="http://requirejs.org">AMD/Require.js</a>, <a target="_blank" href="http://jquery.com/">jQuery</a> {{jqueryVersion}}+, <a target="_blank" href="http://bower.io">Bower</a>, <a target="_blank" href="http://npmjs.org">npm</a>, and plain JavaScript)</div>
=======
			<h1 id="top" class="title">Cytoscape.js <span class="description">Graph theory (a.k.a. network) library for analysis and visualisation (compatible with CommonJS/Node.js, AMD/Require.js, Bower, npm, jQuery, and plain JavaScript)</span><span class="version">{{version}}</span></h1>
			<div class="subtitle">Graph theory (a.k.a. network) library for analysis and visualisation (compatible with <a target="_blank" href="http://wiki.commonjs.org/wiki/CommonJS">CommonJS</a>/<a target="_blank" href="http://nodejs.org/">Node.js</a>, <a target="_blank" href="http://requirejs.org">AMD/Require.js</a>, <a target="_blank" href="http://jquery.com/">jQuery</a>, <a target="_blank" href="http://bower.io">Bower</a>, <a target="_blank" href="http://npmjs.org">npm</a>, and plain JavaScript)</div>
>>>>>>> f363102c
			
			<div class="buttons-subtitle">
				<a class="button green" target="_blank" href="https://github.com/cytoscape/cytoscape.js"><span class="icon-github-alt"></span> View on GitHub</a>

				<a id="download-button" class="button green" href="download/cytoscape.js-{{version}}.zip"><span class="icon-download-alt"></span> Download</a>
			</div>

			<div class="links">
				<a target="_blank" href="https://twitter.com/cytoscape"><span class="icon-twitter"></span> Twitter</a> |
				<a target="_blank" href="https://github.com/cytoscape/cytoscape.js/issues/new"><span class="icon-bug"></span> File an issue or request a feature</a> |
				<a target="_blank" href="http://stackoverflow.com/questions/tagged/cytoscape.js"><span class="icon-question"></span> Previous questions</a> |
<<<<<<< HEAD
				<a target="_blank" href="http://stackoverflow.com/questions/ask?tags=cytoscape.js"><span class="icon-comments"></span> Ask a question</a> |
=======
				<a target="_blank" href="http://stackoverflow.com/questions/ask?tags=cytoscape.js"><span class="icon-comments"></span> Ask a code help question</a> |
>>>>>>> f363102c
				<a target="_blank" href="https://github.com/cytoscape/cytoscape.js/milestones"><span class="icon-calendar"></span> Version milestones/changelogs</a> |
				<a target="_blank" href="http://cytoscape.org"><span class="icon-desktop"></span> Cytoscape desktop</a>
			</div>

<<<<<<< HEAD
=======
			<!--
>>>>>>> f363102c
			<p>This is how easy it is to get started with Cytoscape.js.  This code creates the instance you see on the bottom-right, which is used for API examples throughout the documentation:</p>

			<div id="demo-source" class="collapsed">
				<div class="expander">
					<div class="text">
						<span class="icon-arrow-down"></span> Show all the code...
					</div>
				</div>

				<div class="collapser">
					<div class="text">
						<span class="icon-arrow-up"></span> Less code...
					</div>
				</div>


				<pre><code>{{& demojs}}</code></pre>
			</div>
			-->

			<div id="documentation">
			{{#each sections}}
				<h1 id="{{id}}">{{name}} {{{bookmark}}}</h1>

				{{#if extensions}}
					<ul>
					{{#each extensions}}
						<li><a href="{{url}}"><code>{{name}}</code></a> : {{descr}}</li>
					{{/each}}
					</ul>
				{{/if}}

				{{#if html}}
					{{{html}}}
				{{/if}}

<<<<<<< HEAD
=======
				{{#if demo}}

					<div class="gallery-full-demo">			
						<button class="run"><span class="icon-play"></span></button>

						<div class="gallery-full-padder"></div>

						<a class="gallery-full-link" target="_blank" href="{{demo.srcUrl}}">
							<span class="gallery-full-preview" style="background-image: url('{{demo.imgUrl}}');"></span>
						</a>
						
					</div>

					{{#if demo.name}}
						<div class="gallery-full-title">
							<span class="gallery-full-name">{{demo.name}}</span>
						</div>
					{{/if}}

				{{/if}}
>>>>>>> f363102c

				{{#if demos}}

					<div class="gallery-demos">
					{{#each demos}}
						<div class="gallery-demo">
							<div class="gallery-title">
								<span class="gallery-name">{{name}}</span>
							</div>
							
							<a class="gallery-link" target="_blank" href="{{srcUrl}}">
								<span class="gallery-preview" style="background-image: url('{{imgUrl}}');"></span>
							</a>
							
						</div>
					{{/each}}
					</div>

				{{/if}}

				{{#each sections}}
				{{#if fromMd}}
				{{else}}
					<h2 id="{{id}}">{{name}} {{{bookmark}}}</h2>

					{{#if html}}
						{{{html}}}
					{{/if}}

					{{#if layout}}
						{{#if demos}}
							<div class="gallery-demos">
								{{#each demos}}
									<div class="gallery-demo">
										<div class="gallery-title">
											<span class="gallery-name">{{name}}</span>
										</div>
										
										<a class="gallery-link" target="_blank" href="{{srcUrl}}">
											<span class="gallery-preview" style="background-image: url('{{imgUrl}}');"></span>
										</a>
										
									</div>
								{{/each}}
							</div>
						{{/if}}

						<h3>Options</h3>
						<button class="run run-inline-code"><span class="icon-play"></span></button>
						<pre><code class="lang-js">{{{layout.optionsFormatted}}}</code></pre>
					{{/if}}

					{{#each fns}}
						<div class="function">
							<div class="name" id="{{id}}"><span class="fn-name">{{name}}()</span> {{#if aliases}}et al{{/if}} {{{bookmark}}}</div>
							
							{{#if pureAliases}}
							<div class="pure-aliases">
								Aliases:

								{{#each pureAliases}}
									<span class="pure-alias">
										<span class="pure-alias-name">{{this}}()</span><span class="pure-alias-comma">,</span>
									</span>
								{{/each}}
							</div>
							{{/if}}
							
							<div class="descr">{{{descr}}}</div>

							{{#if formats}}
							<div class="formats">
								{{#each formats}}
									<div class="format">
										{{#if args}}
											<div class="name">{{name}}( {{#each args}}{{#if optional}} [{{/if}}<span class="comma">, </span>{{{name}}}{{#if optional}}]{{/if}}{{/each}} )</div>
										{{else}}
											<div class="name">{{name}}()</div>
										{{/if}}
										<div class="descr">{{{descr}}}</div>
										<ul class="args">
											{{#each args}}
												<li>
													<span class="name">{{{linkedName}}}</span>
													{{#if optional}}<span class="optional">[optional]</span>{{/if}} 
													<span class="descr">{{{descr}}}</span>

													{{#if fields}}
													<ul class="fields">
														{{#each fields}}
															<li>
																<span class="name">{{{linkedName}}}</span>
																{{#if optional}}<span class="optional">[optional]</span>{{/if}} 
																<span class="descr">{{{descr}}}</span>
															</li>

															{{#if fields}}
															<ul class="fields">
																{{#each fields}}
																<li>
																	<span class="name">{{{linkedName}}}</span>
																	{{#if optional}}<span class="optional">[optional]</span>{{/if}} 
																	<span class="descr">{{{descr}}}</span>
																</li>
																{{/each}}
															</ul>
															{{/if}}
														{{/each}}
													</ul>
													{{/if}}
												</li>
											{{/each}}
										</ul>
									</div>
								{{/each}}
							</div>
							{{/if}}

							<div class="details">
								{{#if html}}
									{{{html}}}
								{{/if}}
							</div>		
						</div>
					{{/each}}

				{{/if}}
				{{/each}}
			{{/each}}
			</div>

			<p><span class="icon-sign-blank"></span></p>

		</div>


		<div id="navigation">
			<div class="toc">Table of contents (<a href="#top"><span class="icon-bookmark"></span> top</a>)</div>

			{{#each sections}}
				<div class="section lvl1">
					{{#if sections}}<span class="expander">
						<span class="icon-caret-down expanded-icon"></span>
						<span class="icon-caret-right collapsed-icon"></span>
					</span>{{/if}}
					<a href="#{{id}}"><span class="icon-bookmark bookmark-icon"></span> {{& name}}</a>
				</div>

				{{#each sections}}
					<div class="section lvl2">
						{{#if fns}}<span class="expander">
							<span class="icon-caret-down expanded-icon"></span>
							<span class="icon-caret-right collapsed-icon"></span>
						</span>{{/if}}
						<a href="#{{id}}"><span class="icon-bookmark bookmark-icon"></span> {{& name}}</a>
					</div>

					{{#each fns}}
						<div class="section lvl3"><a href="#{{id}}"><span class="icon-bookmark bookmark-icon"></span> {{name}}() {{#if aliases}}et al{{/if}}</a></div>
					{{/each}}
				{{/each}}
			{{/each}}

			<p><span class="icon-sign-blank"></span></p>
		</div>



		<div id="cy-title"><pre class="content"></pre></div>
<<<<<<< HEAD
		<div id="cy"></div>
		<div id="cy-refresh">
=======
		<div id="cy-label" class="hidden"><code>window.cy</code></div>
		<div id="cy" class="hidden"></div>
		<div id="cy-refresh" class="hidden">
>>>>>>> f363102c
			<span class="link plain-link icon-refresh"></span>
		</div>
		<div id="cy-show">
			<span class="link plain-link icon-plus"></span>
		</div>
<<<<<<< HEAD
		<div id="cy-hide">
=======
		<div id="cy-hide" class="hidden">
>>>>>>> f363102c
			<span class="link plain-link icon-minus"></span>
		</div>


		<!-- inject:js -->
		<script src="js/fastclick.js"></script>
		<script src="js/jquery.js"></script>
		<script src="js/cytoscape.js"></script>
		<script src="js/load.js"></script>
		<script src="js/script.js"></script>
		<!-- endinject -->

		<script src="js/arbor.js"></script>
		<script src="js/springy.js"></script>
		<script src="js/cola.v3.min.js"></script>
		<script src="js/cola.adaptor.js"></script>
		<script src="js/dagre.js"></script>

		<script type="text/javascript">

		var _gaq = _gaq || [];
		_gaq.push(['_setAccount', 'UA-155159-11']);
		_gaq.push(['_trackPageview']);

		(function() {
		var ga = document.createElement('script'); ga.type = 'text/javascript'; ga.async = true;
		ga.src = ('https:' == document.location.protocol ? 'https://ssl' : 'http://www') + '.google-analytics.com/ga.js';
		var s = document.getElementsByTagName('script')[0]; s.parentNode.insertBefore(ga, s);
		})();

		</script>

	</body>
</html><|MERGE_RESOLUTION|>--- conflicted
+++ resolved
@@ -4,11 +4,7 @@
 		<meta charset="UTF-8">
 		<meta http-equiv="content-type" content="text/html;charset=UTF-8">
 		<link rel="canonical" href="http://js.cytoscape.org" />
-<<<<<<< HEAD
-		<meta name="description" content="An open-source JavaScript graph theory (a.k.a. network) library for analysis and visualisation (compatible with CommonJS/Node.js, AMD/Require.js, Bower, npm, jQuery {{jqueryVersion}}+, and plain JavaScript)">
-=======
 		<meta name="description" content="Graph theory library for analysis and visualisation (compatible with CommonJS/Node.js, AMD/Require.js, Bower, npm, jQuery, and plain JavaScript)">
->>>>>>> f363102c
 		<meta name="author" content="Max Franz">
 		<meta name="robots" content="all" />
 		<meta name="viewport" content="user-scalable=no, initial-scale=1, maximum-scale=1, minimal-ui">
@@ -28,13 +24,8 @@
 
 		<div id="content">
 
-<<<<<<< HEAD
-			<h1 id="top" class="title">Cytoscape.js <span class="description">An open-source JavaScript graph theory (a.k.a. network) library for analysis and visualisation (compatible with CommonJS/Node.js, AMD/Require.js, Bower, npm, jQuery {{jqueryVersion}}+, and plain JavaScript)</span><span class="version">{{version}}</span></h1>
-			<div class="subtitle">An open-source JavaScript graph theory (a.k.a. network) library for analysis and visualisation (compatible with <a target="_blank" href="http://wiki.commonjs.org/wiki/CommonJS">CommonJS</a>/<a target="_blank" href="http://nodejs.org/">Node.js</a>, <a target="_blank" href="http://requirejs.org">AMD/Require.js</a>, <a target="_blank" href="http://jquery.com/">jQuery</a> {{jqueryVersion}}+, <a target="_blank" href="http://bower.io">Bower</a>, <a target="_blank" href="http://npmjs.org">npm</a>, and plain JavaScript)</div>
-=======
 			<h1 id="top" class="title">Cytoscape.js <span class="description">Graph theory (a.k.a. network) library for analysis and visualisation (compatible with CommonJS/Node.js, AMD/Require.js, Bower, npm, jQuery, and plain JavaScript)</span><span class="version">{{version}}</span></h1>
 			<div class="subtitle">Graph theory (a.k.a. network) library for analysis and visualisation (compatible with <a target="_blank" href="http://wiki.commonjs.org/wiki/CommonJS">CommonJS</a>/<a target="_blank" href="http://nodejs.org/">Node.js</a>, <a target="_blank" href="http://requirejs.org">AMD/Require.js</a>, <a target="_blank" href="http://jquery.com/">jQuery</a>, <a target="_blank" href="http://bower.io">Bower</a>, <a target="_blank" href="http://npmjs.org">npm</a>, and plain JavaScript)</div>
->>>>>>> f363102c
 			
 			<div class="buttons-subtitle">
 				<a class="button green" target="_blank" href="https://github.com/cytoscape/cytoscape.js"><span class="icon-github-alt"></span> View on GitHub</a>
@@ -46,19 +37,12 @@
 				<a target="_blank" href="https://twitter.com/cytoscape"><span class="icon-twitter"></span> Twitter</a> |
 				<a target="_blank" href="https://github.com/cytoscape/cytoscape.js/issues/new"><span class="icon-bug"></span> File an issue or request a feature</a> |
 				<a target="_blank" href="http://stackoverflow.com/questions/tagged/cytoscape.js"><span class="icon-question"></span> Previous questions</a> |
-<<<<<<< HEAD
-				<a target="_blank" href="http://stackoverflow.com/questions/ask?tags=cytoscape.js"><span class="icon-comments"></span> Ask a question</a> |
-=======
 				<a target="_blank" href="http://stackoverflow.com/questions/ask?tags=cytoscape.js"><span class="icon-comments"></span> Ask a code help question</a> |
->>>>>>> f363102c
 				<a target="_blank" href="https://github.com/cytoscape/cytoscape.js/milestones"><span class="icon-calendar"></span> Version milestones/changelogs</a> |
 				<a target="_blank" href="http://cytoscape.org"><span class="icon-desktop"></span> Cytoscape desktop</a>
 			</div>
 
-<<<<<<< HEAD
-=======
 			<!--
->>>>>>> f363102c
 			<p>This is how easy it is to get started with Cytoscape.js.  This code creates the instance you see on the bottom-right, which is used for API examples throughout the documentation:</p>
 
 			<div id="demo-source" class="collapsed">
@@ -95,8 +79,6 @@
 					{{{html}}}
 				{{/if}}
 
-<<<<<<< HEAD
-=======
 				{{#if demo}}
 
 					<div class="gallery-full-demo">			
@@ -117,7 +99,6 @@
 					{{/if}}
 
 				{{/if}}
->>>>>>> f363102c
 
 				{{#if demos}}
 
@@ -287,24 +268,15 @@
 
 
 		<div id="cy-title"><pre class="content"></pre></div>
-<<<<<<< HEAD
-		<div id="cy"></div>
-		<div id="cy-refresh">
-=======
 		<div id="cy-label" class="hidden"><code>window.cy</code></div>
 		<div id="cy" class="hidden"></div>
 		<div id="cy-refresh" class="hidden">
->>>>>>> f363102c
 			<span class="link plain-link icon-refresh"></span>
 		</div>
 		<div id="cy-show">
 			<span class="link plain-link icon-plus"></span>
 		</div>
-<<<<<<< HEAD
-		<div id="cy-hide">
-=======
 		<div id="cy-hide" class="hidden">
->>>>>>> f363102c
 			<span class="link plain-link icon-minus"></span>
 		</div>
 
