<!DOCTYPE html>
<html>
	<head>
		<meta charset="UTF-8">
		<meta http-equiv="content-type" content="text/html;charset=UTF-8">
		<link rel="canonical" href="http://js.cytoscape.org" />
		<meta name="description" content="Graph theory library for analysis and visualisation (compatible with CommonJS/Node.js/io.js, AMD/Require.js, npm, Bower, spm, Meteor/Atmosphere, jQuery, and plain JS/JavaScript)">
		<meta name="author" content="Max Franz">
		<meta name="robots" content="all" />
		<meta name="viewport" content="user-scalable=no, initial-scale=1, maximum-scale=1, minimal-ui">

		<link rel="shortcut icon" href="img/cytoscape-logo.ico" />
		<link rel="shortcut icon" href="img/cytoscape-logo.svg" type="image/svg" />

		<title>Cytoscape.js</title>

		<!-- inject:css -->
		<link rel="stylesheet" href="css/reset.css">
		<link rel="stylesheet" href="css/font-awesome.css">
		<link rel="stylesheet" href="css/highlight/github.css">
		<link rel="stylesheet" href="css/style.css">
		<!-- endinject -->
		
	</head>

	<body>

		<div id="content">
<<<<<<< HEAD

			<h1 id="top" class="title">Cytoscape.js <span class="version">{{version}}</span></h1>
			<div class="subtitle">Graph theory (a.k.a. network) library for analysis and visualisation (compatible with <a target="_blank" href="http://wiki.commonjs.org/wiki/CommonJS">CommonJS</a>/<a target="_blank" href="http://nodejs.org/">Node.js</a>, <a target="_blank" href="http://requirejs.org">AMD/Require.js</a>, <a target="_blank" href="http://jquery.com/">jQuery</a>, <a target="_blank" href="http://bower.io">Bower</a>, <a target="_blank" href="http://npmjs.org">npm</a>, and plain JavaScript)</div>
=======
			
			<a id="open-navigation" class="activatable"><span class="icon-reorder"></span></a>
			<div id="open-navigation-bg"></div>

			<h1 id="top" class="title">Cytoscape.js</h1>
			<div class="subtitle">
				Graph theory (a.k.a. network) library for analysis and visualisation
				(compatible with 
				<a target="_blank" href="http://wiki.commonjs.org/wiki/CommonJS">CommonJS</a>/<a target="_blank" href="http://nodejs.org/">Node.js</a>/<a target="_blank" href="http://iojs.org/">io.js</a>,
				<a target="_blank" href="http://requirejs.org">AMD/Require.js</a>,
				<a target="_blank" href="http://jquery.com/">jQuery</a>,
				<a target="_blank" href="http://npmjs.org">npm</a>,
				<a target="_blank" href="http://bower.io">Bower</a>,
				<a target="_blank" href="http://spmjs.io">spm</a>,
				<a target="_blank" href="https://www.meteor.com">Meteor/Atmosphere</a>,
				and plain JS/JavaScript)
			</div>
>>>>>>> 627b993f
			
			<div class="buttons-subtitle">
				<a class="button green" target="_blank" href="https://github.com/cytoscape/cytoscape.js"><span class="icon-github-alt"></span> GitHub</a>

				<a id="download-button" class="button green" href="download/cytoscape.js-{{version}}.zip"><span class="icon-download-alt"></span> Download {{version}}</a>
			</div>

			<div class="links">
				<a href="#extensions"><span class="icon-puzzle-piece"></span> Extensions</a> |
				<a target="_blank" href="https://twitter.com/cytoscape"><span class="icon-twitter"></span> Twitter</a> |
				<a target="_blank" href="https://github.com/cytoscape/cytoscape.js/issues/new"><span class="icon-bug"></span> File an issue or request a feature</a> |
				<a target="_blank" href="http://stackoverflow.com/questions/tagged/cytoscape.js"><span class="icon-question"></span> Previous questions</a> |
				<a target="_blank" href="http://stackoverflow.com/questions/ask?tags=cytoscape.js"><span class="icon-comments"></span> Ask a code help question</a> |
				<a target="_blank" href="https://github.com/cytoscape/cytoscape.js/milestones"><span class="icon-calendar"></span> Version milestones/changelogs</a> |
				<a target="_blank" href="http://cytoscape.org"><span class="icon-desktop"></span> Cytoscape desktop</a>
			</div>

			<div class="links likes">
				<span class="like-label">Like Cytoscape.js?</span> |
				<a target="_blank" href="https://github.com/cytoscape/cytoscape.js"><span class="icon-star"></span> Star it on GitHub</a> |
				<a target="_blank" href="https://twitter.com/intent/tweet?status=Cytoscape.js,%20a%20graph%20%28a.k.a.%20network%29%20library%20for%20analysis%20and%20visualisation%20js.cytoscape.org"><span class="icon-twitter"></span> Share it on Twitter</a> |
				<a target="_blank" href="https://plus.google.com/share?url=js.cytoscape.org"><span class="icon-google-plus"></span> Share it on Google+</a>
			</div>
			
			<div class="links likes">
<<<<<<< HEAD
=======
				Use Cytoscape.js? | <a target="_blank" href="https://github.com/cytoscape/cytoscape.js/issues/914"> <span class="icon-comments"></span> Let us know to be featured here</a> 
			</div>
			
			<div class="links likes">
>>>>>>> 627b993f
				<span class="like-label">Want to participate in our student programme to help make improvements and add new features?</span>&nbsp;|&nbsp;<form action="http://nrnb.org/academy.html" method="get" target="_blank">
					<button type="submit" class="link"><i class="icon-plus"></i> Join as a student</button>
				</form>&nbsp;|&nbsp;<form action="https://www.paypal.com/cgi-bin/webscr" method="post" target="_blank">
					<input name="cmd" value="_s-xclick" type="hidden" />
					<input name="hosted_button_id" value="UYUEWUL7FNZ3S" type="hidden" />
					<button type="submit" class="link"><i class="icon-smile"></i> Donate to help fund a student</button>
				</form>
				
				<div class="footnote">Donations are tax deductible to a 501(c)(3) nonprofit organization, The Cytoscape Consoritum, Tax ID: 20-4909879.</div>
<<<<<<< HEAD
			</div>

			<!--
			<p>This is how easy it is to get started with Cytoscape.js.  This code creates the instance you see on the bottom-right, which is used for API examples throughout the documentation:</p>

			<div id="demo-source" class="collapsed">
				<div class="expander">
					<div class="text">
						<span class="icon-arrow-down"></span> Show all the code...
					</div>
				</div>

				<div class="collapser">
					<div class="text">
						<span class="icon-arrow-up"></span> Less code...
					</div>
				</div>


				<pre><code>{{& demojs}}</code></pre>
=======
>>>>>>> 627b993f
			</div>

			<div id="documentation">
			{{#each sections}}
				<h1 id="{{id}}">{{name}} {{{bookmark}}}</h1>

				{{#if extensions}}
					<ul>
					{{#each extensions}}
						<li><a target="_blank" href="{{url}}"><code>{{name}}</code></a> : {{descr}}</li>
					{{/each}}
					</ul>
				{{/if}}

				{{#if html}}
					{{{html}}}
				{{/if}}

				{{#if demo}}

					<div class="gallery-full-demo">			
						<div class="gallery-full-padder"></div>

						<a class="gallery-full-link" target="_blank" href="{{demo.viewUrl}}">
							<span class="gallery-full-preview" style="background-image: url('{{demo.imgUrl}}');"></span>
						</a>

						<button class="run"><span class="icon-play"></span></button>
						
					</div>

					{{#if demo.name}}
						<div class="gallery-full-title">
							<span class="gallery-full-name">{{demo.name}}</span>
						</div>
					{{/if}}

				{{/if}}

				{{#if demos}}

					<div class="gallery-demos">
					{{#each demos}}
						<div class="gallery-demo">
						
							<a class="gallery-link" target="_blank" href="{{viewUrl}}">
								<span class="gallery-preview" style="background-image: url('{{imgUrl}}');"></span>
							</a>

							<div class="gallery-title">
<<<<<<< HEAD
								<span class="gallery-name">{{name}}</span>
=======
								<span class="gallery-name">{{name}}</span><br />
								<span class="gallery-jsbin">
									<a target="_blank"href="{{jsbinUrl}}"><span class="icon-code"></span></a>
								</span>
>>>>>>> 627b993f
								<span class="gallery-download">
									<a href="{{downloadUrl}}"><span class="icon-download-alt"></span></a>
								</span>
								<span class="gallery-github">
<<<<<<< HEAD
									<a href="{{githubUrl}}"><span class="icon-github-alt"></span></a>
=======
									<a target="_blank" href="{{githubUrl}}"><span class="icon-github-alt"></span></a>
>>>>>>> 627b993f
								</span>
							</div>
							
						</div>
					{{/each}}
					</div>

				{{/if}}

				{{#each sections}}
				{{#if fromMd}}
				{{else}}
					<h2 id="{{id}}">{{name}} {{{bookmark}}}</h2>

					{{#if html}}
						{{{html}}}
					{{/if}}

					{{#if layout}}
						{{#if demos}}
							<div class="gallery-demos">
								{{#each demos}}
									<div class="gallery-demo">
										<div class="gallery-title">
											<span class="gallery-name">{{name}}</span>
										</div>
										
										<a class="gallery-link" target="_blank" href="{{srcUrl}}">
											<span class="gallery-preview" style="background-image: url('{{imgUrl}}');"></span>
										</a>
										
									</div>
								{{/each}}
							</div>
						{{/if}}

						<h3>Options</h3>
						<pre><code class="lang-js">{{{layout.optionsFormatted}}}</code></pre>
						<button class="run run-inline-code"><span class="icon-play"></span></button>
					{{/if}}

					{{#each fns}}
						<div class="function">
							<div class="name" id="{{id}}"><span class="fn-name">{{name}}()</span> {{#if aliases}}et al{{/if}} {{{bookmark}}}</div>
							
							{{#if processedPureAliases}}
							<div class="pure-aliases">
								<span class="important-indicator"></span> Aliases:

								{{#each processedPureAliases}}
									<span class="pure-alias">
										<code id="{{id}}" class="pure-alias-name">{{name}}()</code><span class="pure-alias-comma">,</span>
									</span>
								{{/each}}
							</div>
							{{/if}}
							
							<div class="descr">{{{descr}}}</div>

							{{#if formats}}
							<div class="formats">
								{{#each formats}}
									<div class="format">
										{{#if args}}
											<div class="name">{{name}}( <span class="args-summary">{{#each args}}{{#if optional}} [{{/if}}<span class="comma">, </span>{{{name}}}{{#if optional}}]{{/if}}{{/each}}</span> )</div>
										{{else}}
											<div class="name">{{name}}()</div>
										{{/if}}

										{{#if processedPureAliases}}
										<div class="pure-aliases">
											<span class="important-indicator"></span> Aliases:

											{{#each processedPureAliases}}
												<span class="pure-alias">
													<span id="{{id}}" class="pure-alias-name">{{name}}()</span><span class="pure-alias-comma">,</span>
												</span>
											{{/each}}
										</div>
										{{/if}}
										
										<div class="descr">{{{descr}}}</div>
										<ul class="args">
											{{#each args}}
												<li>
													<span class="name">{{{linkedName}}}</span>
													{{#if optional}}<span class="optional">[optional]</span>{{/if}} 
													<span class="descr">{{{descr}}}</span>

													{{#if fields}}
													<ul class="fields">
														{{#each fields}}
															<li>
																<span class="name">{{{linkedName}}}</span>
																{{#if optional}}<span class="optional">[optional]</span>{{/if}} 
																<span class="descr">{{{descr}}}</span>
															</li>

															{{#if fields}}
															<ul class="fields">
																{{#each fields}}
																<li>
																	<span class="name">{{{linkedName}}}</span>
																	{{#if optional}}<span class="optional">[optional]</span>{{/if}} 
																	<span class="descr">{{{descr}}}</span>
																</li>
																{{/each}}
															</ul>
															{{/if}}
														{{/each}}
													</ul>
													{{/if}}
												</li>
											{{/each}}
										</ul>
									</div>
								{{/each}}
							</div>
							{{/if}}

							<div class="details">
								{{#if html}}
									{{{html}}}
								{{/if}}
							</div>		
						</div>
					{{/each}}

				{{/if}}
				{{/each}}
			{{/each}}
			</div>

			<p><span class="icon-sign-blank"></span></p>

		</div>


		<div id="navigation">
			<div class="toc">Table of contents (<a href="#top"><span class="icon-bookmark"></span> top</a>)</div>

			{{#each sections}}
				<div class="section lvl1">
					{{#if sections}}<span class="expander">
						<span class="icon-caret-down expanded-icon"></span>
						<span class="icon-caret-right collapsed-icon"></span>
					</span>{{/if}}
					<a class="toclink" href="#{{id}}"><span class="icon-bookmark bookmark-icon"></span> {{& name}}</a>
				</div>

				{{#each sections}}
					<div class="section lvl2">
						{{#if fns}}<span class="expander">
							<span class="icon-caret-down expanded-icon"></span>
							<span class="icon-caret-right collapsed-icon"></span>
						</span>{{/if}}
						<a class="toclink" href="#{{id}}"><span class="icon-bookmark bookmark-icon"></span> {{& name}}</a>
					</div>

					{{#each fns}}
						<div class="section lvl3"><a class="toclink" href="#{{id}}"><span class="icon-bookmark bookmark-icon"></span> {{name}}() {{#if aliases}}et al{{/if}}</a></div>
					{{/each}}
				{{/each}}
			{{/each}}

			<p><span class="icon-sign-blank"></span></p>
		</div>


		<div id="orphaned-cy-container">
			<div id="cy-etc" class="hidden">
				<div id="cy-arrow">
					<span class="icon-arrow-down"></span>
				</div>
				<div id="cy-title"><pre class="content"></pre></div>
				<div id="cy-label" class="hidden"><code>window.cy</code></div>
				<div id="cy" class="hidden"></div>
				<div id="cy-refresh" class="hidden">
					<span class="link plain-link icon-refresh"></span>
				</div>
				<div id="cy-show">
					<span class="link plain-link icon-plus"></span>
				</div>
				<div id="cy-hide" class="hidden">
					<span class="link plain-link icon-minus"></span>
				</div>
			</div>
		</div>


		<!-- inject:js -->
		<script src="js/fastclick.js"></script>
		<script src="js/jquery.js"></script>
		<script src="js/cytoscape.js"></script>
		<script src="js/load.js"></script>
		<script src="js/script.js"></script>
		<!-- endinject -->

		<script src="js/arbor.js"></script>
		<script src="js/springy.js"></script>
		<script src="js/cola.v3.min.js"></script>
		<script src="js/cola.adaptor.js"></script>
		<script src="js/dagre.js"></script>

		<script type="text/javascript">

		var _gaq = _gaq || [];
		_gaq.push(['_setAccount', 'UA-155159-11']);
		_gaq.push(['_trackPageview']);

		(function() {
		var ga = document.createElement('script'); ga.type = 'text/javascript'; ga.async = true;
		ga.src = ('https:' == document.location.protocol ? 'https://ssl' : 'http://www') + '.google-analytics.com/ga.js';
		var s = document.getElementsByTagName('script')[0]; s.parentNode.insertBefore(ga, s);
		})();

		</script>

	</body>
</html><|MERGE_RESOLUTION|>--- conflicted
+++ resolved
@@ -26,11 +26,6 @@
 	<body>
 
 		<div id="content">
-<<<<<<< HEAD
-
-			<h1 id="top" class="title">Cytoscape.js <span class="version">{{version}}</span></h1>
-			<div class="subtitle">Graph theory (a.k.a. network) library for analysis and visualisation (compatible with <a target="_blank" href="http://wiki.commonjs.org/wiki/CommonJS">CommonJS</a>/<a target="_blank" href="http://nodejs.org/">Node.js</a>, <a target="_blank" href="http://requirejs.org">AMD/Require.js</a>, <a target="_blank" href="http://jquery.com/">jQuery</a>, <a target="_blank" href="http://bower.io">Bower</a>, <a target="_blank" href="http://npmjs.org">npm</a>, and plain JavaScript)</div>
-=======
 			
 			<a id="open-navigation" class="activatable"><span class="icon-reorder"></span></a>
 			<div id="open-navigation-bg"></div>
@@ -48,7 +43,6 @@
 				<a target="_blank" href="https://www.meteor.com">Meteor/Atmosphere</a>,
 				and plain JS/JavaScript)
 			</div>
->>>>>>> 627b993f
 			
 			<div class="buttons-subtitle">
 				<a class="button green" target="_blank" href="https://github.com/cytoscape/cytoscape.js"><span class="icon-github-alt"></span> GitHub</a>
@@ -74,13 +68,10 @@
 			</div>
 			
 			<div class="links likes">
-<<<<<<< HEAD
-=======
 				Use Cytoscape.js? | <a target="_blank" href="https://github.com/cytoscape/cytoscape.js/issues/914"> <span class="icon-comments"></span> Let us know to be featured here</a> 
 			</div>
 			
 			<div class="links likes">
->>>>>>> 627b993f
 				<span class="like-label">Want to participate in our student programme to help make improvements and add new features?</span>&nbsp;|&nbsp;<form action="http://nrnb.org/academy.html" method="get" target="_blank">
 					<button type="submit" class="link"><i class="icon-plus"></i> Join as a student</button>
 				</form>&nbsp;|&nbsp;<form action="https://www.paypal.com/cgi-bin/webscr" method="post" target="_blank">
@@ -90,29 +81,6 @@
 				</form>
 				
 				<div class="footnote">Donations are tax deductible to a 501(c)(3) nonprofit organization, The Cytoscape Consoritum, Tax ID: 20-4909879.</div>
-<<<<<<< HEAD
-			</div>
-
-			<!--
-			<p>This is how easy it is to get started with Cytoscape.js.  This code creates the instance you see on the bottom-right, which is used for API examples throughout the documentation:</p>
-
-			<div id="demo-source" class="collapsed">
-				<div class="expander">
-					<div class="text">
-						<span class="icon-arrow-down"></span> Show all the code...
-					</div>
-				</div>
-
-				<div class="collapser">
-					<div class="text">
-						<span class="icon-arrow-up"></span> Less code...
-					</div>
-				</div>
-
-
-				<pre><code>{{& demojs}}</code></pre>
-=======
->>>>>>> 627b993f
 			</div>
 
 			<div id="documentation">
@@ -163,23 +131,15 @@
 							</a>
 
 							<div class="gallery-title">
-<<<<<<< HEAD
-								<span class="gallery-name">{{name}}</span>
-=======
 								<span class="gallery-name">{{name}}</span><br />
 								<span class="gallery-jsbin">
 									<a target="_blank"href="{{jsbinUrl}}"><span class="icon-code"></span></a>
 								</span>
->>>>>>> 627b993f
 								<span class="gallery-download">
 									<a href="{{downloadUrl}}"><span class="icon-download-alt"></span></a>
 								</span>
 								<span class="gallery-github">
-<<<<<<< HEAD
-									<a href="{{githubUrl}}"><span class="icon-github-alt"></span></a>
-=======
 									<a target="_blank" href="{{githubUrl}}"><span class="icon-github-alt"></span></a>
->>>>>>> 627b993f
 								</span>
 							</div>
 							
