$(function(){
				
	var height, width;
	
	var defaultSty = cytoscape.stylesheet()
			.selector("node")
				.css({
					"content": "data(id)",
					"border-width": 3,
					"background-color": "#DDD",
					"border-color": "#555"
				})
			.selector("$node > node") // compound node style
				.css({
					"width": "auto",
					"height": "auto",
					"shape": "rectangle",
					"textValign": "bottom",
					"font-weight": "bold",
					"font-style": "italic",
					"background-color": "#B7E1ED",
					"padding-left": 10,
					"padding-right": 20,
					"padding-top": 5,
					"padding-bottom": 30
				})
			.selector("edge")
				.css({
					"width": "mapData(weight, 0, 100, 1, 4)",
					"target-arrow-shape": "triangle",
					"source-arrow-shape": "circle"
				})
			.selector(":selected")
				.css({
					"background-color": "#000",
					"line-color": "#000",
					"source-arrow-color": "#000",
					"target-arrow-color": "#000"
				})
			.selector(".ui-cytoscape-edgehandles-source")
				.css({
					"border-color": "#5CC2ED",
					"border-width": 3
				})
			.selector(".ui-cytoscape-edgehandles-target, node.ui-cytoscape-edgehandles-preview")
				.css({
					"background-color": "#5CC2ED"
				})
			.selector("edge.ui-cytoscape-edgehandles-preview")
				.css({
					"line-color": "#5CC2ED",
					"source-arrow-color": "#5CC2ED",
					"target-arrow-color": "#5CC2ED"
				})
			.selector("node.ui-cytoscape-edgehandles-preview, node.intermediate")
				.css({
					"shape": "rectangle",
					"width": 15,
					"height": 15
				});
	
	window.options = {
		renderer: {
			name: "canvas"
		},
		layout: {
			name: "grid"
		},
		style: defaultSty,
		
		elements: {
			nodes: [
			], 
			
			edges: [
			]
		},
		ready: function(){
			console.log('cy ready');

			window.cy = this;
			window.$$ = cytoscape;
		}
	};
	
	var cliques = 2;
	var numNodes = 32;
	var numEdges = 64;
	
	function randNodeId( clique ){
		var min = numNodes * clique / cliques;
		var max = numNodes * (clique + 1) / cliques - (cliques == 1 ? 0 : 1);
		var rand = Math.floor( Math.random() * (max - min) + min );
		var id = "n" + rand;

		return id;
	}
	
	for(var i = 0; i < numNodes; i++){
		options.elements.nodes.push({
			data: {
				id: "n" + i,
				weight: Math.round( Math.random() * 100 )
			}
		});
	}
	
	var j = 0;
	for(var clique = 0; clique < cliques; clique++){
		for(var i = 0; i < numEdges/cliques; i++){
			var srcId = randNodeId( clique );
			var tgtId = randNodeId( clique );

			options.elements.edges.push({
				data: {
					id: "e" + (j++),
					source: srcId,
					target: tgtId,
					weight: Math.round( Math.random() * 100 )
				}
			});
		}
	}
	
	var $container = $("#cytoscape");
	var $container2 = $("#cytoscape2");
	
	$container.cy(options).cy(function(){
		
		height = $container.height();
		width = $container.width();
		
		$container.cytoscapePanzoom();
		
		$container.cytoscapeEdgehandles({
			lineType: "straight",
			preview: true,
			handleSize: 12,
			handleColor: "#5CC2ED",
			edgeType: function(){
				return $("#add-edge-type-select").val();
			},
			nodeParams: function(){
				return {
					classes: "intermediate"
				};
			},
			start: function( sourceNode ){
				console.log("start(%o)", sourceNode);
			},
			complete: function( sourceNode, targetNodes, added ){
				console.log("complete(%o, %o, %o)", sourceNode, targetNodes, added);
			},
			stop: function( sourceNode ){
				console.log("stop(%o)", sourceNode);
			}
		});
		
		function number(group){
			var input = $("#" + group + "-number");
			var val = parseInt( input.val() );
			
			if( isNaN(val) ){
				return 0;
			}
			
			return val;
		}
		
		function time(callback){
			var start = new Date();
			callback();
			var end = new Date();
			
			$("#add-remove-time").html( (end - start) + " ms" );
		}
		
		$("#add-elements-button").click(function(){
			var n = number("nodes");
			var e = number("edges");
			
			var nodes = [];
			for(var i = 0; i < n; i++){
				nodes.push({
					group: "nodes",
					data: { id: "n" + (i + numNodes), weight: Math.round( Math.random() * 100 ) },
					position: { x: Math.random() * width, y: Math.random() * height }
				});
			}
			numNodes += n;
			
			cy.add(nodes);
			
			var nodesCollection = cy.nodes();
			function nodeId(){
				var index = Math.round((nodesCollection.size() - 1) * Math.random());
				return nodesCollection.eq(index).data("id");
			}
			
			var edges = [];
			for(var i = 0; i < e; i++){
				edges.push({
					group: "edges",
					data: {
						id: "e" + (i + numEdges), 
						weight: Math.round( Math.random() * 100 ),
						source: nodeId(),
						target: nodeId()
					}
				});
			}
			numEdges += e;
			
			time(function(){
				cy.add(edges);
			});
		});


//		$container2.cy(options);

<<<<<<< HEAD
        // compound graph in the second instance
		$container2.cy({
			elements: {
				nodes: [ { data: { id: 'n1' } },
                    { data: { id: 'n2' } },
                    { data: { id: 'n3', shape: 'rectangle' } },
                    { data: { id: 'n4', parent: 'n1' } },
                    { data: { id: 'n5', parent: 'n1', shape: 'triangle' } },
                    { data: { id: 'node6', parent: 'n2' } },
                    { data: { id: 'n7', parent: 'n2', shape: 'square' } },
                    { data: { id: 'n8', parent: 'n4' } },
                    { data: { id: 'n9', parent: 'n4' } } ],
				edges: [ { data: { id: 'e1', source: 'n1', target: 'n3' } },
                    { data: { id: 'e2', source: 'n3', target: 'n7' } },
                    { data: { id: 'e3', source: 'node6', target: 'n7' } },
                    { data: { id: 'e4', source: 'node6', target: 'n9' } },
                    { data: { id: 'e5', source: 'n8', target: 'n9' } },
                    { data: { id: 'e6', source: 'n5', target: 'n8' } },
                    { data: { id: 'e7', source: 'n2', target: 'n4' } }]
			},
			style: defaultSty,

			ready: function(){
				window.cy2 = this;
                cy2.on("click", "node", function(evt){
                    var node = this;
                    console.log("%o", node);
                });
			}
		});
=======
>>>>>>> 06ce9da4

		
		$("#remove-elements-button").click(function(){
			var n = number("nodes");
			var e = number("edges");
			
			time(function(){
				cy.nodes().slice(0, n).remove();
				cy.edges().slice(0, e).remove();
			});
			

		});
		
		$("#remove-selected-button").click(function(){
			cy.elements(":selected").remove();
		});
	});
	
	$container2.cy({
		elements: {
			nodes: [ { data: { id: '0' } }, { data: { id: '1' } } ],
			edges: [ { data: { id: '2', source: '0', target: '1' } } ]
		},
		style: defaultSty,
		
		ready: function(){
			window.cy2 = this;
		}
	});

	
});<|MERGE_RESOLUTION|>--- conflicted
+++ resolved
@@ -6,6 +6,7 @@
 			.selector("node")
 				.css({
 					"content": "data(id)",
+					"shape": "data(shape)",
 					"border-width": 3,
 					"background-color": "#DDD",
 					"border-color": "#555"
@@ -219,39 +220,18 @@
 
 //		$container2.cy(options);
 
-<<<<<<< HEAD
-        // compound graph in the second instance
+
 		$container2.cy({
 			elements: {
-				nodes: [ { data: { id: 'n1' } },
-                    { data: { id: 'n2' } },
-                    { data: { id: 'n3', shape: 'rectangle' } },
-                    { data: { id: 'n4', parent: 'n1' } },
-                    { data: { id: 'n5', parent: 'n1', shape: 'triangle' } },
-                    { data: { id: 'node6', parent: 'n2' } },
-                    { data: { id: 'n7', parent: 'n2', shape: 'square' } },
-                    { data: { id: 'n8', parent: 'n4' } },
-                    { data: { id: 'n9', parent: 'n4' } } ],
-				edges: [ { data: { id: 'e1', source: 'n1', target: 'n3' } },
-                    { data: { id: 'e2', source: 'n3', target: 'n7' } },
-                    { data: { id: 'e3', source: 'node6', target: 'n7' } },
-                    { data: { id: 'e4', source: 'node6', target: 'n9' } },
-                    { data: { id: 'e5', source: 'n8', target: 'n9' } },
-                    { data: { id: 'e6', source: 'n5', target: 'n8' } },
-                    { data: { id: 'e7', source: 'n2', target: 'n4' } }]
+				nodes: [ { data: { id: '0' } }, { data: { id: '1' } } ],
+				edges: [ { data: { id: '2', source: '0', target: '1' } } ]
 			},
 			style: defaultSty,
-
+			
 			ready: function(){
 				window.cy2 = this;
-                cy2.on("click", "node", function(evt){
-                    var node = this;
-                    console.log("%o", node);
-                });
-			}
-		});
-=======
->>>>>>> 06ce9da4
+			}
+		});
 
 		
 		$("#remove-elements-button").click(function(){
@@ -271,17 +251,7 @@
 		});
 	});
 	
-	$container2.cy({
-		elements: {
-			nodes: [ { data: { id: '0' } }, { data: { id: '1' } } ],
-			edges: [ { data: { id: '2', source: '0', target: '1' } } ]
-		},
-		style: defaultSty,
-		
-		ready: function(){
-			window.cy2 = this;
-		}
-	});
+
 
 	
 });