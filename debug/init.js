--- conflicted
+++ resolved
@@ -10,14 +10,6 @@
 					"border-width": 3,
 					"background-color": "#DDD",
 					"border-color": "#555"
-<<<<<<< HEAD
-				})
-			.selector("$node > node") // compound node support
-				.css({
-					"width": "auto",
-					"height": "auto"
-=======
->>>>>>> d301d83c
 				})
 			.selector("edge")
 				.css({
@@ -214,34 +206,16 @@
 
 //		$container2.cy(options);
 
-        // compound graph in the second instance
+
 		$container2.cy({
 			elements: {
-				nodes: [ { data: { id: 'n1' } },
-                    { data: { id: 'n2' } },
-                    { data: { id: 'n3' } },
-                    { data: { id: 'n4', parent: 'n1' } },
-                    { data: { id: 'n5', parent: 'n1' } },
-                    { data: { id: 'n6', parent: 'n2' } },
-                    { data: { id: 'n7', parent: 'n2' } },
-                    { data: { id: 'n8', parent: 'n4' } },
-                    { data: { id: 'n9', parent: 'n4' } } ],
-				edges: [ { data: { id: 'e1', source: 'n1', target: 'n3' } },
-                    { data: { id: 'e2', source: 'n3', target: 'n7' } },
-                    { data: { id: 'e3', source: 'n6', target: 'n7' } },
-                    { data: { id: 'e4', source: 'n6', target: 'n9' } },
-                    { data: { id: 'e5', source: 'n8', target: 'n9' } },
-                    { data: { id: 'e6', source: 'n5', target: 'n8' } },
-                    { data: { id: 'e7', source: 'n2', target: 'n4' } }]
+				nodes: [ { data: { id: '0' } }, { data: { id: '1' } } ],
+				edges: [ { data: { id: '2', source: '0', target: '1' } } ]
 			},
 			style: defaultSty,
-
+			
 			ready: function(){
 				window.cy2 = this;
-                cy2.on("click", "node", function(evt){
-                    var node = this;
-                    console.log("%o", node);
-                });
 			}
 		});
 
