--- conflicted
+++ resolved
@@ -4,21 +4,13 @@
 
 $(function(){
 
-<<<<<<< HEAD
-  var addRandomEles = false;        
-=======
   var addRandomEles = false;
->>>>>>> 627b993f
   var height, width;
 
   var cliques = 2;
   var numNodes = 40;
   var numEdges = 120;
-<<<<<<< HEAD
-  
-=======
-
->>>>>>> 627b993f
+
   var defaultSty = window.defaultSty = cytoscape.stylesheet()
       // .selector('node, edge')
       //   .css({
@@ -128,14 +120,9 @@
     // hideEdgesOnViewport: true,
     // hideLabelsOnViewport: true,
     // textureOnViewport: true,
-<<<<<<< HEAD
-    // motionBlur: true,
-    // pixelRatio: 'auto',
-=======
     // motionBlur: false,
     // pixelRatio: 'auto',
     // motionBlurOpacity: 0.5,
->>>>>>> 627b993f
     renderer: {
       name: 'canvas',
       showFps: true
@@ -153,13 +140,8 @@
         { data: { id: 'c', weight: 20 } },
         { data: { id: 'd', weight: 10 } },
         { data: { id: 'e', weight: 75 } }
-<<<<<<< HEAD
-      ], 
-      
-=======
       ],
 
->>>>>>> 627b993f
       edges: [
         { data: { id: 'ae', weight: 1, source: 'a', target: 'e' } },
         { data: { id: 'ab', weight: 3, source: 'a', target: 'b' } },
@@ -181,11 +163,7 @@
       console.log(arguments);
     }
   };
-<<<<<<< HEAD
-  
-=======
-
->>>>>>> 627b993f
+
   function randNodeId( clique ){
     var min = numNodes * clique / cliques;
     var max = numNodes * (clique + 1) / cliques - (cliques == 1 ? 0 : 1);
@@ -230,11 +208,7 @@
         }
       });
     }
-<<<<<<< HEAD
-    
-=======
-
->>>>>>> 627b993f
+
     var j = 0;
     for(var clique = 0; clique < cliques; clique++){
       for(var i = 0; i < numEdges/cliques; i++){
