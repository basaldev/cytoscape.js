$(function(){

	$("#cytoscape").cy(function(){
		var cy = this;

		console.log('ready');

		console.log(cy);

		var tests = {}; // name => setup
		function test(options){
			$("#test-type-select").append('<option value="'+ options.name +'">'+ options.displayName +'</option>');

			tests[options.name] = $.extend({}, {
				setup: function(){},
				teardown: function(){},
				description: ""
			}, options);
		}
		test({
			name: "none",
			displayName: "None",
			description: "Not currently running any test"
		});

		var currentTest;
		for(var i in tests){
			currentTest = tests[i];
			break;
		}

		$("#test-type-select").change(function(){
			currentTest.teardown();

			var name = $("#test-type-select").val();
			currentTest = tests[name];

			$.gritter.add({
				title: currentTest.displayName,
				text: currentTest.description
			});
			currentTest.setup();
		});

		function randomColor(){
			function randCh(){
				return Math.round( Math.random() * 255 );
			}

			return 'rgb(' + randCh() + ', ' + randCh() + ', ' + randCh() + ')';
		}

		test({
			name: "randomEdgeColors",
			displayName: "Random edge colours",
			description: "Set each edge to a random colour",
			setup: function(){
				cy.edges().each(function(){
					this.css( 'line-color', randomColor() );
				});
			},
			teardown: function(){
				cy.edges().removeCss();
			}
		});

		test({
			name: "bypassOnClick",
			displayName: "Bypass on click",
			description: "Set nodes to red and edges to blue on click",
			setup: function(){
				cy.elements().bind("click", function(){
					this.css("background-color", "red");

					this.css({
						lineColor: "blue",
						targetArrowColor: "blue",
						sourceArrowColor: "blue"
					});
				});
			},
			teardown: function(){
				cy.elements().unbind("click").css("*", "");
			}
		});

		test({
			name: "shapeOnClick",
			displayName: "Squares on click",
			description: "Set nodes to squares and edge arrows to squares on click",
			setup: function(){
				cy.elements().bind("click", function(){
					this.css({
						shape: "rectangle",
						targetArrowShape: "square",
						sourceArrowShape: "square"
					});
				});
			},
			teardown: function(){
				cy.elements().unbind("click").css("*", "");
			}
		});

		test({
			name: "positionOnClick",
			displayName: "Random position on click",
			description: "Put node to random position on click",
			setup: function(){

				var $cy = $("#cytoscape");

				var w = $cy.width();
				var h = $cy.height();

				cy.nodes().bind("click", function(){
					var node = this;
					var padding = 50;

					var p2 = {
						x: Math.random() * (w - padding) + padding,
						y: Math.random() * (h - padding) + padding
					};

					node.animate({
						position: p2
					},
					{
						duration: 1000
					});
				});
			},
			teardown: function(){
				cy.elements().unbind("click");
			}
		});


		test({
			name: "labelOnClick",
			displayName: "Label on click",
			description: "Change label on click",
			setup: function(){
				cy.elements().bind("click", function(){
					this.css({
						content: "clicked"
					});
				});
			},
			teardown: function(){
				cy.elements().unbind("click").css("*", "");
			}
		});

<<<<<<< HEAD
		
=======

>>>>>>> d696aad8
		test({
			name: "labelWithWeight",
			displayName: "Labels with weight",
			description: "Show weight in element labels",
			setup: function(){
				cy.style()
					.selector('*')
						.css({
							'content': 'data(weight)'
						})
<<<<<<< HEAD
						
=======

>>>>>>> d696aad8
					.update()
				;
			},

			teardown: function(){
				var stylesheet = window.defaultSty;
<<<<<<< HEAD
				
=======

>>>>>>> d696aad8
				cy.style( stylesheet );
			}
		});


		test({
			name: "hideOnClick",
			displayName: "visibility:hidden on click",
			description: "visibility:hidden on nodes and edges when clicked",
			setup: function(){
				cy.elements().bind("click", function(){
					this.style('visibility', 'hidden');
				});
			},
			teardown: function(){
				cy.elements().unbind("click").css("*", "");
			}
		});

		test({
			name: "hideOnClick2",
			displayName: "display:none on click",
			description: "display:none on nodes and edges when clicked",
			setup: function(){
				cy.elements().bind("click", function(){
					this.css("display", "none");
				});
			},
			teardown: function(){
				cy.elements().unbind("click").css("*", "");
			}
		});

		test({
			name: "growOnClick",
			displayName: "Coloured and sized",
			description: "Make nodes grow/shrink and change colour on click",
			setup: function(){
				cy.nodes().bind("click", function(){
					function rch(){
						return Math.round( Math.random() * 255 );
					}

					function rcolor(){
						return "rgb(" + rch() + "," + rch() + "," + rch() + ")"
					}

					function rsize(){
						return 5 + Math.round( Math.random() * 50 );
					}

					var size = rsize();

					this.stop().animate({
						css: {
							backgroundColor: rcolor(),
							height: size,
							width: size
						}
					}, {
						duration: 1000
					});
				});
			},
			teardown: function(){
				cy.elements().unbind("click").removeCss();
			}
		});

		test({
			name: "colourThenGrow",
			displayName: "Orange, delay, grow, reset",
			description: "Click nodes to trigger",
			setup: function(){
				cy.nodes().bind("click", function(){
					var self = this;
					self
						.stop(true)
						.animate({
							css: {
								backgroundColor: "orange"
							}
						},
						{
							duration: 1000
						})
						.delay(1000)
						.animate({
							css: {
								height: 50,
								width: 50
							}
						},
						{
							duration: 1000
						}).delay(1000, function(){
							self.removeCss();
						});
				});

				cy.edges().bind("click", function(){
					this
						.stop(true)
						.animate({
							bypass: {
								lineColor: "orange",
								targetArrowColor: "orange",
								sourceArrowColor: "orange"
							}
						},
						{
							duration: 1000
						})
						.delay(1000)
						.animate({
							css: {
								width: 7
							}
						},
						{
							duration: 1000
						});
				});
			},
			teardown: function(){
				cy.elements().unbind("click").removeCss();
			}
		});

		test({
			name: "redAndGrow",
			displayName: "Blue and grow in parallel",
			description: "Click nodes to trigger",
			setup: function(){
				cy.nodes().bind("click", function(){
					this
						.stop(true)
						.animate({
							css: {
								backgroundColor: "blue"
							}
						},
						{
							duration: 1000
						})
						.animate({
							css: {
								height: 50,
								width: 50
							}
						},
						{
							duration: 1000,
							queue: false
						});
				});
			},
			teardown: function(){
				cy.nodes().unbind("click").removeCss();
			}
		});

		test({
			name: "bigRedOnClick",
			displayName: "Big & red",
			description: "Click background to toggle",
			setup: function(){
				var on = false;

				cy.bind("click", function(){


					if( !on ){
						cy.nodes().stop().animate({
							css: {
								backgroundColor: "red",
								height: 50,
								width: 50
							}
						},
						{
							duration: 2000
						});

						on = true;
					} else {
						cy.nodes().stop().removeCss();
						on = false;
					}

				});
			},
			teardown: function(){
				cy.unbind("click");
				cy.nodes().removeCss();
			}
		});

		test({
			name: "bigRedOnClickE",
			displayName: "Big & red edges",
			description: "Click background to toggle",
			setup: function(){
				var on = false;

				cy.bind("click", function(){


					if( !on ){
						cy.edges().stop().animate({
							css: {
								lineColor: "red",
								targetArrowColor: "red",
								sourceArrowColor: "red",
								width: 10
							}
						},
						{
							duration: 2000
						});

						on = true;
					} else {
						cy.edges().stop().removeCss();
						on = false;
					}

				});
			},
			teardown: function(){
				cy.unbind("click");
				cy.edges().removeCss();
			}
		});

		test({
			name: "fancyStyle",
			displayName: "Set a fancy visual style",
			description: "Change the visual style and make sure it takes effect",
			setup: function(){

				var length = cy.style().length;

				cy.style()
					.resetToDefault()
					.selector("node")
						.css({
							shape: "rectangle",
							backgroundColor: "lightblue",
							borderColor: "black",
							borderWidth: 1,
							width: "mapData(weight, 20, 100, 20, 100)",
							height: 20,
							labelFontWeight: "normal",
							labelFontSize: "0.75em",
							content: "data(weight)",
							textValign: "center",
							textHalign: "center"
						})
					.selector("edge")
						.css({
							lineColor: "mapData(weight, 0, 100, blue, red)",
							targetArrowShape: "triangle"
						})
					.selector("edge:selected")
						.css({
							width: 3
						})
					.selector("node:selected")
						.css({
							borderWidth: 3
						})
					.update()
				;
			},

			teardown: function(){
				var stylesheet = window.defaultSty;

				cy.style( stylesheet );
			}
		});

		test({
			name: "strStyle",
			displayName: "Set a string stylesheet",
			description: "Change the visual style and make sure it takes effect",
			setup: function(){
				cy.style('node { background-color: blue; }');
			},

			teardown: function(){
				var stylesheet = window.defaultSty;

				cy.style( stylesheet );
			}
		});

		test({
			name: "addStyle",
			displayName: "Add to current stylesheet",
			description: "Add to the visual style and make sure it takes effect",
			setup: function(){
				cy.style()
					.selector('node')
						.css({
							'background-color': 'blue'
						})

					.update()
				;
			},

			teardown: function(){
				var stylesheet = window.defaultSty;

				cy.style( stylesheet );
			}
		});

		test({
			name: "redTap",
			displayName: "Mouseover nodes to toggle red bypass",
			description: "..",
			setup: function(){
				var on = {}; // id => true | false

				cy.on('mouseover', 'node', function(){
					if( on[ this.id() ] ){
						this.removeCss();
						on[ this.id() ] = false;
					} else {
						this.css('background-color', 'red');
						on[ this.id() ] = true;
					}
				});
			},

			teardown: function(){
				cy.off('mouseover', 'node');
			}
		});

	});

});<|MERGE_RESOLUTION|>--- conflicted
+++ resolved
@@ -152,11 +152,7 @@
 			}
 		});
 
-<<<<<<< HEAD
-		
-=======
-
->>>>>>> d696aad8
+
 		test({
 			name: "labelWithWeight",
 			displayName: "Labels with weight",
@@ -167,22 +163,14 @@
 						.css({
 							'content': 'data(weight)'
 						})
-<<<<<<< HEAD
-						
-=======
-
->>>>>>> d696aad8
+
 					.update()
 				;
 			},
 
 			teardown: function(){
 				var stylesheet = window.defaultSty;
-<<<<<<< HEAD
-				
-=======
-
->>>>>>> d696aad8
+
 				cy.style( stylesheet );
 			}
 		});
